/*
 * Copyright (c) 2012 INSciTE.  All rights reserved
 * INSciTE is on the web at: http://www.hightechkids.org
 * This code is released under GPL; see LICENSE.txt for details.
 */

package fll.web.playoff;

import java.io.IOException;
import java.io.InputStream;
import java.io.InputStreamReader;
import java.sql.Connection;
import java.sql.DriverManager;
import java.sql.PreparedStatement;
import java.sql.SQLException;
import java.text.ParseException;
import java.util.ArrayList;
import java.util.HashMap;
import java.util.List;
import java.util.Map;

import net.mtu.eggplant.util.sql.SQLFunctions;

import org.junit.Assert;
import org.junit.Before;
import org.junit.Test;
import org.w3c.dom.Document;
import org.w3c.dom.Element;

import com.google.gson.Gson;

import fll.Team;
import fll.Tournament;
import fll.db.GenerateDB;
import fll.db.Queries;
import fll.util.JsonUtilities;
import fll.util.LogUtils;
import fll.util.JsonUtilities.BracketLeafResultSet;
import fll.xml.ChallengeParser;

/**
 * Basic tests on the JsonBracketData object.
 * 
 * @author jjkoletar
 */
public class JsonBracketDataTests {
  private static final boolean SHOW_ONLY_VERIFIED = true;

  private static final boolean SHOW_FINAL_ROUNDS = false;

  @Before
  public void setUp() {
    LogUtils.initializeLogging();
  }

  @Test
  public void testRoundLimits() throws SQLException, ParseException, IOException, InstantiationException,
      ClassNotFoundException, IllegalAccessException {
    final PlayoffContainer playoff = makePlayoffs();

    // shouldn't be able to access out of context rounds
    Map<Integer, Integer> query = new HashMap<Integer, Integer>();
    query.put(4, 1);
    Assert.assertEquals("{\"refresh\":\"true\"}",
                        JsonUtilities.generateJsonBracketInfo(query, playoff.getConnection(),
                                                              (Element) playoff.getChallengeDoc().getDocumentElement()
                                                                               .getElementsByTagName("Performance")
                                                                               .item(0), playoff.getBracketData(),
                                                              SHOW_ONLY_VERIFIED, SHOW_FINAL_ROUNDS));
    // done
    SQLFunctions.close(playoff.getConnection());
  }

  /**
   * Test score repression, aka not showing unverified scores and not showing
   * finals info.
   */
  @Test
  public void testScoreRepression() throws SQLException, ParseException, IOException, InstantiationException,
      ClassNotFoundException, IllegalAccessException {
    final PlayoffContainer playoff = makePlayoffs();

    /*
<<<<<<< HEAD
     * Initial bracket order:
     * 
     *  1A
     *  BYE
     *  
     *  4D
     *  5E
     *  
     *  3C
     *  6F
     *  
     *  BYE
     *  2B
     */
    
    // Start with adding some scores
=======
     * Initial bracket order: 1A 2B | 3C 4D | 5E BYE | 6F BYE
     */

    // Start with adding an unverified score for team 1, run 1
>>>>>>> 1bcc1b44
    insertScore(playoff.getConnection(), 1, 1, false, 5D);
    // See what json tells us
    Map<Integer, Integer> query = new HashMap<Integer, Integer>();
    // Ask for round 1 leaf 1
    int row = playoff.getBracketData().getRowNumberForLine(1, 1);
    query.put(row, 1); // row 1 , round 1
    final Gson gson = new Gson();
    final Element scoreElement = (Element) playoff.getChallengeDoc().getDocumentElement()
                                                  .getElementsByTagName("Performance").item(0);
    String jsonOut = JsonUtilities.generateJsonBracketInfo(query, playoff.getConnection(), scoreElement,
                                                           playoff.getBracketData(), SHOW_ONLY_VERIFIED,
                                                           SHOW_FINAL_ROUNDS);
    BracketLeafResultSet[] result = gson.fromJson(jsonOut, BracketLeafResultSet[].class);
    // assert score is -1, indicating no score
    Assert.assertEquals(result[0].score, -1.0D, 0.0);

    // test to make sure 2 unverified scores for opposing teams produces no
    // result
    // give opponent a score
    insertScore(playoff.getConnection(), 2, 1, false, 20D);
    query.clear();
    // ask for round we just entered score for
    row = playoff.getBracketData().getRowNumberForLine(2, 1);
    query.put(row, 2); // row 3, round 2
    jsonOut = JsonUtilities.generateJsonBracketInfo(query, playoff.getConnection(), scoreElement,
                                                    playoff.getBracketData(), SHOW_ONLY_VERIFIED, SHOW_FINAL_ROUNDS);
    result = gson.fromJson(jsonOut, BracketLeafResultSet[].class);
    Assert.assertEquals(result[0].leaf.getTeam().getTeamNumber(), Team.NULL_TEAM_NUMBER);

    // TODO: verify a score that has been entered as unverified and make sure we
    // get data from it

    // advance 1 team all the way to finals
    insertScore(playoff.getConnection(), 5, 2, true, 50D);
    insertScore(playoff.getConnection(), 6, 2, true, 10D);
    // score finals bit
    insertScore(playoff.getConnection(), 5, 3, true, 99D);
    // json shouldn't tell us the score for the finals round
    query.clear();
    final int finalsRound = playoff.getBracketData().getFinalsRound();
    row = playoff.getBracketData().getRowNumberForLine(finalsRound + 1, 1);
    query.put(row, finalsRound+1);
    jsonOut = JsonUtilities.generateJsonBracketInfo(query, playoff.getConnection(), scoreElement,
                                                    playoff.getBracketData(), SHOW_ONLY_VERIFIED, SHOW_FINAL_ROUNDS);
    result = gson.fromJson(jsonOut, BracketLeafResultSet[].class);
    Assert.assertEquals(result[0].score, -1.0D, 0.0);

    SQLFunctions.close(playoff.getConnection());
  }

  private void insertScore(final Connection connection,
                           final int team,
                           final int run,
                           final boolean verified,
                           final double score) throws SQLException {
    PreparedStatement ps = null;
    try {
      ps = connection.prepareStatement("INSERT INTO Performance (TeamNumber, Tournament, RunNumber, NoShow, Bye, Verified, Score, ComputedTotal)"
          + " VALUES (?, 2, ?, false, false, ?, ?, ?)");
      ps.setInt(1, team);
      ps.setInt(2, run);
      ps.setBoolean(3, verified);
      ps.setDouble(4, score);
      ps.setDouble(5, score);
      Assert.assertEquals(1, ps.executeUpdate());
    } finally {
      SQLFunctions.close(ps);
    }
  }

  private class PlayoffContainer {
    private Connection c = null;

    private BracketData bd = null;

    private Document challengeDoc = null;

    public PlayoffContainer(final Connection con,
                            final BracketData brackets,
                            final Document doc) {
      c = con;
      bd = brackets;
      challengeDoc = doc;
    }

    public Connection getConnection() {
      return c;
    }

    public BracketData getBracketData() {
      return bd;
    }

    public Document getChallengeDoc() {
      return challengeDoc;
    }

  }

  private PlayoffContainer makePlayoffs() throws IllegalAccessException, SQLException, ClassNotFoundException,
      InstantiationException, ParseException, IOException {
    final String div = "1";
    final String[] teamNames = new String[] { "A", "B", "C", "D", "E", "F" };
    Connection connection = null;
    // load up basic descriptor
    final InputStream challengeDocIS = JsonBracketDataTests.class.getResourceAsStream("data/basic-brackets-json.xml");
    Assert.assertNotNull(challengeDocIS);
    final Document document = ChallengeParser.parse(new InputStreamReader(challengeDocIS));
    Assert.assertNotNull(document);

    // in-memory db instance
    Class.forName("org.hsqldb.jdbcDriver").newInstance();
    connection = DriverManager.getConnection("jdbc:hsqldb:mem:flldb-testJsonBrackets");
    GenerateDB.generateDB(document, connection, true);

    Tournament.createTournament(connection, "Playoff Test Tournament", "Test");
    Queries.setCurrentTournament(connection, 2); // 2 is tournament ID
    Queries.setNumSeedingRounds(connection, 2, 0); // random bracket sort
    // make teams
    for (int i = 0; i < teamNames.length; ++i) {
      Assert.assertNull(Queries.addTeam(connection, i + 1, teamNames[i], "htk", div, 2));
    }
    
    final Map<Integer, Team> tournamentTeams = Queries.getTournamentTeams(connection);
    final List<Team> teams = new ArrayList<Team>(tournamentTeams.values());
    Team.filterTeamsToEventDivision(connection, teams, div);

    Playoff.initializeBrackets(connection, document, div, false, teams);

    final int firstRound = 1;
    final int lastRound = 4;
    final int rowsPerTeam = 4;
    final boolean showFinals = false;
    final boolean onlyVerifiedScores = true;
    final BracketData bd = new BracketData(connection, div, firstRound, lastRound, rowsPerTeam, showFinals,
                                           onlyVerifiedScores);
    return new PlayoffContainer(connection, bd, document);

  }
}<|MERGE_RESOLUTION|>--- conflicted
+++ resolved
@@ -81,7 +81,6 @@
     final PlayoffContainer playoff = makePlayoffs();
 
     /*
-<<<<<<< HEAD
      * Initial bracket order:
      * 
      *  1A
@@ -98,18 +97,12 @@
      */
     
     // Start with adding some scores
-=======
-     * Initial bracket order: 1A 2B | 3C 4D | 5E BYE | 6F BYE
-     */
-
-    // Start with adding an unverified score for team 1, run 1
->>>>>>> 1bcc1b44
-    insertScore(playoff.getConnection(), 1, 1, false, 5D);
+    insertScore(playoff.getConnection(), 4, 1, false, 5D);
     // See what json tells us
     Map<Integer, Integer> query = new HashMap<Integer, Integer>();
     // Ask for round 1 leaf 1
-    int row = playoff.getBracketData().getRowNumberForLine(1, 1);
-    query.put(row, 1); // row 1 , round 1
+    int row = playoff.getBracketData().getRowNumberForLine(1, 3);
+    query.put(row, 1); 
     final Gson gson = new Gson();
     final Element scoreElement = (Element) playoff.getChallengeDoc().getDocumentElement()
                                                   .getElementsByTagName("Performance").item(0);
@@ -123,24 +116,48 @@
     // test to make sure 2 unverified scores for opposing teams produces no
     // result
     // give opponent a score
-    insertScore(playoff.getConnection(), 2, 1, false, 20D);
+    insertScore(playoff.getConnection(), 5, 1, false, 20D);
     query.clear();
     // ask for round we just entered score for
-    row = playoff.getBracketData().getRowNumberForLine(2, 1);
-    query.put(row, 2); // row 3, round 2
+    row = playoff.getBracketData().getRowNumberForLine(2, 2);
+    query.put(row, 2);
     jsonOut = JsonUtilities.generateJsonBracketInfo(query, playoff.getConnection(), scoreElement,
                                                     playoff.getBracketData(), SHOW_ONLY_VERIFIED, SHOW_FINAL_ROUNDS);
     result = gson.fromJson(jsonOut, BracketLeafResultSet[].class);
     Assert.assertEquals(result[0].leaf.getTeam().getTeamNumber(), Team.NULL_TEAM_NUMBER);
 
-    // TODO: verify a score that has been entered as unverified and make sure we
+    
+    // verify a score that has been entered as unverified and make sure we
     // get data from it
-
-    // advance 1 team all the way to finals
-    insertScore(playoff.getConnection(), 5, 2, true, 50D);
+    // verify 4,1 and 5,1
+    verifyScore(playoff.getConnection(), 4, 1);
+    verifyScore(playoff.getConnection(), 5, 1);
+    
+    row = playoff.getBracketData().getRowNumberForLine(1, 3);
+    query.put(row, 1); 
+    jsonOut = JsonUtilities.generateJsonBracketInfo(query, playoff.getConnection(), scoreElement,
+                                                           playoff.getBracketData(), SHOW_ONLY_VERIFIED,
+                                                           SHOW_FINAL_ROUNDS);
+    result = gson.fromJson(jsonOut, BracketLeafResultSet[].class);
+    Assert.assertEquals(result[0].score, 5D, 0.0);
+
+
+    
+    // advance 1 and 6 all the way to finals
+    insertScore(playoff.getConnection(), 3, 1, true, 5D);
+    insertScore(playoff.getConnection(), 6, 1, true, 50D);
+    
+    insertScore(playoff.getConnection(), 5, 2, true, 5D);
+    insertScore(playoff.getConnection(), 1, 2, true, 10D);
+
+    insertScore(playoff.getConnection(), 2, 2, true, 5D);
     insertScore(playoff.getConnection(), 6, 2, true, 10D);
+       
+
     // score finals bit
-    insertScore(playoff.getConnection(), 5, 3, true, 99D);
+    insertScore(playoff.getConnection(), 1, 3, true, 99D);
+    insertScore(playoff.getConnection(), 6, 3, true, 5D);
+    
     // json shouldn't tell us the score for the finals round
     query.clear();
     final int finalsRound = playoff.getBracketData().getFinalsRound();
@@ -154,6 +171,7 @@
     SQLFunctions.close(playoff.getConnection());
   }
 
+  //TODO switch to using methods in Queries
   private void insertScore(final Connection connection,
                            final int team,
                            final int run,
@@ -174,6 +192,22 @@
     }
   }
 
+  //TODO switch to using methods in Queries
+  private void verifyScore(final Connection connection,
+                           final int team,
+                           final int run) throws SQLException {
+    PreparedStatement ps = null;
+    try {
+      ps = connection.prepareStatement("UPDATE Performance SET Verified = ? WHERE TeamNumber = ? AND RunNumber = ?");
+      ps.setBoolean(1, true);
+      ps.setInt(2, team);
+      ps.setInt(3, run);
+      Assert.assertEquals(1, ps.executeUpdate());
+    } finally {
+      SQLFunctions.close(ps);
+    }
+  }
+
   private class PlayoffContainer {
     private Connection c = null;
 
