--- conflicted
+++ resolved
@@ -1,9 +1,6 @@
-<<<<<<< HEAD
 * Sort team schedules by team number
 * 370 - Add organization to team schedule
-=======
 * 367 - Properly display summary for judge assigned to 2 judging groups
->>>>>>> b4d44889
 
 Release 9.6
 -----------
