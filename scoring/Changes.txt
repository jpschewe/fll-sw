--- conflicted
+++ resolved
@@ -1,8 +1,5 @@
-<<<<<<< HEAD
+* Upgrade to jquery mobile 1.4.5
 * 307 - Print warning instead of error if not all judges are assigned
-=======
-* Upgrade to jquery mobile 1.4.5
->>>>>>> 7461bfca
 
 Release 9.0
 -----------
