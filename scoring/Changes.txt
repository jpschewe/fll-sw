<<<<<<< HEAD
* Allow schedules to be in 12 hour or 24 hour format. All schedules are
  output in 12 hour format.

Release 7.6
-----------
* Fix bug where scoresheets wouldn't print due to incorrect error
     checking

Release 7.5
-----------
=======
* Added support for generating a schedule for an odd number of teams
  with an odd number of performance rounds
>>>>>>> 098322e6
* 164 - Add report for winners of the playoff brackets
* 177 - Give a more reasonable error message when an XML document fails to parse
* 188 - Display a reasonable error message to the user when no score sheets are selected to print

Release 7.4
---------
* 167 - Use AJAX push for changing display pages quickly

* 187 - Use AJAX polling for updating the display pages and handling network
  timeouts

* 6 - Ranking reports are sorted by division and then team number

* 193 - Make sure all exceptions are logged to fllweb.log.

* 191 - Show all playoff divisions, even those created for playoffs only

* 181 Update summary button in the subjective app for the new schema

* 184 - Make sure team names can be changed after the playoffs start

* 182 - Correctly handle previous playoff data from other tournaments in the
  database

* Warn users when they are marking a performance score as validated without
  the double check.

* More robust handling of data when printing scoresheets (ticket:179)

* 15, 16, 22 - Add the ability to edit all global parameters and parameter defaults as
  an advanced admin option

Release 7.3
---------
* 173 - allow the schedule tables to have teams that aren't in the current
  tournament for cases when teams move tournaments and a new schedule isn't
  uploaded.

* 8 - color table labels in the playoff brackets by border rather than the
  whole cell to make them readable

* 172 - Handle deleted scores in the subjective score file on upload

Release 7.1
---------
* 161 - Make sure that score page text can be set

* 162 - Handle no show's in the subjective upload with the new subjective
  score schema

* Ignore internal teams when initializing playoff data

* Allow the top 10 page to not error out when there is no data in the
  database

Release 7.0
---------
* Debug importing a database into a current database and make sure that creating a tournament works.

* 27 - track the number of teams per judge by assigning teams to judging stations

* Upgrade opencsv

* Make sure team numbers are integers


Release 3.0
---------
* Restrictions are now checked on the client side instead of by the server and sending users back to the score entry page on an error.

* Added support for computed goals.

* Terms of polynomial score elements may now specify the floating point handling.  The default handling is to truncate decimals to integers at each term.

* Raw value for an enum in the web page is now the enum value as a string, rather than the score.  This allows multiple enum values to have the same score (1583927)

* Added the ability for multipliers on goals to be decimals

* Finished support for multiplier in subjective goals (it was already started, but not finished)

* Added support for total scores to be decimals

* Allow coefficients of terms (restriction and tiebreaker) to be decimals

* Added the ability to import a database dump into a blank database.

* Upgraded to log4j 1.2.14

* Upgraded to iText 1.4.7

* removed jakarta string taglib and used the functions built into JSTL 1.1

* switched upload libraries from uptag to commons-fileupload

* upgraded to JSTL 1.1

* upgraded tomcat to 5.5.20

* Upgraded to junit 4.1

* Found bug in database setup form that causes some HTML parsers to choke (missing quote).  Firefox seems to handle it ok though.

Release 2.10
* added the ability to dump the database as a zip file containing CSV files and the challenge descriptor.

* fixed score entry check for initialized playoff brackets to use event division instead of team division.

* added ability to choose what rounds are displayed in the printable and scoresheet generation brackets

* fixed BracketData.getNumRows to return 0 if there is a NoSuchElementExeception when trying to look up data in the _bracketData map

* modified playoff menu page choices to use consistent language for all bracket page links; removed warnings on bracket page links, as it is no longer harmful to load any of the bracket pages before playoff initialization - the bracket pages will just come up with a title and nothing else

* improved output of the playoff/check.jsp page to explicitly state that no teams were found with fewer or more scores than seeding rounds

* remove experimental warning from PDF brackets (1605785)

* Set path in setenv.bat (1605786)

Release 2.9
---------
* fixed compilation error in remoteControl.jsp and added unit test to watch for it

Release 2.8
---------
* fixed categorized score report to show by division (1599044)

* Remote control for the scoreboard now uses all divisions to determine how many rounds are possible (1599039)

* PDF reports now show all raw scores, just like the HTML reports (1599786)

Release 2.7
---------
* Added the ability for tiebreakers to have sums (and coefficients on the goals)

* added help text to the admin pages

* added underscores to the front of the goal titles in the PDF scoresheet to allow the refs to check them off

Release 2.6
---------
* include Sun's JDK for Linux and Windows distributions so that Java doesn't need to be installed

* Switched databases from MySQL to HSQL to make installation easier.  Now the only thing that needs to be installed for the software to run is Java.

* included the Tomcat install as part of the software

* added PDF forms for the final scores document

* added PDF forms for the scoresheets

* added summary dialog for the subjective scoring application to allow one to see how many scores had been entered for each team in a category


2005-12-05  Jon Schewe  <jpschewe@mtu.net>

	* Release version 2.5
	
2005-01  Dan Churchill

	* web/scoreEntry/select_team.jsp: Added logic for Last Run when editing scores

2004-12-20  Jon Schewe  <jpschewe@mtu.net>

	* src/fll/ScoreStandardization.java (ScoreStandardization): Fixed
	computation of final scores so that scores from other tournaments
	are not seen in the final report.

2004-12-18  Jon Schewe  <jpschewe@mtu.net>

	* prj.el: Updated the mysql database driver

	* web/WEB-INF/web-default.xml: Changed database host to be
	127.0.0.1, seems to work better than localhost with newer mysql installs.

2004-12-14  Jon Schewe  <jpschewe@mtu.net>

	* src/fll/xml/ChallengeParser.java (ChallengeParser): Removed
	requirement to put xerces in the common/lib directory on tomcat by
	referencing the xerces DOMParser directly.  Now can live up in the
	regular lib directory.

2004-12-13  Jon Schewe  <jpschewe@mtu.net>

	* build.xml: Cleaned up some variable naemes.  NOTE: changed
	catalina.home to dir.tomcat!  Please update your build.properties
	files.  Added building of the scripts to regular compile.

2004-12-09  Jon Schewe  <jpschewe@mtu.net>

	* build.xml: Do a better job of rewriting the library path when
	creating subjective.bat so that it works on more systems.  Also
	removed the requirement of JAVA_HOME.

2004-12-08  Dan Churchill <churchid@visi.com>

	* web/admin/select_team.jsp: Added Division to display of teams in the
	selection window, so it's possible to scan teams and verify divisions
	prior to tournament day.

2004-12-05  Jon Schewe  <jpschewe@mtu.net>

	* src/fll/xml/ChallengeParser.java (ChallengeParser): Use the
	context classloader to allow one to change the classloader without
	changing the code.

2004-11-23  Jon Schewe  <jpschewe@mtu.net>

	* web/WEB-INF/jspf/footer.jspf: Added sw version to the footer page.

	* web/instructions.jsp: Not about all teams being blank until
	scores are entered.

	* web/admin/remoteControl.jsp: Added note that it takes time for
	the big screen display to change.

2004-11-21  Jon Schewe  <jpschewe@mtu.net>

	* web/instructions.jsp: Remind users to not close the control
	window for the big screen display. 

2004-05-12  U-TOSHIBA-USER\jpschewe  <jpschewe@mtu.net>

	* src/fll/Queries.java (computeTotalScore): Modified to catch
	SQLExceptions and to return Integer.MIN_VALUE in this case,
	signifing that the row is to be ignored (914631).

	* docs/index.html: Change link to point to the top level tomcat
	project and allow the users to find the actual builds (871671).

2004-05-11  Jon Schewe  <jpschewe@mtu.net>

	* src/fll/xml/GenerateDB.java (generateDB): factored out the sql
	datatype for tournaments to the top to make it easy to change the
	size of the column.

	* src/fll/web/report/FinalComputedScores.java (generateReport):
	Removed SummarizedScores table from the teamsRS query.  It was
	completly unused and would just slow down the join (836268). 

2004-04-07  Jon Schewe  <jpschewe@mtu.net>

	* src/fll/xml/ImportDB.java (importDatabase): Make sure that the
	division column is imported from the Judges table.

	* src/fll/model/SubjectiveTableModel.java: Modified
	SubjectiveTableModel to ignore case.  Although this shouldn't come
	up again much now that we don't have the language used column in
	Programming. (913700)

2004-04-05  Jon Schewe  <jpschewe@mtu.net>

	* build.xml: Added checkstyle to build.

2004-03-21  Jon Schewe  <jpschewe@mtu.net>

	* src/resources/challenge-region-2003.xml: Removed language used (914627).

	* src/fll/xml/GenerateDB.java (generateDB): Removed numMedals from
	the system (847499).

2004-03-15  Jon Schewe  <jpschewe@mtu.net>

	* src/fll/web/admin/Judges.java (generatePage): Made all forms
	have POST methods.

2004-01-22  Jon Schewe  <jpschewe@mtu.net>

	* web/scoreboard/allteams.jsp: Removed extraneous '> in allteams.jsp 

2004-01-17  Jon Schewe  <jpschewe@mtu.net>
	
	* Release version 2.4.
	
2004-01-10  Jon Schewe  <jpschewe@mtu.net>

	* web/display.jsp: Added ability to specify any URL relative to
	/fll-sw, for display on the main display.  This will allow us to
	display Fred's schedules and whatever else he comes up with.

2004-01-04  Jon Schewe  <jpschewe@mtu.net>

	* src/fll/web/playoff/Playoff.java (displayPrintableBrackets):
	Changed admin brackets to show all playoff rounds and be nice for
	printing (866161).

2004-01-02  Jon Schewe  <jpschewe@mtu.net>

	* web/playoff/adminbrackets.jsp: Removed unneeded <br> from
	Bracket number display on all playoff brackets.

2003-12-28  Jon Schewe  <jpschewe@mtu.net>

	* web/scoreEntry/scoreEntry.jsp: Now one can edit scores that are
	non-consecutive, for those times when someone goes to the playoff
	brackets too soon (860145).

	* src/fll/Queries.java (isBye): Added support to score entry/edit
	page to handle editing bye runs (866851).

2003-12-27  Jon Schewe  <jpschewe@mtu.net>

	* web/playoff/remoteControlBrackets.jsp: Don't show final scores
	in playoffs (847952).

2003-12-18  Jon Schewe  <jpschewe@mtu.net>

	* src/fll/xml/ImportDB.java: Added check for differences before
	importing team data.

	* src/fll/web/report/FinalComputedScores.java (generateReport):
	Added tournament name to the final scores report.

2003-12-17  Jon Schewe  <jpschewe@mtu.net>

	* web/admin/advanceTeams.jsp: Added page to do batch advancement
	of teams (853008).

2003-12-14  Jon Schewe  <jpschewe@mtu.net>

	* web/admin/commitTeam.jsp: Ensure that scores don't get deleted
	when team data is edited (859692).

2003-12-07  Jon Schewe  <jpschewe@mtu.net>
	
	* Release version 2.2.

	* src/fll/Queries.java: Updated some documentation as well as
	minimum score values (subjective was using performance).

2003-12-06  Jon Schewe  <jpschewe@mtu.net>

	* web/playoff/index.jsp: Removed old links to brackets, only use
	the remote control and admin ones now.

	* src/fll/web/report/CategoryScores.java (generateCategoryTable):
	Added quotes around division to handle when it's a string.  This
	was a problem at the Crosswinds tournament today where the
	divisions were 2E and 2W. 

2003-11-30  Jon Schewe  <jpschewe@mtu.net>

	* Release version 2.2.
	
2003-11-29  Jon Schewe  <jpschewe@mtu.net>

	* web/playoff/index.jsp: Updated to handle the situation where
	this page is visited and no teams are in the database.

2003-11-22  Jon Schewe  <jpschewe@mtu.net>

	* web/display.jsp: Fixed big screen display to only refresh the
	window when what is to be shown has changed.  

	* web/scoreboard/allteams.jsp: Add some padding at the end of the
	scrolling of all teams to ensure that the teams can see the last
	team when running in 800x600 mode.

	* web/display.jsp: Ensure that welcome page doesn't come up everytime.

	* web/instructions.jsp: Tiebreaker info is automatically pulled
	out of the current document.

	* web/developer/index.jsp: Fixed change database page to properly
	switch databases.

2003-11-21  Jon Schewe  <jpschewe@mtu.net>

	* Release version 2.1.  Found some bugs, so this is the release
	used at Sandburg.
	
2003-11-19  Jon Schewe  <jpschewe@mtu.net>

	* src/resources/challenge-region-2003.xml: Added new tiebreaker
	and removed interference goal.

	* src/fll/web/playoff/Playoff.java (pickWinner): Fixed pickWinner
	to handle enumerated goals (845319).

2003-11-12  Jon Schewe  <jpschewe@mtu.net>

	* Release version 2.0.  This is the version of the software I plan
	to use for this season.
	
2003-11-09  Jon Schewe  <jpschewe@mtu.net>

	* web/admin/verifyTournamentInitialization.jsp: Fix Oops when
	setting tournaments.

	* src/fll/xml/GenerateDB.java (generateDB): Handle long region names.

	* web/admin/teamColumnSelection.jsp: Added column sizes to column
	selection page.

	* src/fll/Queries.java (insertTournamentsForRegions): Make sure we
	don't try to create duplicate tournaments.

2003-11-08  Jon Schewe  <jpschewe@mtu.net>

	* src/fll/web/scoreEntry/ScoreEntry.java
	(generateInitForScoreEdit): Include the tournament when looking
	for initial values for score edit (836264). 

	* web/scoreboard/title.jsp: Change scoreboard text to be white so
	that it's easier to read (836265).

	* web/report/teamPerformanceReport.jsp: Display no show for no show
	performance scores (836266).

	* web/report/performanceRunReport.jsp: Display no show for no show
	performance scores (836266).

	* build.xml: Changed slashes in subjective.bat to work with win9x
	as well as NT.

2003-10-27  Jon Schewe  <jpschewe@mtu.net>

	* src/fll/Queries.java (updateScoreTotals): Handle rows with all
	NULLs for scores.  This is a bug that Chuck Davis found as well.

2003-10-25  Jon Schewe  <jpschewe@mtu.net>

	* src/fll/Queries.java (updateScoreTotals): need different update
	to include Judge column (830276)

2003-10-24  Jon Schewe  <jpschewe@mtu.net>

	* web/admin/commitTeam.jsp: Report an error on attempting to enter
	a duplicate team number.

	* src/fll/Queries.java (updateScoreTotals): Only check for Bye
	column on performance scores (bug from Chuck, didn't make it to SF).
	(updateScoreTotals): Fixed another bug from Chuck where all
	subjective scores were 0.

2003-10-22  Jon Schewe  <jpschewe@mtu.net>
	
	* labeled fll_2003_test_20031022 for testing

	* web/scoreEntry/scoreEntry.jsp: Made background yellow instead of
	grey on edit.  Also changed changed submit prompt for score edit
	(827928).

	* src/resources/challenge-region-2003.xml: Consistency in
	capitalization (827924).

	* web/WEB-INF/web-default.xml: Changed instances of 2002 to be
	2003 (827935).

	* src/fll/web/admin/Tournaments.java (generatePage): Make sure
	that when rows are added keep the key field as new for rows not
	committed to the database (827926).

2003-10-22  Jon Schewe  <jpschewe@mtu.net>

	* docs/index.html: Added information for database permissions for
	Linux (824072).

2003-10-21  Jon Schewe  <jpschewe@mtu.net>

	* docs/README.developer: Removed tournamentTeams application
	attribute to avoid caching problems (827929).

	* src/fll/Queries.java (computeTotalScore): Fixed so that Bye runs
	are ignored when computing total score (827932).

	* build.xml: Make subjective.sh and subjective.bat use
	application.classpath with pathconvert rather than hardcoding it
	to avoid mistakes (824074).

2003-10-15  Jon Schewe  <jpschewe@mtu.net>

	* src/fll/web/admin/UploadTeams.java (parseFile): Handle empty
	columns as nulls.

2003-10-07  Jon Schewe  <jpschewe@mtu.net>
	
	* labeled fll_2003_test_20031007
	
2003-10-04  Jon Schewe  <jpschewe@mtu.net>

	* src/fll/Queries.java (getColorForDivisionIndex): Support
	coloring more than just 2 divisions (766208).

	* docs/index.html: Added instructions for using jar to uncompress
	zip archives.  Perhaps we should just write a little Java tool
	that has a nice GUI (707892).

	* web/scoreEntry/select_team.jsp: Moved edit widgets around a bit
	to make it more obvious that the checkbox and dropdown are tied
	together (707865).

	* src/fll/web/playoff/Playoff.java (getDisplayString): Check the
	other team for a bye and don't show a score in that case (707872).

2003-10-03  Jon Schewe  <jpschewe@mtu.net>

	* src/fll/model/SubjectiveTableModel.java (SubjectiveTableModel):
	Added total column on the subjective app (707863).

	* src/fll/web/admin/Tournaments.java (verifyData): Check for
	circularities in tournaments (766563).

2003-10-02  Jon Schewe  <jpschewe@mtu.net>

	* src/fll/web/scoreEntry/Submit.java: Added support for
	enumerations and checking restrictions on the server side (707877).

2003-10-01  Jon Schewe  <jpschewe@mtu.net>

	* src/fll/Queries.java (updateScoreTotals): Added support for
	totaling of scores with enumerated goals (707877).

2003-09-29  Jon Schewe  <jpschewe@mtu.net>

	* src/fll/web/scoreEntry/ScoreEntry.java: Added support for
	enumerated goals (707877).  Just need to fix the score computation
	now.

	* src/resources/fll.xsd: Removed namespace declaration from schema
	since JSTL 1.0 doesn't know how to properly handle namespaces.
	This also caused the web pages to be updated to properly reference
	the challenge title, I was just getting lucky that it was the
	first title attribute in the document.

2003-09-20  Jon Schewe  <jpschewe@mtu.net>

	* src/fll/web/report/FinalComputedScores.java (generateReport):
	Don't show scores from subjective categories that have 0 weight
	(809035).

	* src/fll/web/admin/UploadSubjectiveData.java
	(saveSubjectiveData): Now handle carriage returns in score.xml
	properly.

2003-09-17  Jon Schewe  <jpschewe@mtu.net>

	* docs/index.html: Updated with information about computers
	required for a tournament (707857).

2003-09-16  Jon Schewe  <jpschewe@mtu.net>

	* src/fll/xml/GenerateDB.java (generateDB): Make sure no team name
	is blank by defaulting it to '<No Name>' in the database (707849).

2003-09-08  Jon Schewe  <jpschewe@mtu.net>

	* web/admin/filterTeams.jsp: Remvoed javascript from submit button
	in favor of using standard form parameters and server side
	checking (707895).

2003-09-07  Jon Schewe  <jpschewe@mtu.net>

	* web/scoreboard/top10.jsp: Now the top10 page uses session
	variables instead of form parameters to keep track of which
	division is being displayed.  This should keep the browsers
	history from filling up with urls (707896).

	* web/index.jsp: Figured out how to use the JSTL XML tags to get
	information out of challengeDocument to remove some more
	scriptlets.

2003-09-06  Jon Schewe  <jpschewe@mtu.net>

	* web/report/teamPerformanceReport.jsp: Added a report that
	contains the performance scores for a team by run number (707861).

2003-08-27  Jon Schewe  <jpschewe@mtu.net>

	* web/scoreboard/allteams.jsp: Got scrolling working in Mozilla and
	IE (707853).

	* web/playoff/remoteControlBrackets.jsp: Got scrolling working in Mozilla and
	IE (707853).

	* web/playoff/brackets.jsp: Got scrolling working in Mozilla and
	IE (707853).

2003-08-25  Jon Schewe  <jpschewe@mtu.net>

	* web/style/style.jsp: Started on using stylesheets everywhere.
	Use a jsp file as a stylesheet so that parameters such as images
	can be done via JSTL.  In this case make sure that all files use
	the appropriate background image and color without having to put
	it in all of the body tags (707854).

	* src/fll/gui/SubjectiveFrame.java: Display title attribute rather
	than name attribute from subjective categories, also changed in
	the report generation classes (707873).

	* src/resources/fll.xsd: Added title attribute to subjective
	category element (707873).

2003-08-16  Jon Schewe  <jpschewe@mtu.net>

	* Multiple files: Added display page the is used for the display
	computer.  This page opens up a new window in fullscreen mode
	(Mozilla users may need to press F11) and then displays the
	welcome page, the scoreboard or the remotely controlled brackets.
	This page is controlled via a remote control page accessible from
	the admin page.  Also the scoreboard pages now automatically
	detect the screen size and redirect the web browser to the
	appropriate page. (707891, 707856).
	
	* web/WEB-INF/jspf/initializeApplicationVars.jspf: Added cache
	control headers.  This should keep all pages from being cached in
	browser and proxy caches.  (707883)

2003-08-14  Jon Schewe  <jpschewe@mtu.net>

	* web/welcome.jsp: Welcome page for Minnesota tournaments.
	(707859)

2003-08-11  Jon Schewe  <jpschewe@mtu.net>

	* src/fll/model/SubjectiveTableModel.java (SubjectiveTableModel):
	Changed default sort to be by team number (707851)

2003-08-10  Jon Schewe  <jpschewe@mtu.net>

	* src/fll/web/report/FinalComputedScores.java (generateReport):
	Put "No Score" in bold red on final score report for missing
	scores.  (707890)

	* docs/README.developer (MISC): Removed the application variable
	currentTournament, just use Queries.getCurrentTournament() all of
	the time now.

	* web/admin/index.jsp: Make sure we don't grab the current
	tournament until after it's actually been changed, otherwise the
	combobox reports the previous tournament after changes.

	* src/fll/web/GetFile.java (getFile): Ensure that
	judges are assigned before downloading subjective datafile (707847).

	* src/fll/Queries.java (isJudgesProperlyAssigned): Ensure that
	judges are assigned before downloading subjective datafile (707847).

2003-08-09  Jon Schewe  <jpschewe@mtu.net>

	* src/fll/model/SubjectiveTableModel.java (sort): Use
	fireTableDataChanged to signify that a sort has occurred instead
	of fireTableStructureChanged.  This keeps the table columns from
	getting recreated and loosing the editor. (707840)  

2003-07-27  Jon Schewe  <jpschewe@mtu.net>

	* src/fll/web/GetFile.java (getFile): Make score.xml human
	readable (707855).

2003-07-25  Jon Schewe  <jpschewe@mtu.net>

	* src/fll/gui/SubjectiveFrame.java (SubjectiveFrame): Gave each
	category it's own table and put them in a tabbed pane.  This makes
	sure that a table doesn't loose it's size and sort settings when
	switching categories. (707885)

2003-07-21  Jon Schewe  <jpschewe@mtu.net>

	* src/fll/web/playoff/Playoff.java (insertBye): 
	Always use the tournament from the database. (707887)

	* src/fll/ScoreStandardization.java (setSubjectiveScoreGroups):
	Always use the tournament from the database. (707887)

2003-07-20  Jon Schewe  <jpschewe@mtu.net>

	* src/fll/Queries.java (getNextRunNumber): Always use the
	tournament from the database. (707887)

	* web/scoreEntry/scoreEntry.jsp: Always use the tournament from
	the database. (707887)

	* web/admin/index.jsp: Added link to add tournaments for each
	region in the teams table. (766898)

	* src/fll/Queries.java (insertTournamentsForRegions): Added
	ability to add tournaments for each region in the teams table. (766898) 

	* web/playoff/remoteControlBrackets.jsp: Reworked to always
	recompute the teams and don't use session variables.  This makes
	sure we don't have caching problems. (707839)

	* web/playoff/adminbrackets.jsp: Reworked to always recompute the
	teams and allow the run number to advance to to be passed in as a
	parameter.  This should fix the problems with refresh and
	advancement of rounds. (707838)

2003-07-19  Jon Schewe  <jpschewe@mtu.net>

	* web/report/summarizePhase1.jsp: Modified query to group by
	ScoreGroup and Category.  (707841)

2003-07-16  Jon Schewe  <jpschewe@mtu.net>

	* src/fll/xml/GenerateDB.java (generateDB): varchar fields are
	limited to 255 characters.

2003-07-06  Jon Schewe  <jpschewe@mtu.net>

	* src/fll/xml/GenerateDB.java (generateDB): Make division a string
	rather than a number (707893)

	* build.xml: the compile.jsp task is broken again, so I've taken
	it out of the build.  Gonna have to fix it again later.

	* web/admin/editTeam.jsp: Added support for moving teams from one
	tournament to the next (707876).  
	Continued cleanup by adding JSTL tags.

	* scripts/convertTournaments.sql:  I think I've got all of the
	table changes in now for hierarchial tournaments (707876), along
	with some cleanups to table fields.

	* src/fll/xml/GenerateDB.java (generateDB): More work on
	hierarchial tournaments (707876).  Cleaned up the tables by
	removing extra columns that aren't used.

2003-07-02  Jon Schewe  <jpschewe@mtu.net>

	* src/fll/model/SubjectiveTableModel.java (SubjectiveTableModel):
	cleaned up javadoc

	* src/fll/web/report/FinalComputedScores.java
	(FinalComputedScores): Cleaned up javadoc

2003-06-11  Jon Schewe  <jpschewe@mtu.net>

	* build.xml: Upgraded to Tomcat 4.1.x (4.1.18)

2003-04-27  Jon Schewe  <jpschewe@mtu.net>

	* web/admin/editTeam.jsp: Convert null values to "" for editing.

2003-04-24  Jon Schewe  <jpschewe@mtu.net>

	* src/fll/gui/SubjectiveFrame.java (SubjectiveFrame): When
	switching score categories, make sure to tell the table to stop
	editing a cell, if it is.  This keeps one from losing data when
	switching categories without first tabing to another cell.
	(707852)

2003-04-22  Jon Schewe  <jpschewe@mtu.net>

	* src/fll/web/admin/Tournaments.java (verifyData): Allow one to
	specify the next tournament and do validation on the data input
	before committing it to the database.

	* build.xml: Force overwrite of web.xml when copying to ensure the
	correct one is always deployed.  Cleaned up javadoc target.

2003-04-20  Jon Schewe  <jpschewe@mtu.net>

	* src/fll/web/admin/UploadTeams.java (verifyTeams): make sure that
	upload page defaults Teams.CurrentTournament =
	Teams.EntryTournament when uploading team information (707876)

2003-04-19  Jon Schewe  <jpschewe@mtu.net>

	* scripts/convertTournaments.sql: SQL script to convert databases
	from last season to add support for heirarchial tournaments and to
	be consistent about region/tournament naming.  This should allow
	us to use last season's databases for test data.  (707874, 707876)

	* web/admin/editTeam.jsp: Allow the current tournament as well as
	the entry tournament to be edited to support heirarchial
	tournaments.  (707876)

	* src/fll/web/admin/Tournaments.java (commitData): Don't delete
	all of the tournament data when updating information.  Just update
	the rows.  (707869)

	* src/log4j.properties: Created a logfile for all output in
	addition to the one going to stdout.

	* build.xml: Upgraded log4j from 1.2.6 to 1.2.8.

	* src/fll/xml/GenerateDB.java (generateDB): Removed fll_admin as a
	database user.  Just use fll as hte only database user with full
	privileges.  At this point I can't come up with a good reason for
	having two different database users. (707870)

2003-04-04  Jon Schewe  <jpschewe@mtu.net>

	* docs/README.developer: Added information about JSTL

	* web/scoreboard_800/main.jsp: Merged common pieces of code
	between the 800x600 scoreboard and the 1024x768 scoreboard.  

	* build.xml: (707867) Added a direct Java call to JspC using the
	-webapp option.  This handles directories correctly, however
	doesn't keep track of timestamps, so all jsp files get recompiled
	each time.

2003-04-02  Jon Schewe  <jpschewe@mtu.net>

	* web/scoreboard/allteams.jsp: Started working on using JSTL in
	the pages (707868)

	* web/scoreboard/top10.jsp: merged in changes from the
	state tournament (707844)

2003-03-30  Jon Schewe  <jpschewe@mtu.net>

	* Release version 1.0.  This is just the software we used last
	year, but now it's released on SourceForge.

2003-03-21  Jon Schewe  <jpschewe@mtu.net>
        * Moved to SourceForge.net as the project fll-sw/scoring
 
2003-01-29  Jon Schewe  <jpschewe@mtu.net>

	* web/report/performanceRunReport.jsp: Queries.getDivisions()
	requires a connection to be passed in.

2003-01-25  Jon Schewe  <jpschewe@mtu.net>

	* src/fll/web/report/ScoreGroupScores.java
	(generateCategoryTable): Fixed query to only show teams from the
	score group being displayed in the table as well as only showing
	score groups for the appropriate division.

2003-01-23  Jon Schewe  <jpschewe@mtu.net>

	* web/report/finalComputedScores.jsp: Shrink point size to try and
	make sure everything prints on one page landscape.

2003-01-19  Jon Schewe  <jpschewe@mtu.net>

	* web/playoff/adminbrackets.jsp: Split out the admin version of
	the brackets into a separate page to make things easier to manage,
	even though some code is duplicated

	* web/playoff/remoteControlBrackets.jsp: Added another set of
	brackets that are completly controlled through application
	variables, so we don't have to keep hitting the next round button
	on a scrolling display.

2003-01-18  Jon Schewe  <jpschewe@mtu.net>

	* web/scoreboard/top10.jsp: Make sure that the top 10 ranks
	are correct in the case of a tie

	* web/scoreboard_800/top10.jsp: Make sure that the top 10 ranks
	are correct in the case of a tie

	* web/scoreEntry/scoreEntry.jsp: Changed confirm prompt when
	editing scores to let the user know that only the changes will be
	lost.

	* build.xml: Fixed spelling error in name of directory that
	subjective zip uses.

	* src/fll/web/report/ScoreGroupScores.java
	(generateCategoryTable): Added report that shows scores by
	category and score group for finalist judging.

2003-01-09  Jon Schewe  <jpschewe@mtu.net>

	* Labeled fll_01_09_2003 and published

2003-01-07  Jon Schewe  <jpschewe@mtu.net>

	* src/resources/challenge-highschool.xml: Added restriction to
	ensure that rocks returned to base is never greater than rocks
	removed from soccer field

2002-12-28  Jon Schewe  <jpschewe@mtu.net>

	* src/fll/Utilities.java (Utilities): Added Common NumberFormat
	instance for other classes to use to try and lower the overhead of
	getting an instance.

	* web/scoreboard_800/top10.jsp: Added support for divisions other
	than 1 and 2.

	* web/scoreboard/top10.jsp: Added support for divisions other than
	1 and 2.

	* src/fll/xml/XMLUtils.java: Added division to the judges table.
	Now a judge may judge a division or all divisions and then the xml
	file sent to the subjective scoring app will only contain entries
	for the appropriate judge based on this information.

2002-12-27  Jon Schewe  <jpschewe@mtu.net>

	* web/setup/index.jsp: Now allow the database to be generated from
	the web for the standard setup, rather than using a separate Java
	application.  Also allows one to upload the challenge.xml
	document.  Now challenge.xml document is stored in the database.

2002-12-24  Jon Schewe  <jpschewe@mtu.net>

	* web/admin/index.jsp: Allow one to change the number of seeding
	rounds from the web.

	* web/scoreEntry/select_team.jsp: Only allow one to select run
	numbers to edit that have been completed by some team. 

	* web/scoreEntry/scoreEntry.jsp: Make sure that only the most
	recently entered run can be deleted

	* web/instructions.jsp: Added instructions on what to do if a team
	doesn't show up.

	* web/admin/verifyTeams.jsp: Fixed bug where tournament teams
	application variables are not initialized after team upload.

	* src/fll/web/admin/UploadTeams.java: Removed some debugging and
	fixed error where the last column in the datafile was not
	recognized.

	* src/resources/challenge.xml: Removed reference to fll.css
	because it cause me to not be able to look at the document
	directly in IE at a region tournament.

	* src/resources/fll.xsd: Added annotation elements so that XML
	tools can properly display information about how the schema is to
	be used.

	* web/initializeApplicationVars.jsp: Put all code in it's own
	scope so that this file may be included multiple times in the same
	document (required for the developer page)

	* web/footer.jsp: Added warning message when using a database
	other than "fll"

	* web/developer/index.jsp: Added page to do change databases and
	to reinitialize the database from the XML document.  This is just
	to make it easier to do development. 

2002-12-18  Jon Schewe  <jpschewe@mtu.net>

	* web/admin/index.jsp: Sort regions by name of region in drop down
	list

	* src/fll/web/admin/UploadSubjectiveData.java
	(saveSubjectiveData): Changed delete/insert into a replace
	statement to minimize chance of transaction problems

2002-12-17  Jon Schewe  <jpschewe@mtu.net>

	* src/fll/web/report/FinalComputedScores.java: Sort by team number
	in the case of a tie, just so we get the same report every time

	* web/scoreboard/allteams.jsp (rs): Scroll the scoreboard on fewer
	records

	* src/fll/xml/ImportDB.java (importDatabase): Class for importing
	score data from another database

	* src/fll/web/admin/Judges.java (commitData): Added tournament
	column to the Judges table, thus allowing me to merge all of the
	tournament databases and still be able to compute scores for each
	one.

	* src/fll/web/admin/Tournaments.java: Fixed bug where tournaments
	get deleted from the edit page (at least I think I got it)

2002-12-15  Jon Schewe  <jpschewe@mtu.net>

	* src/fll/xml/GenerateDB.java (generateDB): Fixed typo in
	populating TournamentParameters

2002-12-14  Jon Schewe  <jpschewe@mtu.net>

	* Labeled fll_12_14_2002 and published

	* web/scoreboard_800/allteams.jsp: Start scrolling the all teams
	list after 2 scores.

	* src/fll/web/playoff/Playoff.java (getDisplayString): Display "No
	Show" in the playoff brackets for no show teams.  

	* web/playoff/brackets.jsp: Make sure that admin brackets don't
	scroll and the regular brackets do

	* src/fll/web/admin/UploadSubjectiveData.java
	(saveSubjectiveData): remove debugging output

	* src/fll/xml/GenerateDB.java (generateDB): Populate Regions and
	TournamentParameters with default values

2002-12-13  Jon Schewe  <jpschewe@mtu.net>

	* src/fll/xml/ChallengeParser.java: Handle case where reference to
	xsd file does not end in a slash.  

	* published to website with fix for score entry and yes/no
	
2002-12-12  Jon Schewe  <jpschewe@mtu.net>
	* published to website
	
2002-12-10  Jon Schewe  <jpschewe@mtu.net>

	* web/playoff/brackets.jsp: Added ability to show brackets without
	title and scrolling so one can print the brackets out.

	* src/fll/web/scoreEntry/ScoreEntry.java: Show YES or NO in the
	count column for yes/no goals.

	* web/report/summarizePhase1.jsp: Added a column to show how many
	teams were scored by each score group.  This should help catch
	errors in data entry before one gets to the actual reports.

2002-12-09  Jon Schewe  <jpschewe@mtu.net>

	* build.xml: Added commands to create generatedb.zip, which is
	used to generate a blank database off of the XML document.

	* src/resources/challenge.xml: Fixed bug where one could enter
	some number of penalty loops less than 4 and 0 loops in our market.

	* src/fll/Queries.java: Pay attention to minimumScore in the
	performance element

	* src/fll/xml/GenerateDB.java (generateGoalColumnDefinition):
	Allow all goal columns to be null.  This will allow one to delete
	subjective scores.

	* scoreboard_800: added scoreboard that works on an 800x600 screen
	
2002-12-08  Jon Schewe  <jpschewe@mtu.net>

	* src/fll/xml/XMLWriter.java (write): Added indentation and
	carriage returns to the output XML files. 

	* build.xml: Add ALL source to src.zip when making a distribution

	* src/resources/challenge.xml: Fixed naming of teamwork subcategories

	* web/scoreEntry/select_team.jsp: Selecting run numbers greater
	than 7 always returned the value 6.  This is now fixed.

2002-12-05  Jon Schewe  <jpschewe@mtu.net>
	* published to website
	
2002-11-30  Jon Schewe  <jpschewe@mtu.net>

	* web/playoff/brackets.jsp: Set the session variable currentRound
	when switching rounds.  This should prevent byes being given in
	later rounds like what happened at the New Hope tournament. 

2002-11-26  Jon Schewe  <jpschewe@mtu.net>

	* web/report/summarizePhase1.jsp: split computing summarized
	scores into two phases so that one can check the score groups
	before it just blows up

2002-11-25  Jon Schewe  <jpschewe@mtu.net>

	* web/footer.jsp: Setup so that can be installed in any context
	and will break out of a frameset

	* src/fll/web/report/FinalComputedScores.java (generateReport):
	Fixed query for report that didn't check FinalScores.Tournament

	* src/fll/Utilities.java (createDBConnection): Added ability to
	create a connection to a database other than fll

2002-11-24  Jon Schewe  <jpschewe@mtu.net>

	* web/errorHandler.jsp: provide a nicer page for errors

	* web/scoreEntry/scoreEntry.jsp: Allow one to delete performance
	scores from the web

	* web/credits/credits.jsp: Added licenses for MySQL, Tomcat and Java

	* web/troubleshooting/index.jsp: Added page for troubleshooting
	errors

	* web/admin/index.jsp: Make sure that TournamentTeams gets
	reinitialized when the current tournament is changed via the web

	* web/admin/commitTeam.jsp: Make sure TournamentTeams gets
	reinitialized when a team is edited or added from the web

	* web/admin/uploadTeams.jsp: Make sure TournamentTeams gets
	reinitialized when teams are uploaded

	* src/fll/web/admin/Tournaments.java: Make sure TournamentTeams
	get reinitialized when a Tournament is edited

	* web/scoreboard: modified scoreboard pages to use the scores from
	current tournament, rather than just state.

2002-11-23  Jon Schewe  <jpschewe@mtu.net>

	* src/fll/web/report/CategoryScores.java: When generating the
	tables for category scores, pay attention to the catgory.  Oops.

	* src/fll/model/SubjectiveTableModel.java: Allow users to delete
	scores in the subjective scoring app.

	* web/scoreboard/allteams.jsp: Make sure to order by TeamNumber
	after ordering by Organization so that all scores for a team are
	grouped together.

	* web/scoreboard/alldata.jsp: Make sure to order by TeamNumber
	after ordering by Organization so that all scores for a team are
	grouped together.

	* web/scoreboard/allteams.jsp: Add some space to the top of
	allteams.jsp so the first team doesn't scroll by so fast.
	Decrease the number of entries required to determine when
	scrolling of the scoreboard can start


<|MERGE_RESOLUTION|>--- conflicted
+++ resolved
@@ -1,6 +1,7 @@
-<<<<<<< HEAD
 * Allow schedules to be in 12 hour or 24 hour format. All schedules are
   output in 12 hour format.
+* Added support for generating a schedule for an odd number of teams
+  with an odd number of performance rounds
 
 Release 7.6
 -----------
@@ -9,10 +10,6 @@
 
 Release 7.5
 -----------
-=======
-* Added support for generating a schedule for an odd number of teams
-  with an odd number of performance rounds
->>>>>>> 098322e6
 * 164 - Add report for winners of the playoff brackets
 * 177 - Give a more reasonable error message when an XML document fails to parse
 * 188 - Display a reasonable error message to the user when no score sheets are selected to print
