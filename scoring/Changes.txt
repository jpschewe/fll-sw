<<<<<<< HEAD
* 362 - import tournament parameters table
=======
* 367 - Properly display summary for judge assigned to 2 judging groups
>>>>>>> b4d44889

Release 9.6
-----------
* 361 - correct problem finding java on unix systems without JAVA_HOME set
* 358 - correct bug on the remote control page with named displays

Release 9.5
-----------
* 263 - Only allow connections from loopback interface to not require a password
* 351 - Detect when the summarized scores are out of date
* 114 - Add the ability to uninitialize a playoff division
* 14 - add the ability to print the schedules from the web 
* 339 - Highlight teams that are in the top X% of performance scores
* 12 - add the ability to delete named displays from the display remote control 
* 289 - add the ability to store non-numeric/"subjective" award winners in the database
* 230 - team upload now only adds teams without removing any existing information
* 337 - don't try to upload subjective scores from the web application if the tournament doesn't match
* 349 - Add note about performance times to team schedule and put multiple schedules on 1 page
* 338 - Add CSV dump of all seeding performance scores
* 348 - add a page break after each judging station in the category scores by judging station report
* 332 - pass parameters from limit tables servlet back to scoresheet generation page
* 346 - add link to non-scrolling playoffs from playoff index

Release 9.4
-----------
* 333 - redirect to authentication page from subjective app when not authenticated
* 331 - sort no shows last in scores by judging station report
* 336 - Modify writeup for what to do with ties
* 329 - Remove phone number from judge information
* 16 - put division first in playoff bracket page titles
* 17 - check for duplicate user before adding
* 35 - make the top 10 show as many scores as will fit 
* 15 - make wording clear when no teams are missing seeding rounds before playoffs
* 11 - remove extra jar files from application classpaths

Release 9.3
-----------
* 322 - Don't put No Show teams in the playoffs
* Reworked some pages to make it clear what is needed at a regional vs. state tournament
* 320 - make root tomcat application redirect to fll-sw
* 324 - display no shows in the subjective web application score summary
* 325 - make sure a judge is always specified in the subjective web application

Release 9.2
-----------
* 315 - fix playoff table assignment algorithm for initial data.
* 318 - use a double for the total score on a no show, allows sorting on the total score column
* 317 - format times with 2 digits in the subjective application

Release 9.1
-----------
* 305 - top page in subjective app now works offline
* Upgrade to jquery mobile 1.4.5
* 307 - Print warning instead of error if not all judges are assigned

Release 9.0
-----------
* Create specific exceptions for errors in challenge parsing
* 301 - allow computed goals to depend on computed goals
* 287 - schedule finalists by division rather than score group
* 284 - add finalist schedule for each team
* 97 - add room numbers to finalist schedules
* 26 - Generate database diagram for developers
* 298/299 - Switch from HttpUnit to HtmlUnit for better javascript support in tests
* 5 - Improvements to playoff score sheet generation pages
      * Keep table assignments in sync
      * Move scriplet into pure Java code for ease of maintenance
* 294 - Upgrade to FindBugs 3.0.0
* 209 - Put subjective application and webapp links on the admin page
* 176 - Handle parenthesis in column names for uploaded spreadsheets
* 236 - Add schedule information to the Java subjective application for sorting
* 36 - upgrade to Tomcat 8.0.9
* 293 - build workflow documentation as part of a release
* 28 - report to the user which step failed when loading data in the subjective web app
* 259 - upgrade jquery to 1.11.1 and related libraries
* 9 - allow one to click on the labels or the radio button when selecting a sheet within a spreadsheet
* 19 - Remind users to assign tables before printing playoff scoresheets
* 280 - Add mapping between schedule columns and category names
* 20 - Make sure the division is checked in the AJAX playoff bracket code
* 23 - pass 3rd/4th place parameter on when creating a new division 
* 33 - upgrade to poi 3.10 and include dom4j, this allows xlsx files to work
* 8 - always sort the challenge descriptions by title
* 7 - report errors to the user in the scheduler app and the subjective app
* SF.140 - change title on categorized score reports to include tournament name and title
* SF.144 - make it clear to use back to edit judges names 
* SF.169 - use CSS to trim team names

Release 8.11
-----------
* 34 - support creating schedules without any performance rounds

Release 8.10
-----------
* Add challenge description for Anoka 2014

Release 8.9
-----------
* Add HTML version of the subjective application
* Add challenge description for REC 2014

Release 8.8
-----------
* 263 - Make it clear when specifying judging station vs. event division
* 264 - Use the correct run number to check if a playoff round is verified before sending JSON back

Release 8.7
-----------
* Fix table assignment during playoffs to ensure we don't trivally repeat tables
* Import playoff table limits

Release 8.6
-----------
* Properly sort no shows to the bottom of the list when computing rankings
* Fix bug causing scores to not be displayed in playoff brackets when data from another tournament exists
* Add back the ability to select which rounds to show on the scoresheet generation playoff brackets

Release 8.5
-----------
* Fix display remote control so that it shows which finalist schedule is up
* Allow the public to see the public finalist schedule without username and password
* 26 - put No Shows in the reports
* g3 - Allow one to store the subjective files uploaded if loglevel
       DEBUG is enabled for fll.web.admin.UploadSubjectiveData
* 238 - Make sure that the subjective application has a window so that
        it shows up in the task bar before a file is loaded.

Release 8.4
-----------
* 237 - Keep track of if allteams.jsp should scroll or not without using a session variable
* 203 - Allow the user to limit which tables are used for the playoff brackets
* 239 - add "label for" tag to enums, this allows one to click on the text next to an enum button
* 235 - make commit button more obvious on the judges verification page
* 234 - add some horizontal rules to the setup index
* 240 - make sure the division is present on all playoff scoresheets
* 241 - put the bracket number on the playoff scoresheets
* 236 - write out detailed schedules to inidividual files
* g1 - Find challenge descriptors inside of OneJar file for SchedulerUI distribution

Release 8.3
-----------
* Make sure minimum performance score is respected for entries into the database and displays
* Handle invalid scores properly in the subjective app
* When printing the morning score sheets start count at round 1 rather than round 0

Release 8.2
-----------
* 232 - Allow one to run all scheduling from the SchedulerUI
* 233 - cleanup temp files created by the table optimizer
* 230 - add the ability to print out the morning score sheets from the
        SchedulerUI

Release 8.1
-----------
* minor rewording to 2013 challenge description

Release 8.0
-----------
* 189 - Add a form to the error handler page to gather bug
        reporting information
* 20 - Allow one to modify the flip rate of the top 10 through a global
        parameter
* 221 - Allow one to change a user's password, create and remove users
* 227 - Upgrade to HSQL 2.3.0
* 228 - Put overall and performance at the top of the ranking report
* 222 - Added tournament name and optional tournament location to the
        subjective scores file.
* 197 - keep internal teams out of the team selection list for entering
        scores
* 206 - Use resposne.getWriter to write text and
        response.getOutputStream to write binary data
* 219 - Add more number of teams and judging group information to the
        ranking report
* 224 - handle '&' in column headers when uploading teams
* 159 - Allow one to choose a known challenge description
* 216 - Add judging station to non-numeric categories in the finalist
        scheduling app
* 212 - Add playoff divisions to the list of divisions one can schedule
        finalists for.
* 223 - Add the ability to easily choose teams for playoff divisions 
        by judging station.
* 220 - Always auto-select top 1 finalist in finalist scheduling app
* 220 - If two teams are tied (within 1) select them both
* 213 - Allow finalist categories to be marked public/private. Add PDF
        and HTML outputs of the finalist schedule (public & private).
* 211 - make sure to schedule finalists that are more constrained first, this allows the finalist schedule to be as short as possible
* 187 - Refresh the playoff brackets when the division changes
* 204 - Allow score entry to update or insert a score in a safe manner
    under heavy load
* Disallow setting up the database from a computer other than localhost.
    This solves a number of issues around init and security given that
    the database is part of the webapp. If the database is moved out of the
    app, then this might work again.
* Allow team information to be edited after the playoffs are
* 165 - Allow one to bypass security when connecting from localhost.
* 200 - Allow team information to be edited after the playoffs are
  initialized. Team divisions cannot be changed after the playoffs are
  initialized to avoid issues with divisions and the playoffs.

Release 7.7
-----------
* Allow schedules to be in 12 hour or 24 hour format. All schedules are
  output in 12 hour format.
* Added support for generating a schedule for an odd number of teams
  with an odd number of performance rounds

Release 7.6
-----------
* Fix bug where scoresheets wouldn't print due to incorrect error
     checking

Release 7.5
-----------
* 164 - Add report for winners of the playoff brackets
* 177 - Give a more reasonable error message when an XML document fails to parse
* 188 - Display a reasonable error message to the user when no score sheets are selected to print

Release 7.4
---------
* 167 - Use AJAX push for changing display pages quickly

* 187 - Use AJAX polling for updating the display pages and handling network
  timeouts

* 6 - Ranking reports are sorted by division and then team number

* 193 - Make sure all exceptions are logged to fllweb.log.

* 191 - Show all playoff divisions, even those created for playoffs only

* 181 Update summary button in the subjective app for the new schema

* 184 - Make sure team names can be changed after the playoffs start

* 182 - Correctly handle previous playoff data from other tournaments in the
  database

* Warn users when they are marking a performance score as validated without
  the double check.

* More robust handling of data when printing scoresheets (ticket:179)

* 15, 16, 22 - Add the ability to edit all global parameters and parameter defaults as
  an advanced admin option

Release 7.3
---------
* 173 - allow the schedule tables to have teams that aren't in the current
  tournament for cases when teams move tournaments and a new schedule isn't
  uploaded.

* 8 - color table labels in the playoff brackets by border rather than the
  whole cell to make them readable

* 172 - Handle deleted scores in the subjective score file on upload

Release 7.1
---------
* 161 - Make sure that score page text can be set

* 162 - Handle no show's in the subjective upload with the new subjective
  score schema

* Ignore internal teams when initializing playoff data

* Allow the top 10 page to not error out when there is no data in the
  database

Release 7.0
---------
* Debug importing a database into a current database and make sure that creating a tournament works.

* 27 - track the number of teams per judge by assigning teams to judging stations

* Upgrade opencsv

* Make sure team numbers are integers


Release 3.0
---------
* Restrictions are now checked on the client side instead of by the server and sending users back to the score entry page on an error.

* Added support for computed goals.

* Terms of polynomial score elements may now specify the floating point handling.  The default handling is to truncate decimals to integers at each term.

* Raw value for an enum in the web page is now the enum value as a string, rather than the score.  This allows multiple enum values to have the same score (1583927)

* Added the ability for multipliers on goals to be decimals

* Finished support for multiplier in subjective goals (it was already started, but not finished)

* Added support for total scores to be decimals

* Allow coefficients of terms (restriction and tiebreaker) to be decimals

* Added the ability to import a database dump into a blank database.

* Upgraded to log4j 1.2.14

* Upgraded to iText 1.4.7

* removed jakarta string taglib and used the functions built into JSTL 1.1

* switched upload libraries from uptag to commons-fileupload

* upgraded to JSTL 1.1

* upgraded tomcat to 5.5.20

* Upgraded to junit 4.1

* Found bug in database setup form that causes some HTML parsers to choke (missing quote).  Firefox seems to handle it ok though.

Release 2.10
* added the ability to dump the database as a zip file containing CSV files and the challenge descriptor.

* fixed score entry check for initialized playoff brackets to use event division instead of team division.

* added ability to choose what rounds are displayed in the printable and scoresheet generation brackets

* fixed BracketData.getNumRows to return 0 if there is a NoSuchElementExeception when trying to look up data in the _bracketData map

* modified playoff menu page choices to use consistent language for all bracket page links; removed warnings on bracket page links, as it is no longer harmful to load any of the bracket pages before playoff initialization - the bracket pages will just come up with a title and nothing else

* improved output of the playoff/check.jsp page to explicitly state that no teams were found with fewer or more scores than seeding rounds

* remove experimental warning from PDF brackets (1605785)

* Set path in setenv.bat (1605786)

Release 2.9
---------
* fixed compilation error in remoteControl.jsp and added unit test to watch for it

Release 2.8
---------
* fixed categorized score report to show by division (1599044)

* Remote control for the scoreboard now uses all divisions to determine how many rounds are possible (1599039)

* PDF reports now show all raw scores, just like the HTML reports (1599786)

Release 2.7
---------
* Added the ability for tiebreakers to have sums (and coefficients on the goals)

* added help text to the admin pages

* added underscores to the front of the goal titles in the PDF scoresheet to allow the refs to check them off

Release 2.6
---------
* include Sun's JDK for Linux and Windows distributions so that Java doesn't need to be installed

* Switched databases from MySQL to HSQL to make installation easier.  Now the only thing that needs to be installed for the software to run is Java.

* included the Tomcat install as part of the software

* added PDF forms for the final scores document

* added PDF forms for the scoresheets

* added summary dialog for the subjective scoring application to allow one to see how many scores had been entered for each team in a category


2005-12-05  Jon Schewe  <jpschewe@mtu.net>

	* Release version 2.5
	
2005-01  Dan Churchill

	* web/scoreEntry/select_team.jsp: Added logic for Last Run when editing scores

2004-12-20  Jon Schewe  <jpschewe@mtu.net>

	* src/fll/ScoreStandardization.java (ScoreStandardization): Fixed
	computation of final scores so that scores from other tournaments
	are not seen in the final report.

2004-12-18  Jon Schewe  <jpschewe@mtu.net>

	* prj.el: Updated the mysql database driver

	* web/WEB-INF/web-default.xml: Changed database host to be
	127.0.0.1, seems to work better than localhost with newer mysql installs.

2004-12-14  Jon Schewe  <jpschewe@mtu.net>

	* src/fll/xml/ChallengeParser.java (ChallengeParser): Removed
	requirement to put xerces in the common/lib directory on tomcat by
	referencing the xerces DOMParser directly.  Now can live up in the
	regular lib directory.

2004-12-13  Jon Schewe  <jpschewe@mtu.net>

	* build.xml: Cleaned up some variable naemes.  NOTE: changed
	catalina.home to dir.tomcat!  Please update your build.properties
	files.  Added building of the scripts to regular compile.

2004-12-09  Jon Schewe  <jpschewe@mtu.net>

	* build.xml: Do a better job of rewriting the library path when
	creating subjective.bat so that it works on more systems.  Also
	removed the requirement of JAVA_HOME.

2004-12-08  Dan Churchill <churchid@visi.com>

	* web/admin/select_team.jsp: Added Division to display of teams in the
	selection window, so it's possible to scan teams and verify divisions
	prior to tournament day.

2004-12-05  Jon Schewe  <jpschewe@mtu.net>

	* src/fll/xml/ChallengeParser.java (ChallengeParser): Use the
	context classloader to allow one to change the classloader without
	changing the code.

2004-11-23  Jon Schewe  <jpschewe@mtu.net>

	* web/WEB-INF/jspf/footer.jspf: Added sw version to the footer page.

	* web/instructions.jsp: Not about all teams being blank until
	scores are entered.

	* web/admin/remoteControl.jsp: Added note that it takes time for
	the big screen display to change.

2004-11-21  Jon Schewe  <jpschewe@mtu.net>

	* web/instructions.jsp: Remind users to not close the control
	window for the big screen display. 

2004-05-12  U-TOSHIBA-USER\jpschewe  <jpschewe@mtu.net>

	* src/fll/Queries.java (computeTotalScore): Modified to catch
	SQLExceptions and to return Integer.MIN_VALUE in this case,
	signifing that the row is to be ignored (914631).

	* docs/index.html: Change link to point to the top level tomcat
	project and allow the users to find the actual builds (871671).

2004-05-11  Jon Schewe  <jpschewe@mtu.net>

	* src/fll/xml/GenerateDB.java (generateDB): factored out the sql
	datatype for tournaments to the top to make it easy to change the
	size of the column.

	* src/fll/web/report/FinalComputedScores.java (generateReport):
	Removed SummarizedScores table from the teamsRS query.  It was
	completly unused and would just slow down the join (836268). 

2004-04-07  Jon Schewe  <jpschewe@mtu.net>

	* src/fll/xml/ImportDB.java (importDatabase): Make sure that the
	division column is imported from the Judges table.

	* src/fll/model/SubjectiveTableModel.java: Modified
	SubjectiveTableModel to ignore case.  Although this shouldn't come
	up again much now that we don't have the language used column in
	Programming. (913700)

2004-04-05  Jon Schewe  <jpschewe@mtu.net>

	* build.xml: Added checkstyle to build.

2004-03-21  Jon Schewe  <jpschewe@mtu.net>

	* src/resources/challenge-region-2003.xml: Removed language used (914627).

	* src/fll/xml/GenerateDB.java (generateDB): Removed numMedals from
	the system (847499).

2004-03-15  Jon Schewe  <jpschewe@mtu.net>

	* src/fll/web/admin/Judges.java (generatePage): Made all forms
	have POST methods.

2004-01-22  Jon Schewe  <jpschewe@mtu.net>

	* web/scoreboard/allteams.jsp: Removed extraneous '> in allteams.jsp 

2004-01-17  Jon Schewe  <jpschewe@mtu.net>
	
	* Release version 2.4.
	
2004-01-10  Jon Schewe  <jpschewe@mtu.net>

	* web/display.jsp: Added ability to specify any URL relative to
	/fll-sw, for display on the main display.  This will allow us to
	display Fred's schedules and whatever else he comes up with.

2004-01-04  Jon Schewe  <jpschewe@mtu.net>

	* src/fll/web/playoff/Playoff.java (displayPrintableBrackets):
	Changed admin brackets to show all playoff rounds and be nice for
	printing (866161).

2004-01-02  Jon Schewe  <jpschewe@mtu.net>

	* web/playoff/adminbrackets.jsp: Removed unneeded <br> from
	Bracket number display on all playoff brackets.

2003-12-28  Jon Schewe  <jpschewe@mtu.net>

	* web/scoreEntry/scoreEntry.jsp: Now one can edit scores that are
	non-consecutive, for those times when someone goes to the playoff
	brackets too soon (860145).

	* src/fll/Queries.java (isBye): Added support to score entry/edit
	page to handle editing bye runs (866851).

2003-12-27  Jon Schewe  <jpschewe@mtu.net>

	* web/playoff/remoteControlBrackets.jsp: Don't show final scores
	in playoffs (847952).

2003-12-18  Jon Schewe  <jpschewe@mtu.net>

	* src/fll/xml/ImportDB.java: Added check for differences before
	importing team data.

	* src/fll/web/report/FinalComputedScores.java (generateReport):
	Added tournament name to the final scores report.

2003-12-17  Jon Schewe  <jpschewe@mtu.net>

	* web/admin/advanceTeams.jsp: Added page to do batch advancement
	of teams (853008).

2003-12-14  Jon Schewe  <jpschewe@mtu.net>

	* web/admin/commitTeam.jsp: Ensure that scores don't get deleted
	when team data is edited (859692).

2003-12-07  Jon Schewe  <jpschewe@mtu.net>
	
	* Release version 2.2.

	* src/fll/Queries.java: Updated some documentation as well as
	minimum score values (subjective was using performance).

2003-12-06  Jon Schewe  <jpschewe@mtu.net>

	* web/playoff/index.jsp: Removed old links to brackets, only use
	the remote control and admin ones now.

	* src/fll/web/report/CategoryScores.java (generateCategoryTable):
	Added quotes around division to handle when it's a string.  This
	was a problem at the Crosswinds tournament today where the
	divisions were 2E and 2W. 

2003-11-30  Jon Schewe  <jpschewe@mtu.net>

	* Release version 2.2.
	
2003-11-29  Jon Schewe  <jpschewe@mtu.net>

	* web/playoff/index.jsp: Updated to handle the situation where
	this page is visited and no teams are in the database.

2003-11-22  Jon Schewe  <jpschewe@mtu.net>

	* web/display.jsp: Fixed big screen display to only refresh the
	window when what is to be shown has changed.  

	* web/scoreboard/allteams.jsp: Add some padding at the end of the
	scrolling of all teams to ensure that the teams can see the last
	team when running in 800x600 mode.

	* web/display.jsp: Ensure that welcome page doesn't come up everytime.

	* web/instructions.jsp: Tiebreaker info is automatically pulled
	out of the current document.

	* web/developer/index.jsp: Fixed change database page to properly
	switch databases.

2003-11-21  Jon Schewe  <jpschewe@mtu.net>

	* Release version 2.1.  Found some bugs, so this is the release
	used at Sandburg.
	
2003-11-19  Jon Schewe  <jpschewe@mtu.net>

	* src/resources/challenge-region-2003.xml: Added new tiebreaker
	and removed interference goal.

	* src/fll/web/playoff/Playoff.java (pickWinner): Fixed pickWinner
	to handle enumerated goals (845319).

2003-11-12  Jon Schewe  <jpschewe@mtu.net>

	* Release version 2.0.  This is the version of the software I plan
	to use for this season.
	
2003-11-09  Jon Schewe  <jpschewe@mtu.net>

	* web/admin/verifyTournamentInitialization.jsp: Fix Oops when
	setting tournaments.

	* src/fll/xml/GenerateDB.java (generateDB): Handle long region names.

	* web/admin/teamColumnSelection.jsp: Added column sizes to column
	selection page.

	* src/fll/Queries.java (insertTournamentsForRegions): Make sure we
	don't try to create duplicate tournaments.

2003-11-08  Jon Schewe  <jpschewe@mtu.net>

	* src/fll/web/scoreEntry/ScoreEntry.java
	(generateInitForScoreEdit): Include the tournament when looking
	for initial values for score edit (836264). 

	* web/scoreboard/title.jsp: Change scoreboard text to be white so
	that it's easier to read (836265).

	* web/report/teamPerformanceReport.jsp: Display no show for no show
	performance scores (836266).

	* web/report/performanceRunReport.jsp: Display no show for no show
	performance scores (836266).

	* build.xml: Changed slashes in subjective.bat to work with win9x
	as well as NT.

2003-10-27  Jon Schewe  <jpschewe@mtu.net>

	* src/fll/Queries.java (updateScoreTotals): Handle rows with all
	NULLs for scores.  This is a bug that Chuck Davis found as well.

2003-10-25  Jon Schewe  <jpschewe@mtu.net>

	* src/fll/Queries.java (updateScoreTotals): need different update
	to include Judge column (830276)

2003-10-24  Jon Schewe  <jpschewe@mtu.net>

	* web/admin/commitTeam.jsp: Report an error on attempting to enter
	a duplicate team number.

	* src/fll/Queries.java (updateScoreTotals): Only check for Bye
	column on performance scores (bug from Chuck, didn't make it to SF).
	(updateScoreTotals): Fixed another bug from Chuck where all
	subjective scores were 0.

2003-10-22  Jon Schewe  <jpschewe@mtu.net>
	
	* labeled fll_2003_test_20031022 for testing

	* web/scoreEntry/scoreEntry.jsp: Made background yellow instead of
	grey on edit.  Also changed changed submit prompt for score edit
	(827928).

	* src/resources/challenge-region-2003.xml: Consistency in
	capitalization (827924).

	* web/WEB-INF/web-default.xml: Changed instances of 2002 to be
	2003 (827935).

	* src/fll/web/admin/Tournaments.java (generatePage): Make sure
	that when rows are added keep the key field as new for rows not
	committed to the database (827926).

2003-10-22  Jon Schewe  <jpschewe@mtu.net>

	* docs/index.html: Added information for database permissions for
	Linux (824072).

2003-10-21  Jon Schewe  <jpschewe@mtu.net>

	* docs/README.developer: Removed tournamentTeams application
	attribute to avoid caching problems (827929).

	* src/fll/Queries.java (computeTotalScore): Fixed so that Bye runs
	are ignored when computing total score (827932).

	* build.xml: Make subjective.sh and subjective.bat use
	application.classpath with pathconvert rather than hardcoding it
	to avoid mistakes (824074).

2003-10-15  Jon Schewe  <jpschewe@mtu.net>

	* src/fll/web/admin/UploadTeams.java (parseFile): Handle empty
	columns as nulls.

2003-10-07  Jon Schewe  <jpschewe@mtu.net>
	
	* labeled fll_2003_test_20031007
	
2003-10-04  Jon Schewe  <jpschewe@mtu.net>

	* src/fll/Queries.java (getColorForDivisionIndex): Support
	coloring more than just 2 divisions (766208).

	* docs/index.html: Added instructions for using jar to uncompress
	zip archives.  Perhaps we should just write a little Java tool
	that has a nice GUI (707892).

	* web/scoreEntry/select_team.jsp: Moved edit widgets around a bit
	to make it more obvious that the checkbox and dropdown are tied
	together (707865).

	* src/fll/web/playoff/Playoff.java (getDisplayString): Check the
	other team for a bye and don't show a score in that case (707872).

2003-10-03  Jon Schewe  <jpschewe@mtu.net>

	* src/fll/model/SubjectiveTableModel.java (SubjectiveTableModel):
	Added total column on the subjective app (707863).

	* src/fll/web/admin/Tournaments.java (verifyData): Check for
	circularities in tournaments (766563).

2003-10-02  Jon Schewe  <jpschewe@mtu.net>

	* src/fll/web/scoreEntry/Submit.java: Added support for
	enumerations and checking restrictions on the server side (707877).

2003-10-01  Jon Schewe  <jpschewe@mtu.net>

	* src/fll/Queries.java (updateScoreTotals): Added support for
	totaling of scores with enumerated goals (707877).

2003-09-29  Jon Schewe  <jpschewe@mtu.net>

	* src/fll/web/scoreEntry/ScoreEntry.java: Added support for
	enumerated goals (707877).  Just need to fix the score computation
	now.

	* src/resources/fll.xsd: Removed namespace declaration from schema
	since JSTL 1.0 doesn't know how to properly handle namespaces.
	This also caused the web pages to be updated to properly reference
	the challenge title, I was just getting lucky that it was the
	first title attribute in the document.

2003-09-20  Jon Schewe  <jpschewe@mtu.net>

	* src/fll/web/report/FinalComputedScores.java (generateReport):
	Don't show scores from subjective categories that have 0 weight
	(809035).

	* src/fll/web/admin/UploadSubjectiveData.java
	(saveSubjectiveData): Now handle carriage returns in score.xml
	properly.

2003-09-17  Jon Schewe  <jpschewe@mtu.net>

	* docs/index.html: Updated with information about computers
	required for a tournament (707857).

2003-09-16  Jon Schewe  <jpschewe@mtu.net>

	* src/fll/xml/GenerateDB.java (generateDB): Make sure no team name
	is blank by defaulting it to '<No Name>' in the database (707849).

2003-09-08  Jon Schewe  <jpschewe@mtu.net>

	* web/admin/filterTeams.jsp: Remvoed javascript from submit button
	in favor of using standard form parameters and server side
	checking (707895).

2003-09-07  Jon Schewe  <jpschewe@mtu.net>

	* web/scoreboard/top10.jsp: Now the top10 page uses session
	variables instead of form parameters to keep track of which
	division is being displayed.  This should keep the browsers
	history from filling up with urls (707896).

	* web/index.jsp: Figured out how to use the JSTL XML tags to get
	information out of challengeDocument to remove some more
	scriptlets.

2003-09-06  Jon Schewe  <jpschewe@mtu.net>

	* web/report/teamPerformanceReport.jsp: Added a report that
	contains the performance scores for a team by run number (707861).

2003-08-27  Jon Schewe  <jpschewe@mtu.net>

	* web/scoreboard/allteams.jsp: Got scrolling working in Mozilla and
	IE (707853).

	* web/playoff/remoteControlBrackets.jsp: Got scrolling working in Mozilla and
	IE (707853).

	* web/playoff/brackets.jsp: Got scrolling working in Mozilla and
	IE (707853).

2003-08-25  Jon Schewe  <jpschewe@mtu.net>

	* web/style/style.jsp: Started on using stylesheets everywhere.
	Use a jsp file as a stylesheet so that parameters such as images
	can be done via JSTL.  In this case make sure that all files use
	the appropriate background image and color without having to put
	it in all of the body tags (707854).

	* src/fll/gui/SubjectiveFrame.java: Display title attribute rather
	than name attribute from subjective categories, also changed in
	the report generation classes (707873).

	* src/resources/fll.xsd: Added title attribute to subjective
	category element (707873).

2003-08-16  Jon Schewe  <jpschewe@mtu.net>

	* Multiple files: Added display page the is used for the display
	computer.  This page opens up a new window in fullscreen mode
	(Mozilla users may need to press F11) and then displays the
	welcome page, the scoreboard or the remotely controlled brackets.
	This page is controlled via a remote control page accessible from
	the admin page.  Also the scoreboard pages now automatically
	detect the screen size and redirect the web browser to the
	appropriate page. (707891, 707856).
	
	* web/WEB-INF/jspf/initializeApplicationVars.jspf: Added cache
	control headers.  This should keep all pages from being cached in
	browser and proxy caches.  (707883)

2003-08-14  Jon Schewe  <jpschewe@mtu.net>

	* web/welcome.jsp: Welcome page for Minnesota tournaments.
	(707859)

2003-08-11  Jon Schewe  <jpschewe@mtu.net>

	* src/fll/model/SubjectiveTableModel.java (SubjectiveTableModel):
	Changed default sort to be by team number (707851)

2003-08-10  Jon Schewe  <jpschewe@mtu.net>

	* src/fll/web/report/FinalComputedScores.java (generateReport):
	Put "No Score" in bold red on final score report for missing
	scores.  (707890)

	* docs/README.developer (MISC): Removed the application variable
	currentTournament, just use Queries.getCurrentTournament() all of
	the time now.

	* web/admin/index.jsp: Make sure we don't grab the current
	tournament until after it's actually been changed, otherwise the
	combobox reports the previous tournament after changes.

	* src/fll/web/GetFile.java (getFile): Ensure that
	judges are assigned before downloading subjective datafile (707847).

	* src/fll/Queries.java (isJudgesProperlyAssigned): Ensure that
	judges are assigned before downloading subjective datafile (707847).

2003-08-09  Jon Schewe  <jpschewe@mtu.net>

	* src/fll/model/SubjectiveTableModel.java (sort): Use
	fireTableDataChanged to signify that a sort has occurred instead
	of fireTableStructureChanged.  This keeps the table columns from
	getting recreated and loosing the editor. (707840)  

2003-07-27  Jon Schewe  <jpschewe@mtu.net>

	* src/fll/web/GetFile.java (getFile): Make score.xml human
	readable (707855).

2003-07-25  Jon Schewe  <jpschewe@mtu.net>

	* src/fll/gui/SubjectiveFrame.java (SubjectiveFrame): Gave each
	category it's own table and put them in a tabbed pane.  This makes
	sure that a table doesn't loose it's size and sort settings when
	switching categories. (707885)

2003-07-21  Jon Schewe  <jpschewe@mtu.net>

	* src/fll/web/playoff/Playoff.java (insertBye): 
	Always use the tournament from the database. (707887)

	* src/fll/ScoreStandardization.java (setSubjectiveScoreGroups):
	Always use the tournament from the database. (707887)

2003-07-20  Jon Schewe  <jpschewe@mtu.net>

	* src/fll/Queries.java (getNextRunNumber): Always use the
	tournament from the database. (707887)

	* web/scoreEntry/scoreEntry.jsp: Always use the tournament from
	the database. (707887)

	* web/admin/index.jsp: Added link to add tournaments for each
	region in the teams table. (766898)

	* src/fll/Queries.java (insertTournamentsForRegions): Added
	ability to add tournaments for each region in the teams table. (766898) 

	* web/playoff/remoteControlBrackets.jsp: Reworked to always
	recompute the teams and don't use session variables.  This makes
	sure we don't have caching problems. (707839)

	* web/playoff/adminbrackets.jsp: Reworked to always recompute the
	teams and allow the run number to advance to to be passed in as a
	parameter.  This should fix the problems with refresh and
	advancement of rounds. (707838)

2003-07-19  Jon Schewe  <jpschewe@mtu.net>

	* web/report/summarizePhase1.jsp: Modified query to group by
	ScoreGroup and Category.  (707841)

2003-07-16  Jon Schewe  <jpschewe@mtu.net>

	* src/fll/xml/GenerateDB.java (generateDB): varchar fields are
	limited to 255 characters.

2003-07-06  Jon Schewe  <jpschewe@mtu.net>

	* src/fll/xml/GenerateDB.java (generateDB): Make division a string
	rather than a number (707893)

	* build.xml: the compile.jsp task is broken again, so I've taken
	it out of the build.  Gonna have to fix it again later.

	* web/admin/editTeam.jsp: Added support for moving teams from one
	tournament to the next (707876).  
	Continued cleanup by adding JSTL tags.

	* scripts/convertTournaments.sql:  I think I've got all of the
	table changes in now for hierarchial tournaments (707876), along
	with some cleanups to table fields.

	* src/fll/xml/GenerateDB.java (generateDB): More work on
	hierarchial tournaments (707876).  Cleaned up the tables by
	removing extra columns that aren't used.

2003-07-02  Jon Schewe  <jpschewe@mtu.net>

	* src/fll/model/SubjectiveTableModel.java (SubjectiveTableModel):
	cleaned up javadoc

	* src/fll/web/report/FinalComputedScores.java
	(FinalComputedScores): Cleaned up javadoc

2003-06-11  Jon Schewe  <jpschewe@mtu.net>

	* build.xml: Upgraded to Tomcat 4.1.x (4.1.18)

2003-04-27  Jon Schewe  <jpschewe@mtu.net>

	* web/admin/editTeam.jsp: Convert null values to "" for editing.

2003-04-24  Jon Schewe  <jpschewe@mtu.net>

	* src/fll/gui/SubjectiveFrame.java (SubjectiveFrame): When
	switching score categories, make sure to tell the table to stop
	editing a cell, if it is.  This keeps one from losing data when
	switching categories without first tabing to another cell.
	(707852)

2003-04-22  Jon Schewe  <jpschewe@mtu.net>

	* src/fll/web/admin/Tournaments.java (verifyData): Allow one to
	specify the next tournament and do validation on the data input
	before committing it to the database.

	* build.xml: Force overwrite of web.xml when copying to ensure the
	correct one is always deployed.  Cleaned up javadoc target.

2003-04-20  Jon Schewe  <jpschewe@mtu.net>

	* src/fll/web/admin/UploadTeams.java (verifyTeams): make sure that
	upload page defaults Teams.CurrentTournament =
	Teams.EntryTournament when uploading team information (707876)

2003-04-19  Jon Schewe  <jpschewe@mtu.net>

	* scripts/convertTournaments.sql: SQL script to convert databases
	from last season to add support for heirarchial tournaments and to
	be consistent about region/tournament naming.  This should allow
	us to use last season's databases for test data.  (707874, 707876)

	* web/admin/editTeam.jsp: Allow the current tournament as well as
	the entry tournament to be edited to support heirarchial
	tournaments.  (707876)

	* src/fll/web/admin/Tournaments.java (commitData): Don't delete
	all of the tournament data when updating information.  Just update
	the rows.  (707869)

	* src/log4j.properties: Created a logfile for all output in
	addition to the one going to stdout.

	* build.xml: Upgraded log4j from 1.2.6 to 1.2.8.

	* src/fll/xml/GenerateDB.java (generateDB): Removed fll_admin as a
	database user.  Just use fll as hte only database user with full
	privileges.  At this point I can't come up with a good reason for
	having two different database users. (707870)

2003-04-04  Jon Schewe  <jpschewe@mtu.net>

	* docs/README.developer: Added information about JSTL

	* web/scoreboard_800/main.jsp: Merged common pieces of code
	between the 800x600 scoreboard and the 1024x768 scoreboard.  

	* build.xml: (707867) Added a direct Java call to JspC using the
	-webapp option.  This handles directories correctly, however
	doesn't keep track of timestamps, so all jsp files get recompiled
	each time.

2003-04-02  Jon Schewe  <jpschewe@mtu.net>

	* web/scoreboard/allteams.jsp: Started working on using JSTL in
	the pages (707868)

	* web/scoreboard/top10.jsp: merged in changes from the
	state tournament (707844)

2003-03-30  Jon Schewe  <jpschewe@mtu.net>

	* Release version 1.0.  This is just the software we used last
	year, but now it's released on SourceForge.

2003-03-21  Jon Schewe  <jpschewe@mtu.net>
        * Moved to SourceForge.net as the project fll-sw/scoring
 
2003-01-29  Jon Schewe  <jpschewe@mtu.net>

	* web/report/performanceRunReport.jsp: Queries.getDivisions()
	requires a connection to be passed in.

2003-01-25  Jon Schewe  <jpschewe@mtu.net>

	* src/fll/web/report/ScoreGroupScores.java
	(generateCategoryTable): Fixed query to only show teams from the
	score group being displayed in the table as well as only showing
	score groups for the appropriate division.

2003-01-23  Jon Schewe  <jpschewe@mtu.net>

	* web/report/finalComputedScores.jsp: Shrink point size to try and
	make sure everything prints on one page landscape.

2003-01-19  Jon Schewe  <jpschewe@mtu.net>

	* web/playoff/adminbrackets.jsp: Split out the admin version of
	the brackets into a separate page to make things easier to manage,
	even though some code is duplicated

	* web/playoff/remoteControlBrackets.jsp: Added another set of
	brackets that are completly controlled through application
	variables, so we don't have to keep hitting the next round button
	on a scrolling display.

2003-01-18  Jon Schewe  <jpschewe@mtu.net>

	* web/scoreboard/top10.jsp: Make sure that the top 10 ranks
	are correct in the case of a tie

	* web/scoreboard_800/top10.jsp: Make sure that the top 10 ranks
	are correct in the case of a tie

	* web/scoreEntry/scoreEntry.jsp: Changed confirm prompt when
	editing scores to let the user know that only the changes will be
	lost.

	* build.xml: Fixed spelling error in name of directory that
	subjective zip uses.

	* src/fll/web/report/ScoreGroupScores.java
	(generateCategoryTable): Added report that shows scores by
	category and score group for finalist judging.

2003-01-09  Jon Schewe  <jpschewe@mtu.net>

	* Labeled fll_01_09_2003 and published

2003-01-07  Jon Schewe  <jpschewe@mtu.net>

	* src/resources/challenge-highschool.xml: Added restriction to
	ensure that rocks returned to base is never greater than rocks
	removed from soccer field

2002-12-28  Jon Schewe  <jpschewe@mtu.net>

	* src/fll/Utilities.java (Utilities): Added Common NumberFormat
	instance for other classes to use to try and lower the overhead of
	getting an instance.

	* web/scoreboard_800/top10.jsp: Added support for divisions other
	than 1 and 2.

	* web/scoreboard/top10.jsp: Added support for divisions other than
	1 and 2.

	* src/fll/xml/XMLUtils.java: Added division to the judges table.
	Now a judge may judge a division or all divisions and then the xml
	file sent to the subjective scoring app will only contain entries
	for the appropriate judge based on this information.

2002-12-27  Jon Schewe  <jpschewe@mtu.net>

	* web/setup/index.jsp: Now allow the database to be generated from
	the web for the standard setup, rather than using a separate Java
	application.  Also allows one to upload the challenge.xml
	document.  Now challenge.xml document is stored in the database.

2002-12-24  Jon Schewe  <jpschewe@mtu.net>

	* web/admin/index.jsp: Allow one to change the number of seeding
	rounds from the web.

	* web/scoreEntry/select_team.jsp: Only allow one to select run
	numbers to edit that have been completed by some team. 

	* web/scoreEntry/scoreEntry.jsp: Make sure that only the most
	recently entered run can be deleted

	* web/instructions.jsp: Added instructions on what to do if a team
	doesn't show up.

	* web/admin/verifyTeams.jsp: Fixed bug where tournament teams
	application variables are not initialized after team upload.

	* src/fll/web/admin/UploadTeams.java: Removed some debugging and
	fixed error where the last column in the datafile was not
	recognized.

	* src/resources/challenge.xml: Removed reference to fll.css
	because it cause me to not be able to look at the document
	directly in IE at a region tournament.

	* src/resources/fll.xsd: Added annotation elements so that XML
	tools can properly display information about how the schema is to
	be used.

	* web/initializeApplicationVars.jsp: Put all code in it's own
	scope so that this file may be included multiple times in the same
	document (required for the developer page)

	* web/footer.jsp: Added warning message when using a database
	other than "fll"

	* web/developer/index.jsp: Added page to do change databases and
	to reinitialize the database from the XML document.  This is just
	to make it easier to do development. 

2002-12-18  Jon Schewe  <jpschewe@mtu.net>

	* web/admin/index.jsp: Sort regions by name of region in drop down
	list

	* src/fll/web/admin/UploadSubjectiveData.java
	(saveSubjectiveData): Changed delete/insert into a replace
	statement to minimize chance of transaction problems

2002-12-17  Jon Schewe  <jpschewe@mtu.net>

	* src/fll/web/report/FinalComputedScores.java: Sort by team number
	in the case of a tie, just so we get the same report every time

	* web/scoreboard/allteams.jsp (rs): Scroll the scoreboard on fewer
	records

	* src/fll/xml/ImportDB.java (importDatabase): Class for importing
	score data from another database

	* src/fll/web/admin/Judges.java (commitData): Added tournament
	column to the Judges table, thus allowing me to merge all of the
	tournament databases and still be able to compute scores for each
	one.

	* src/fll/web/admin/Tournaments.java: Fixed bug where tournaments
	get deleted from the edit page (at least I think I got it)

2002-12-15  Jon Schewe  <jpschewe@mtu.net>

	* src/fll/xml/GenerateDB.java (generateDB): Fixed typo in
	populating TournamentParameters

2002-12-14  Jon Schewe  <jpschewe@mtu.net>

	* Labeled fll_12_14_2002 and published

	* web/scoreboard_800/allteams.jsp: Start scrolling the all teams
	list after 2 scores.

	* src/fll/web/playoff/Playoff.java (getDisplayString): Display "No
	Show" in the playoff brackets for no show teams.  

	* web/playoff/brackets.jsp: Make sure that admin brackets don't
	scroll and the regular brackets do

	* src/fll/web/admin/UploadSubjectiveData.java
	(saveSubjectiveData): remove debugging output

	* src/fll/xml/GenerateDB.java (generateDB): Populate Regions and
	TournamentParameters with default values

2002-12-13  Jon Schewe  <jpschewe@mtu.net>

	* src/fll/xml/ChallengeParser.java: Handle case where reference to
	xsd file does not end in a slash.  

	* published to website with fix for score entry and yes/no
	
2002-12-12  Jon Schewe  <jpschewe@mtu.net>
	* published to website
	
2002-12-10  Jon Schewe  <jpschewe@mtu.net>

	* web/playoff/brackets.jsp: Added ability to show brackets without
	title and scrolling so one can print the brackets out.

	* src/fll/web/scoreEntry/ScoreEntry.java: Show YES or NO in the
	count column for yes/no goals.

	* web/report/summarizePhase1.jsp: Added a column to show how many
	teams were scored by each score group.  This should help catch
	errors in data entry before one gets to the actual reports.

2002-12-09  Jon Schewe  <jpschewe@mtu.net>

	* build.xml: Added commands to create generatedb.zip, which is
	used to generate a blank database off of the XML document.

	* src/resources/challenge.xml: Fixed bug where one could enter
	some number of penalty loops less than 4 and 0 loops in our market.

	* src/fll/Queries.java: Pay attention to minimumScore in the
	performance element

	* src/fll/xml/GenerateDB.java (generateGoalColumnDefinition):
	Allow all goal columns to be null.  This will allow one to delete
	subjective scores.

	* scoreboard_800: added scoreboard that works on an 800x600 screen
	
2002-12-08  Jon Schewe  <jpschewe@mtu.net>

	* src/fll/xml/XMLWriter.java (write): Added indentation and
	carriage returns to the output XML files. 

	* build.xml: Add ALL source to src.zip when making a distribution

	* src/resources/challenge.xml: Fixed naming of teamwork subcategories

	* web/scoreEntry/select_team.jsp: Selecting run numbers greater
	than 7 always returned the value 6.  This is now fixed.

2002-12-05  Jon Schewe  <jpschewe@mtu.net>
	* published to website
	
2002-11-30  Jon Schewe  <jpschewe@mtu.net>

	* web/playoff/brackets.jsp: Set the session variable currentRound
	when switching rounds.  This should prevent byes being given in
	later rounds like what happened at the New Hope tournament. 

2002-11-26  Jon Schewe  <jpschewe@mtu.net>

	* web/report/summarizePhase1.jsp: split computing summarized
	scores into two phases so that one can check the score groups
	before it just blows up

2002-11-25  Jon Schewe  <jpschewe@mtu.net>

	* web/footer.jsp: Setup so that can be installed in any context
	and will break out of a frameset

	* src/fll/web/report/FinalComputedScores.java (generateReport):
	Fixed query for report that didn't check FinalScores.Tournament

	* src/fll/Utilities.java (createDBConnection): Added ability to
	create a connection to a database other than fll

2002-11-24  Jon Schewe  <jpschewe@mtu.net>

	* web/errorHandler.jsp: provide a nicer page for errors

	* web/scoreEntry/scoreEntry.jsp: Allow one to delete performance
	scores from the web

	* web/credits/credits.jsp: Added licenses for MySQL, Tomcat and Java

	* web/troubleshooting/index.jsp: Added page for troubleshooting
	errors

	* web/admin/index.jsp: Make sure that TournamentTeams gets
	reinitialized when the current tournament is changed via the web

	* web/admin/commitTeam.jsp: Make sure TournamentTeams gets
	reinitialized when a team is edited or added from the web

	* web/admin/uploadTeams.jsp: Make sure TournamentTeams gets
	reinitialized when teams are uploaded

	* src/fll/web/admin/Tournaments.java: Make sure TournamentTeams
	get reinitialized when a Tournament is edited

	* web/scoreboard: modified scoreboard pages to use the scores from
	current tournament, rather than just state.

2002-11-23  Jon Schewe  <jpschewe@mtu.net>

	* src/fll/web/report/CategoryScores.java: When generating the
	tables for category scores, pay attention to the catgory.  Oops.

	* src/fll/model/SubjectiveTableModel.java: Allow users to delete
	scores in the subjective scoring app.

	* web/scoreboard/allteams.jsp: Make sure to order by TeamNumber
	after ordering by Organization so that all scores for a team are
	grouped together.

	* web/scoreboard/alldata.jsp: Make sure to order by TeamNumber
	after ordering by Organization so that all scores for a team are
	grouped together.

	* web/scoreboard/allteams.jsp: Add some space to the top of
	allteams.jsp so the first team doesn't scroll by so fast.
	Decrease the number of entries required to determine when
	scrolling of the scoreboard can start


<|MERGE_RESOLUTION|>--- conflicted
+++ resolved
@@ -1,8 +1,5 @@
-<<<<<<< HEAD
 * 362 - import tournament parameters table
-=======
 * 367 - Properly display summary for judge assigned to 2 judging groups
->>>>>>> b4d44889
 
 Release 9.6
 -----------
