--- conflicted
+++ resolved
@@ -1,8 +1,5 @@
-<<<<<<< HEAD
 * 177 - Give a more reasonable error message when an XML document fails to parse
-=======
 * 188 - Display a reasonable error message to the user when no score sheets are selected to print
->>>>>>> 40591d81
 
 Release 7.4
 ---------
