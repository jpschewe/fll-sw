--- conflicted
+++ resolved
@@ -1,10 +1,7 @@
-<<<<<<< HEAD
 * Sort team schedules by team number
 * 370 - Add organization to team schedule
 * 362 - import tournament parameters table
-=======
 * 363 - handle more than 6 logos on the welcome page
->>>>>>> 182a8dc3
 * 367 - Properly display summary for judge assigned to 2 judging groups
 
 Release 9.6
