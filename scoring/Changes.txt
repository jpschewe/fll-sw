<<<<<<< HEAD
Release 7.5
-----------
=======
* Fix bug where scoresheets wouldn't print due to incorrect error
     checking
>>>>>>> 0c970c72
* 164 - Add report for winners of the playoff brackets
* 177 - Give a more reasonable error message when an XML document fails to parse
* 188 - Display a reasonable error message to the user when no score sheets are selected to print

Release 7.4
---------
* 167 - Use AJAX push for changing display pages quickly

* 187 - Use AJAX polling for updating the display pages and handling network
  timeouts

* 6 - Ranking reports are sorted by division and then team number

* 193 - Make sure all exceptions are logged to fllweb.log.

* 191 - Show all playoff divisions, even those created for playoffs only

* 181 Update summary button in the subjective app for the new schema

* 184 - Make sure team names can be changed after the playoffs start

* 182 - Correctly handle previous playoff data from other tournaments in the
  database

* Warn users when they are marking a performance score as validated without
  the double check.

* More robust handling of data when printing scoresheets (ticket:179)

* 15, 16, 22 - Add the ability to edit all global parameters and parameter defaults as
  an advanced admin option

Release 7.3
---------
* 173 - allow the schedule tables to have teams that aren't in the current
  tournament for cases when teams move tournaments and a new schedule isn't
  uploaded.

* 8 - color table labels in the playoff brackets by border rather than the
  whole cell to make them readable

* 172 - Handle deleted scores in the subjective score file on upload

Release 7.1
---------
* 161 - Make sure that score page text can be set

* 162 - Handle no show's in the subjective upload with the new subjective
  score schema

* Ignore internal teams when initializing playoff data

* Allow the top 10 page to not error out when there is no data in the
  database

Release 7.0
---------
* Debug importing a database into a current database and make sure that creating a tournament works.

* 27 - track the number of teams per judge by assigning teams to judging stations

* Upgrade opencsv

* Make sure team numbers are integers


Release 3.0
---------
* Restrictions are now checked on the client side instead of by the server and sending users back to the score entry page on an error.

* Added support for computed goals.

* Terms of polynomial score elements may now specify the floating point handling.  The default handling is to truncate decimals to integers at each term.

* Raw value for an enum in the web page is now the enum value as a string, rather than the score.  This allows multiple enum values to have the same score (1583927)

* Added the ability for multipliers on goals to be decimals

* Finished support for multiplier in subjective goals (it was already started, but not finished)

* Added support for total scores to be decimals

* Allow coefficients of terms (restriction and tiebreaker) to be decimals

* Added the ability to import a database dump into a blank database.

* Upgraded to log4j 1.2.14

* Upgraded to iText 1.4.7

* removed jakarta string taglib and used the functions built into JSTL 1.1

* switched upload libraries from uptag to commons-fileupload

* upgraded to JSTL 1.1

* upgraded tomcat to 5.5.20

* Upgraded to junit 4.1

* Found bug in database setup form that causes some HTML parsers to choke (missing quote).  Firefox seems to handle it ok though.

Release 2.10
* added the ability to dump the database as a zip file containing CSV files and the challenge descriptor.

* fixed score entry check for initialized playoff brackets to use event division instead of team division.

* added ability to choose what rounds are displayed in the printable and scoresheet generation brackets

* fixed BracketData.getNumRows to return 0 if there is a NoSuchElementExeception when trying to look up data in the _bracketData map

* modified playoff menu page choices to use consistent language for all bracket page links; removed warnings on bracket page links, as it is no longer harmful to load any of the bracket pages before playoff initialization - the bracket pages will just come up with a title and nothing else

* improved output of the playoff/check.jsp page to explicitly state that no teams were found with fewer or more scores than seeding rounds

* remove experimental warning from PDF brackets (1605785)

* Set path in setenv.bat (1605786)

Release 2.9
---------
* fixed compilation error in remoteControl.jsp and added unit test to watch for it

Release 2.8
---------
* fixed categorized score report to show by division (1599044)

* Remote control for the scoreboard now uses all divisions to determine how many rounds are possible (1599039)

* PDF reports now show all raw scores, just like the HTML reports (1599786)

Release 2.7
---------
* Added the ability for tiebreakers to have sums (and coefficients on the goals)

* added help text to the admin pages

* added underscores to the front of the goal titles in the PDF scoresheet to allow the refs to check them off

Release 2.6
---------
* include Sun's JDK for Linux and Windows distributions so that Java doesn't need to be installed

* Switched databases from MySQL to HSQL to make installation easier.  Now the only thing that needs to be installed for the software to run is Java.

* included the Tomcat install as part of the software

* added PDF forms for the final scores document

* added PDF forms for the scoresheets

* added summary dialog for the subjective scoring application to allow one to see how many scores had been entered for each team in a category


2005-12-05  Jon Schewe  <jpschewe@mtu.net>

	* Release version 2.5
	
2005-01  Dan Churchill

	* web/scoreEntry/select_team.jsp: Added logic for Last Run when editing scores

2004-12-20  Jon Schewe  <jpschewe@mtu.net>

	* src/fll/ScoreStandardization.java (ScoreStandardization): Fixed
	computation of final scores so that scores from other tournaments
	are not seen in the final report.

2004-12-18  Jon Schewe  <jpschewe@mtu.net>

	* prj.el: Updated the mysql database driver

	* web/WEB-INF/web-default.xml: Changed database host to be
	127.0.0.1, seems to work better than localhost with newer mysql installs.

2004-12-14  Jon Schewe  <jpschewe@mtu.net>

	* src/fll/xml/ChallengeParser.java (ChallengeParser): Removed
	requirement to put xerces in the common/lib directory on tomcat by
	referencing the xerces DOMParser directly.  Now can live up in the
	regular lib directory.

2004-12-13  Jon Schewe  <jpschewe@mtu.net>

	* build.xml: Cleaned up some variable naemes.  NOTE: changed
	catalina.home to dir.tomcat!  Please update your build.properties
	files.  Added building of the scripts to regular compile.

2004-12-09  Jon Schewe  <jpschewe@mtu.net>

	* build.xml: Do a better job of rewriting the library path when
	creating subjective.bat so that it works on more systems.  Also
	removed the requirement of JAVA_HOME.

2004-12-08  Dan Churchill <churchid@visi.com>

	* web/admin/select_team.jsp: Added Division to display of teams in the
	selection window, so it's possible to scan teams and verify divisions
	prior to tournament day.

2004-12-05  Jon Schewe  <jpschewe@mtu.net>

	* src/fll/xml/ChallengeParser.java (ChallengeParser): Use the
	context classloader to allow one to change the classloader without
	changing the code.

2004-11-23  Jon Schewe  <jpschewe@mtu.net>

	* web/WEB-INF/jspf/footer.jspf: Added sw version to the footer page.

	* web/instructions.jsp: Not about all teams being blank until
	scores are entered.

	* web/admin/remoteControl.jsp: Added note that it takes time for
	the big screen display to change.

2004-11-21  Jon Schewe  <jpschewe@mtu.net>

	* web/instructions.jsp: Remind users to not close the control
	window for the big screen display. 

2004-05-12  U-TOSHIBA-USER\jpschewe  <jpschewe@mtu.net>

	* src/fll/Queries.java (computeTotalScore): Modified to catch
	SQLExceptions and to return Integer.MIN_VALUE in this case,
	signifing that the row is to be ignored (914631).

	* docs/index.html: Change link to point to the top level tomcat
	project and allow the users to find the actual builds (871671).

2004-05-11  Jon Schewe  <jpschewe@mtu.net>

	* src/fll/xml/GenerateDB.java (generateDB): factored out the sql
	datatype for tournaments to the top to make it easy to change the
	size of the column.

	* src/fll/web/report/FinalComputedScores.java (generateReport):
	Removed SummarizedScores table from the teamsRS query.  It was
	completly unused and would just slow down the join (836268). 

2004-04-07  Jon Schewe  <jpschewe@mtu.net>

	* src/fll/xml/ImportDB.java (importDatabase): Make sure that the
	division column is imported from the Judges table.

	* src/fll/model/SubjectiveTableModel.java: Modified
	SubjectiveTableModel to ignore case.  Although this shouldn't come
	up again much now that we don't have the language used column in
	Programming. (913700)

2004-04-05  Jon Schewe  <jpschewe@mtu.net>

	* build.xml: Added checkstyle to build.

2004-03-21  Jon Schewe  <jpschewe@mtu.net>

	* src/resources/challenge-region-2003.xml: Removed language used (914627).

	* src/fll/xml/GenerateDB.java (generateDB): Removed numMedals from
	the system (847499).

2004-03-15  Jon Schewe  <jpschewe@mtu.net>

	* src/fll/web/admin/Judges.java (generatePage): Made all forms
	have POST methods.

2004-01-22  Jon Schewe  <jpschewe@mtu.net>

	* web/scoreboard/allteams.jsp: Removed extraneous '> in allteams.jsp 

2004-01-17  Jon Schewe  <jpschewe@mtu.net>
	
	* Release version 2.4.
	
2004-01-10  Jon Schewe  <jpschewe@mtu.net>

	* web/display.jsp: Added ability to specify any URL relative to
	/fll-sw, for display on the main display.  This will allow us to
	display Fred's schedules and whatever else he comes up with.

2004-01-04  Jon Schewe  <jpschewe@mtu.net>

	* src/fll/web/playoff/Playoff.java (displayPrintableBrackets):
	Changed admin brackets to show all playoff rounds and be nice for
	printing (866161).

2004-01-02  Jon Schewe  <jpschewe@mtu.net>

	* web/playoff/adminbrackets.jsp: Removed unneeded <br> from
	Bracket number display on all playoff brackets.

2003-12-28  Jon Schewe  <jpschewe@mtu.net>

	* web/scoreEntry/scoreEntry.jsp: Now one can edit scores that are
	non-consecutive, for those times when someone goes to the playoff
	brackets too soon (860145).

	* src/fll/Queries.java (isBye): Added support to score entry/edit
	page to handle editing bye runs (866851).

2003-12-27  Jon Schewe  <jpschewe@mtu.net>

	* web/playoff/remoteControlBrackets.jsp: Don't show final scores
	in playoffs (847952).

2003-12-18  Jon Schewe  <jpschewe@mtu.net>

	* src/fll/xml/ImportDB.java: Added check for differences before
	importing team data.

	* src/fll/web/report/FinalComputedScores.java (generateReport):
	Added tournament name to the final scores report.

2003-12-17  Jon Schewe  <jpschewe@mtu.net>

	* web/admin/advanceTeams.jsp: Added page to do batch advancement
	of teams (853008).

2003-12-14  Jon Schewe  <jpschewe@mtu.net>

	* web/admin/commitTeam.jsp: Ensure that scores don't get deleted
	when team data is edited (859692).

2003-12-07  Jon Schewe  <jpschewe@mtu.net>
	
	* Release version 2.2.

	* src/fll/Queries.java: Updated some documentation as well as
	minimum score values (subjective was using performance).

2003-12-06  Jon Schewe  <jpschewe@mtu.net>

	* web/playoff/index.jsp: Removed old links to brackets, only use
	the remote control and admin ones now.

	* src/fll/web/report/CategoryScores.java (generateCategoryTable):
	Added quotes around division to handle when it's a string.  This
	was a problem at the Crosswinds tournament today where the
	divisions were 2E and 2W. 

2003-11-30  Jon Schewe  <jpschewe@mtu.net>

	* Release version 2.2.
	
2003-11-29  Jon Schewe  <jpschewe@mtu.net>

	* web/playoff/index.jsp: Updated to handle the situation where
	this page is visited and no teams are in the database.

2003-11-22  Jon Schewe  <jpschewe@mtu.net>

	* web/display.jsp: Fixed big screen display to only refresh the
	window when what is to be shown has changed.  

	* web/scoreboard/allteams.jsp: Add some padding at the end of the
	scrolling of all teams to ensure that the teams can see the last
	team when running in 800x600 mode.

	* web/display.jsp: Ensure that welcome page doesn't come up everytime.

	* web/instructions.jsp: Tiebreaker info is automatically pulled
	out of the current document.

	* web/developer/index.jsp: Fixed change database page to properly
	switch databases.

2003-11-21  Jon Schewe  <jpschewe@mtu.net>

	* Release version 2.1.  Found some bugs, so this is the release
	used at Sandburg.
	
2003-11-19  Jon Schewe  <jpschewe@mtu.net>

	* src/resources/challenge-region-2003.xml: Added new tiebreaker
	and removed interference goal.

	* src/fll/web/playoff/Playoff.java (pickWinner): Fixed pickWinner
	to handle enumerated goals (845319).

2003-11-12  Jon Schewe  <jpschewe@mtu.net>

	* Release version 2.0.  This is the version of the software I plan
	to use for this season.
	
2003-11-09  Jon Schewe  <jpschewe@mtu.net>

	* web/admin/verifyTournamentInitialization.jsp: Fix Oops when
	setting tournaments.

	* src/fll/xml/GenerateDB.java (generateDB): Handle long region names.

	* web/admin/teamColumnSelection.jsp: Added column sizes to column
	selection page.

	* src/fll/Queries.java (insertTournamentsForRegions): Make sure we
	don't try to create duplicate tournaments.

2003-11-08  Jon Schewe  <jpschewe@mtu.net>

	* src/fll/web/scoreEntry/ScoreEntry.java
	(generateInitForScoreEdit): Include the tournament when looking
	for initial values for score edit (836264). 

	* web/scoreboard/title.jsp: Change scoreboard text to be white so
	that it's easier to read (836265).

	* web/report/teamPerformanceReport.jsp: Display no show for no show
	performance scores (836266).

	* web/report/performanceRunReport.jsp: Display no show for no show
	performance scores (836266).

	* build.xml: Changed slashes in subjective.bat to work with win9x
	as well as NT.

2003-10-27  Jon Schewe  <jpschewe@mtu.net>

	* src/fll/Queries.java (updateScoreTotals): Handle rows with all
	NULLs for scores.  This is a bug that Chuck Davis found as well.

2003-10-25  Jon Schewe  <jpschewe@mtu.net>

	* src/fll/Queries.java (updateScoreTotals): need different update
	to include Judge column (830276)

2003-10-24  Jon Schewe  <jpschewe@mtu.net>

	* web/admin/commitTeam.jsp: Report an error on attempting to enter
	a duplicate team number.

	* src/fll/Queries.java (updateScoreTotals): Only check for Bye
	column on performance scores (bug from Chuck, didn't make it to SF).
	(updateScoreTotals): Fixed another bug from Chuck where all
	subjective scores were 0.

2003-10-22  Jon Schewe  <jpschewe@mtu.net>
	
	* labeled fll_2003_test_20031022 for testing

	* web/scoreEntry/scoreEntry.jsp: Made background yellow instead of
	grey on edit.  Also changed changed submit prompt for score edit
	(827928).

	* src/resources/challenge-region-2003.xml: Consistency in
	capitalization (827924).

	* web/WEB-INF/web-default.xml: Changed instances of 2002 to be
	2003 (827935).

	* src/fll/web/admin/Tournaments.java (generatePage): Make sure
	that when rows are added keep the key field as new for rows not
	committed to the database (827926).

2003-10-22  Jon Schewe  <jpschewe@mtu.net>

	* docs/index.html: Added information for database permissions for
	Linux (824072).

2003-10-21  Jon Schewe  <jpschewe@mtu.net>

	* docs/README.developer: Removed tournamentTeams application
	attribute to avoid caching problems (827929).

	* src/fll/Queries.java (computeTotalScore): Fixed so that Bye runs
	are ignored when computing total score (827932).

	* build.xml: Make subjective.sh and subjective.bat use
	application.classpath with pathconvert rather than hardcoding it
	to avoid mistakes (824074).

2003-10-15  Jon Schewe  <jpschewe@mtu.net>

	* src/fll/web/admin/UploadTeams.java (parseFile): Handle empty
	columns as nulls.

2003-10-07  Jon Schewe  <jpschewe@mtu.net>
	
	* labeled fll_2003_test_20031007
	
2003-10-04  Jon Schewe  <jpschewe@mtu.net>

	* src/fll/Queries.java (getColorForDivisionIndex): Support
	coloring more than just 2 divisions (766208).

	* docs/index.html: Added instructions for using jar to uncompress
	zip archives.  Perhaps we should just write a little Java tool
	that has a nice GUI (707892).

	* web/scoreEntry/select_team.jsp: Moved edit widgets around a bit
	to make it more obvious that the checkbox and dropdown are tied
	together (707865).

	* src/fll/web/playoff/Playoff.java (getDisplayString): Check the
	other team for a bye and don't show a score in that case (707872).

2003-10-03  Jon Schewe  <jpschewe@mtu.net>

	* src/fll/model/SubjectiveTableModel.java (SubjectiveTableModel):
	Added total column on the subjective app (707863).

	* src/fll/web/admin/Tournaments.java (verifyData): Check for
	circularities in tournaments (766563).

2003-10-02  Jon Schewe  <jpschewe@mtu.net>

	* src/fll/web/scoreEntry/Submit.java: Added support for
	enumerations and checking restrictions on the server side (707877).

2003-10-01  Jon Schewe  <jpschewe@mtu.net>

	* src/fll/Queries.java (updateScoreTotals): Added support for
	totaling of scores with enumerated goals (707877).

2003-09-29  Jon Schewe  <jpschewe@mtu.net>

	* src/fll/web/scoreEntry/ScoreEntry.java: Added support for
	enumerated goals (707877).  Just need to fix the score computation
	now.

	* src/resources/fll.xsd: Removed namespace declaration from schema
	since JSTL 1.0 doesn't know how to properly handle namespaces.
	This also caused the web pages to be updated to properly reference
	the challenge title, I was just getting lucky that it was the
	first title attribute in the document.

2003-09-20  Jon Schewe  <jpschewe@mtu.net>

	* src/fll/web/report/FinalComputedScores.java (generateReport):
	Don't show scores from subjective categories that have 0 weight
	(809035).

	* src/fll/web/admin/UploadSubjectiveData.java
	(saveSubjectiveData): Now handle carriage returns in score.xml
	properly.

2003-09-17  Jon Schewe  <jpschewe@mtu.net>

	* docs/index.html: Updated with information about computers
	required for a tournament (707857).

2003-09-16  Jon Schewe  <jpschewe@mtu.net>

	* src/fll/xml/GenerateDB.java (generateDB): Make sure no team name
	is blank by defaulting it to '<No Name>' in the database (707849).

2003-09-08  Jon Schewe  <jpschewe@mtu.net>

	* web/admin/filterTeams.jsp: Remvoed javascript from submit button
	in favor of using standard form parameters and server side
	checking (707895).

2003-09-07  Jon Schewe  <jpschewe@mtu.net>

	* web/scoreboard/top10.jsp: Now the top10 page uses session
	variables instead of form parameters to keep track of which
	division is being displayed.  This should keep the browsers
	history from filling up with urls (707896).

	* web/index.jsp: Figured out how to use the JSTL XML tags to get
	information out of challengeDocument to remove some more
	scriptlets.

2003-09-06  Jon Schewe  <jpschewe@mtu.net>

	* web/report/teamPerformanceReport.jsp: Added a report that
	contains the performance scores for a team by run number (707861).

2003-08-27  Jon Schewe  <jpschewe@mtu.net>

	* web/scoreboard/allteams.jsp: Got scrolling working in Mozilla and
	IE (707853).

	* web/playoff/remoteControlBrackets.jsp: Got scrolling working in Mozilla and
	IE (707853).

	* web/playoff/brackets.jsp: Got scrolling working in Mozilla and
	IE (707853).

2003-08-25  Jon Schewe  <jpschewe@mtu.net>

	* web/style/style.jsp: Started on using stylesheets everywhere.
	Use a jsp file as a stylesheet so that parameters such as images
	can be done via JSTL.  In this case make sure that all files use
	the appropriate background image and color without having to put
	it in all of the body tags (707854).

	* src/fll/gui/SubjectiveFrame.java: Display title attribute rather
	than name attribute from subjective categories, also changed in
	the report generation classes (707873).

	* src/resources/fll.xsd: Added title attribute to subjective
	category element (707873).

2003-08-16  Jon Schewe  <jpschewe@mtu.net>

	* Multiple files: Added display page the is used for the display
	computer.  This page opens up a new window in fullscreen mode
	(Mozilla users may need to press F11) and then displays the
	welcome page, the scoreboard or the remotely controlled brackets.
	This page is controlled via a remote control page accessible from
	the admin page.  Also the scoreboard pages now automatically
	detect the screen size and redirect the web browser to the
	appropriate page. (707891, 707856).
	
	* web/WEB-INF/jspf/initializeApplicationVars.jspf: Added cache
	control headers.  This should keep all pages from being cached in
	browser and proxy caches.  (707883)

2003-08-14  Jon Schewe  <jpschewe@mtu.net>

	* web/welcome.jsp: Welcome page for Minnesota tournaments.
	(707859)

2003-08-11  Jon Schewe  <jpschewe@mtu.net>

	* src/fll/model/SubjectiveTableModel.java (SubjectiveTableModel):
	Changed default sort to be by team number (707851)

2003-08-10  Jon Schewe  <jpschewe@mtu.net>

	* src/fll/web/report/FinalComputedScores.java (generateReport):
	Put "No Score" in bold red on final score report for missing
	scores.  (707890)

	* docs/README.developer (MISC): Removed the application variable
	currentTournament, just use Queries.getCurrentTournament() all of
	the time now.

	* web/admin/index.jsp: Make sure we don't grab the current
	tournament until after it's actually been changed, otherwise the
	combobox reports the previous tournament after changes.

	* src/fll/web/GetFile.java (getFile): Ensure that
	judges are assigned before downloading subjective datafile (707847).

	* src/fll/Queries.java (isJudgesProperlyAssigned): Ensure that
	judges are assigned before downloading subjective datafile (707847).

2003-08-09  Jon Schewe  <jpschewe@mtu.net>

	* src/fll/model/SubjectiveTableModel.java (sort): Use
	fireTableDataChanged to signify that a sort has occurred instead
	of fireTableStructureChanged.  This keeps the table columns from
	getting recreated and loosing the editor. (707840)  

2003-07-27  Jon Schewe  <jpschewe@mtu.net>

	* src/fll/web/GetFile.java (getFile): Make score.xml human
	readable (707855).

2003-07-25  Jon Schewe  <jpschewe@mtu.net>

	* src/fll/gui/SubjectiveFrame.java (SubjectiveFrame): Gave each
	category it's own table and put them in a tabbed pane.  This makes
	sure that a table doesn't loose it's size and sort settings when
	switching categories. (707885)

2003-07-21  Jon Schewe  <jpschewe@mtu.net>

	* src/fll/web/playoff/Playoff.java (insertBye): 
	Always use the tournament from the database. (707887)

	* src/fll/ScoreStandardization.java (setSubjectiveScoreGroups):
	Always use the tournament from the database. (707887)

2003-07-20  Jon Schewe  <jpschewe@mtu.net>

	* src/fll/Queries.java (getNextRunNumber): Always use the
	tournament from the database. (707887)

	* web/scoreEntry/scoreEntry.jsp: Always use the tournament from
	the database. (707887)

	* web/admin/index.jsp: Added link to add tournaments for each
	region in the teams table. (766898)

	* src/fll/Queries.java (insertTournamentsForRegions): Added
	ability to add tournaments for each region in the teams table. (766898) 

	* web/playoff/remoteControlBrackets.jsp: Reworked to always
	recompute the teams and don't use session variables.  This makes
	sure we don't have caching problems. (707839)

	* web/playoff/adminbrackets.jsp: Reworked to always recompute the
	teams and allow the run number to advance to to be passed in as a
	parameter.  This should fix the problems with refresh and
	advancement of rounds. (707838)

2003-07-19  Jon Schewe  <jpschewe@mtu.net>

	* web/report/summarizePhase1.jsp: Modified query to group by
	ScoreGroup and Category.  (707841)

2003-07-16  Jon Schewe  <jpschewe@mtu.net>

	* src/fll/xml/GenerateDB.java (generateDB): varchar fields are
	limited to 255 characters.

2003-07-06  Jon Schewe  <jpschewe@mtu.net>

	* src/fll/xml/GenerateDB.java (generateDB): Make division a string
	rather than a number (707893)

	* build.xml: the compile.jsp task is broken again, so I've taken
	it out of the build.  Gonna have to fix it again later.

	* web/admin/editTeam.jsp: Added support for moving teams from one
	tournament to the next (707876).  
	Continued cleanup by adding JSTL tags.

	* scripts/convertTournaments.sql:  I think I've got all of the
	table changes in now for hierarchial tournaments (707876), along
	with some cleanups to table fields.

	* src/fll/xml/GenerateDB.java (generateDB): More work on
	hierarchial tournaments (707876).  Cleaned up the tables by
	removing extra columns that aren't used.

2003-07-02  Jon Schewe  <jpschewe@mtu.net>

	* src/fll/model/SubjectiveTableModel.java (SubjectiveTableModel):
	cleaned up javadoc

	* src/fll/web/report/FinalComputedScores.java
	(FinalComputedScores): Cleaned up javadoc

2003-06-11  Jon Schewe  <jpschewe@mtu.net>

	* build.xml: Upgraded to Tomcat 4.1.x (4.1.18)

2003-04-27  Jon Schewe  <jpschewe@mtu.net>

	* web/admin/editTeam.jsp: Convert null values to "" for editing.

2003-04-24  Jon Schewe  <jpschewe@mtu.net>

	* src/fll/gui/SubjectiveFrame.java (SubjectiveFrame): When
	switching score categories, make sure to tell the table to stop
	editing a cell, if it is.  This keeps one from losing data when
	switching categories without first tabing to another cell.
	(707852)

2003-04-22  Jon Schewe  <jpschewe@mtu.net>

	* src/fll/web/admin/Tournaments.java (verifyData): Allow one to
	specify the next tournament and do validation on the data input
	before committing it to the database.

	* build.xml: Force overwrite of web.xml when copying to ensure the
	correct one is always deployed.  Cleaned up javadoc target.

2003-04-20  Jon Schewe  <jpschewe@mtu.net>

	* src/fll/web/admin/UploadTeams.java (verifyTeams): make sure that
	upload page defaults Teams.CurrentTournament =
	Teams.EntryTournament when uploading team information (707876)

2003-04-19  Jon Schewe  <jpschewe@mtu.net>

	* scripts/convertTournaments.sql: SQL script to convert databases
	from last season to add support for heirarchial tournaments and to
	be consistent about region/tournament naming.  This should allow
	us to use last season's databases for test data.  (707874, 707876)

	* web/admin/editTeam.jsp: Allow the current tournament as well as
	the entry tournament to be edited to support heirarchial
	tournaments.  (707876)

	* src/fll/web/admin/Tournaments.java (commitData): Don't delete
	all of the tournament data when updating information.  Just update
	the rows.  (707869)

	* src/log4j.properties: Created a logfile for all output in
	addition to the one going to stdout.

	* build.xml: Upgraded log4j from 1.2.6 to 1.2.8.

	* src/fll/xml/GenerateDB.java (generateDB): Removed fll_admin as a
	database user.  Just use fll as hte only database user with full
	privileges.  At this point I can't come up with a good reason for
	having two different database users. (707870)

2003-04-04  Jon Schewe  <jpschewe@mtu.net>

	* docs/README.developer: Added information about JSTL

	* web/scoreboard_800/main.jsp: Merged common pieces of code
	between the 800x600 scoreboard and the 1024x768 scoreboard.  

	* build.xml: (707867) Added a direct Java call to JspC using the
	-webapp option.  This handles directories correctly, however
	doesn't keep track of timestamps, so all jsp files get recompiled
	each time.

2003-04-02  Jon Schewe  <jpschewe@mtu.net>

	* web/scoreboard/allteams.jsp: Started working on using JSTL in
	the pages (707868)

	* web/scoreboard/top10.jsp: merged in changes from the
	state tournament (707844)

2003-03-30  Jon Schewe  <jpschewe@mtu.net>

	* Release version 1.0.  This is just the software we used last
	year, but now it's released on SourceForge.

2003-03-21  Jon Schewe  <jpschewe@mtu.net>
        * Moved to SourceForge.net as the project fll-sw/scoring
 
2003-01-29  Jon Schewe  <jpschewe@mtu.net>

	* web/report/performanceRunReport.jsp: Queries.getDivisions()
	requires a connection to be passed in.

2003-01-25  Jon Schewe  <jpschewe@mtu.net>

	* src/fll/web/report/ScoreGroupScores.java
	(generateCategoryTable): Fixed query to only show teams from the
	score group being displayed in the table as well as only showing
	score groups for the appropriate division.

2003-01-23  Jon Schewe  <jpschewe@mtu.net>

	* web/report/finalComputedScores.jsp: Shrink point size to try and
	make sure everything prints on one page landscape.

2003-01-19  Jon Schewe  <jpschewe@mtu.net>

	* web/playoff/adminbrackets.jsp: Split out the admin version of
	the brackets into a separate page to make things easier to manage,
	even though some code is duplicated

	* web/playoff/remoteControlBrackets.jsp: Added another set of
	brackets that are completly controlled through application
	variables, so we don't have to keep hitting the next round button
	on a scrolling display.

2003-01-18  Jon Schewe  <jpschewe@mtu.net>

	* web/scoreboard/top10.jsp: Make sure that the top 10 ranks
	are correct in the case of a tie

	* web/scoreboard_800/top10.jsp: Make sure that the top 10 ranks
	are correct in the case of a tie

	* web/scoreEntry/scoreEntry.jsp: Changed confirm prompt when
	editing scores to let the user know that only the changes will be
	lost.

	* build.xml: Fixed spelling error in name of directory that
	subjective zip uses.

	* src/fll/web/report/ScoreGroupScores.java
	(generateCategoryTable): Added report that shows scores by
	category and score group for finalist judging.

2003-01-09  Jon Schewe  <jpschewe@mtu.net>

	* Labeled fll_01_09_2003 and published

2003-01-07  Jon Schewe  <jpschewe@mtu.net>

	* src/resources/challenge-highschool.xml: Added restriction to
	ensure that rocks returned to base is never greater than rocks
	removed from soccer field

2002-12-28  Jon Schewe  <jpschewe@mtu.net>

	* src/fll/Utilities.java (Utilities): Added Common NumberFormat
	instance for other classes to use to try and lower the overhead of
	getting an instance.

	* web/scoreboard_800/top10.jsp: Added support for divisions other
	than 1 and 2.

	* web/scoreboard/top10.jsp: Added support for divisions other than
	1 and 2.

	* src/fll/xml/XMLUtils.java: Added division to the judges table.
	Now a judge may judge a division or all divisions and then the xml
	file sent to the subjective scoring app will only contain entries
	for the appropriate judge based on this information.

2002-12-27  Jon Schewe  <jpschewe@mtu.net>

	* web/setup/index.jsp: Now allow the database to be generated from
	the web for the standard setup, rather than using a separate Java
	application.  Also allows one to upload the challenge.xml
	document.  Now challenge.xml document is stored in the database.

2002-12-24  Jon Schewe  <jpschewe@mtu.net>

	* web/admin/index.jsp: Allow one to change the number of seeding
	rounds from the web.

	* web/scoreEntry/select_team.jsp: Only allow one to select run
	numbers to edit that have been completed by some team. 

	* web/scoreEntry/scoreEntry.jsp: Make sure that only the most
	recently entered run can be deleted

	* web/instructions.jsp: Added instructions on what to do if a team
	doesn't show up.

	* web/admin/verifyTeams.jsp: Fixed bug where tournament teams
	application variables are not initialized after team upload.

	* src/fll/web/admin/UploadTeams.java: Removed some debugging and
	fixed error where the last column in the datafile was not
	recognized.

	* src/resources/challenge.xml: Removed reference to fll.css
	because it cause me to not be able to look at the document
	directly in IE at a region tournament.

	* src/resources/fll.xsd: Added annotation elements so that XML
	tools can properly display information about how the schema is to
	be used.

	* web/initializeApplicationVars.jsp: Put all code in it's own
	scope so that this file may be included multiple times in the same
	document (required for the developer page)

	* web/footer.jsp: Added warning message when using a database
	other than "fll"

	* web/developer/index.jsp: Added page to do change databases and
	to reinitialize the database from the XML document.  This is just
	to make it easier to do development. 

2002-12-18  Jon Schewe  <jpschewe@mtu.net>

	* web/admin/index.jsp: Sort regions by name of region in drop down
	list

	* src/fll/web/admin/UploadSubjectiveData.java
	(saveSubjectiveData): Changed delete/insert into a replace
	statement to minimize chance of transaction problems

2002-12-17  Jon Schewe  <jpschewe@mtu.net>

	* src/fll/web/report/FinalComputedScores.java: Sort by team number
	in the case of a tie, just so we get the same report every time

	* web/scoreboard/allteams.jsp (rs): Scroll the scoreboard on fewer
	records

	* src/fll/xml/ImportDB.java (importDatabase): Class for importing
	score data from another database

	* src/fll/web/admin/Judges.java (commitData): Added tournament
	column to the Judges table, thus allowing me to merge all of the
	tournament databases and still be able to compute scores for each
	one.

	* src/fll/web/admin/Tournaments.java: Fixed bug where tournaments
	get deleted from the edit page (at least I think I got it)

2002-12-15  Jon Schewe  <jpschewe@mtu.net>

	* src/fll/xml/GenerateDB.java (generateDB): Fixed typo in
	populating TournamentParameters

2002-12-14  Jon Schewe  <jpschewe@mtu.net>

	* Labeled fll_12_14_2002 and published

	* web/scoreboard_800/allteams.jsp: Start scrolling the all teams
	list after 2 scores.

	* src/fll/web/playoff/Playoff.java (getDisplayString): Display "No
	Show" in the playoff brackets for no show teams.  

	* web/playoff/brackets.jsp: Make sure that admin brackets don't
	scroll and the regular brackets do

	* src/fll/web/admin/UploadSubjectiveData.java
	(saveSubjectiveData): remove debugging output

	* src/fll/xml/GenerateDB.java (generateDB): Populate Regions and
	TournamentParameters with default values

2002-12-13  Jon Schewe  <jpschewe@mtu.net>

	* src/fll/xml/ChallengeParser.java: Handle case where reference to
	xsd file does not end in a slash.  

	* published to website with fix for score entry and yes/no
	
2002-12-12  Jon Schewe  <jpschewe@mtu.net>
	* published to website
	
2002-12-10  Jon Schewe  <jpschewe@mtu.net>

	* web/playoff/brackets.jsp: Added ability to show brackets without
	title and scrolling so one can print the brackets out.

	* src/fll/web/scoreEntry/ScoreEntry.java: Show YES or NO in the
	count column for yes/no goals.

	* web/report/summarizePhase1.jsp: Added a column to show how many
	teams were scored by each score group.  This should help catch
	errors in data entry before one gets to the actual reports.

2002-12-09  Jon Schewe  <jpschewe@mtu.net>

	* build.xml: Added commands to create generatedb.zip, which is
	used to generate a blank database off of the XML document.

	* src/resources/challenge.xml: Fixed bug where one could enter
	some number of penalty loops less than 4 and 0 loops in our market.

	* src/fll/Queries.java: Pay attention to minimumScore in the
	performance element

	* src/fll/xml/GenerateDB.java (generateGoalColumnDefinition):
	Allow all goal columns to be null.  This will allow one to delete
	subjective scores.

	* scoreboard_800: added scoreboard that works on an 800x600 screen
	
2002-12-08  Jon Schewe  <jpschewe@mtu.net>

	* src/fll/xml/XMLWriter.java (write): Added indentation and
	carriage returns to the output XML files. 

	* build.xml: Add ALL source to src.zip when making a distribution

	* src/resources/challenge.xml: Fixed naming of teamwork subcategories

	* web/scoreEntry/select_team.jsp: Selecting run numbers greater
	than 7 always returned the value 6.  This is now fixed.

2002-12-05  Jon Schewe  <jpschewe@mtu.net>
	* published to website
	
2002-11-30  Jon Schewe  <jpschewe@mtu.net>

	* web/playoff/brackets.jsp: Set the session variable currentRound
	when switching rounds.  This should prevent byes being given in
	later rounds like what happened at the New Hope tournament. 

2002-11-26  Jon Schewe  <jpschewe@mtu.net>

	* web/report/summarizePhase1.jsp: split computing summarized
	scores into two phases so that one can check the score groups
	before it just blows up

2002-11-25  Jon Schewe  <jpschewe@mtu.net>

	* web/footer.jsp: Setup so that can be installed in any context
	and will break out of a frameset

	* src/fll/web/report/FinalComputedScores.java (generateReport):
	Fixed query for report that didn't check FinalScores.Tournament

	* src/fll/Utilities.java (createDBConnection): Added ability to
	create a connection to a database other than fll

2002-11-24  Jon Schewe  <jpschewe@mtu.net>

	* web/errorHandler.jsp: provide a nicer page for errors

	* web/scoreEntry/scoreEntry.jsp: Allow one to delete performance
	scores from the web

	* web/credits/credits.jsp: Added licenses for MySQL, Tomcat and Java

	* web/troubleshooting/index.jsp: Added page for troubleshooting
	errors

	* web/admin/index.jsp: Make sure that TournamentTeams gets
	reinitialized when the current tournament is changed via the web

	* web/admin/commitTeam.jsp: Make sure TournamentTeams gets
	reinitialized when a team is edited or added from the web

	* web/admin/uploadTeams.jsp: Make sure TournamentTeams gets
	reinitialized when teams are uploaded

	* src/fll/web/admin/Tournaments.java: Make sure TournamentTeams
	get reinitialized when a Tournament is edited

	* web/scoreboard: modified scoreboard pages to use the scores from
	current tournament, rather than just state.

2002-11-23  Jon Schewe  <jpschewe@mtu.net>

	* src/fll/web/report/CategoryScores.java: When generating the
	tables for category scores, pay attention to the catgory.  Oops.

	* src/fll/model/SubjectiveTableModel.java: Allow users to delete
	scores in the subjective scoring app.

	* web/scoreboard/allteams.jsp: Make sure to order by TeamNumber
	after ordering by Organization so that all scores for a team are
	grouped together.

	* web/scoreboard/alldata.jsp: Make sure to order by TeamNumber
	after ordering by Organization so that all scores for a team are
	grouped together.

	* web/scoreboard/allteams.jsp: Add some space to the top of
	allteams.jsp so the first team doesn't scroll by so fast.
	Decrease the number of entries required to determine when
	scrolling of the scoreboard can start


<|MERGE_RESOLUTION|>--- conflicted
+++ resolved
@@ -1,10 +1,8 @@
-<<<<<<< HEAD
+* Fix bug where scoresheets wouldn't print due to incorrect error
+     checking
+
 Release 7.5
 -----------
-=======
-* Fix bug where scoresheets wouldn't print due to incorrect error
-     checking
->>>>>>> 0c970c72
 * 164 - Add report for winners of the playoff brackets
 * 177 - Give a more reasonable error message when an XML document fails to parse
 * 188 - Display a reasonable error message to the user when no score sheets are selected to print
