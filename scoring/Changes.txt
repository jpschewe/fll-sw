<<<<<<< HEAD
* 363 - handle more than 6 logos on the welcome page
=======
* 367 - Properly display summary for judge assigned to 2 judging groups
>>>>>>> 6d5ec59d

Release 9.6
-----------
* 361 - correct problem finding java on unix systems without JAVA_HOME set
* 358 - correct bug on the remote control page with named displays

Release 9.5
-----------
* 263 - Only allow connections from loopback interface to not require a password
* 351 - Detect when the summarized scores are out of date
* 114 - Add the ability to uninitialize a playoff division
* 14 - add the ability to print the schedules from the web 
* 339 - Highlight teams that are in the top X% of performance scores
* 12 - add the ability to delete named displays from the display remote control 
* 289 - add the ability to store non-numeric/"subjective" award winners in the database
* 230 - team upload now only adds teams without removing any existing information
* 337 - don't try to upload subjective scores from the web application if the tournament doesn't match
* 349 - Add note about performance times to team schedule and put multiple schedules on 1 page
* 338 - Add CSV dump of all seeding performance scores
* 348 - add a page break after each judging station in the category scores by judging station report
* 332 - pass parameters from limit tables servlet back to scoresheet generation page
* 346 - add link to non-scrolling playoffs from playoff index

Release 9.4
-----------
* 333 - redirect to authentication page from subjective app when not authenticated
* 331 - sort no shows last in scores by judging station report
* 336 - Modify writeup for what to do with ties
* 329 - Remove phone number from judge information
* 16 - put division first in playoff bracket page titles
* 17 - check for duplicate user before adding
* 35 - make the top 10 show as many scores as will fit 
* 15 - make wording clear when no teams are missing seeding rounds before playoffs
* 11 - remove extra jar files from application classpaths

Release 9.3
-----------
* 322 - Don't put No Show teams in the playoffs
* Reworked some pages to make it clear what is needed at a regional vs. state tournament
* 320 - make root tomcat application redirect to fll-sw
* 324 - display no shows in the subjective web application score summary
* 325 - make sure a judge is always specified in the subjective web application

Release 9.2
-----------
* 315 - fix playoff table assignment algorithm for initial data.
* 318 - use a double for the total score on a no show, allows sorting on the total score column
* 317 - format times with 2 digits in the subjective application

Release 9.1
-----------
* 305 - top page in subjective app now works offline
* Upgrade to jquery mobile 1.4.5
* 307 - Print warning instead of error if not all judges are assigned

Release 9.0
-----------
* Create specific exceptions for errors in challenge parsing
* 301 - allow computed goals to depend on computed goals
* 287 - schedule finalists by division rather than score group
* 284 - add finalist schedule for each team
* 97 - add room numbers to finalist schedules
* 26 - Generate database diagram for developers
* 298/299 - Switch from HttpUnit to HtmlUnit for better javascript support in tests
* 5 - Improvements to playoff score sheet generation pages
      * Keep table assignments in sync
      * Move scriplet into pure Java code for ease of maintenance
* 294 - Upgrade to FindBugs 3.0.0
* 209 - Put subjective application and webapp links on the admin page
* 176 - Handle parenthesis in column names for uploaded spreadsheets
* 236 - Add schedule information to the Java subjective application for sorting
* 36 - upgrade to Tomcat 8.0.9
* 293 - build workflow documentation as part of a release
* 28 - report to the user which step failed when loading data in the subjective web app
* 259 - upgrade jquery to 1.11.1 and related libraries
* 9 - allow one to click on the labels or the radio button when selecting a sheet within a spreadsheet
* 19 - Remind users to assign tables before printing playoff scoresheets
* 280 - Add mapping between schedule columns and category names
* 20 - Make sure the division is checked in the AJAX playoff bracket code
* 23 - pass 3rd/4th place parameter on when creating a new division 
* 33 - upgrade to poi 3.10 and include dom4j, this allows xlsx files to work
* 8 - always sort the challenge descriptions by title
* 7 - report errors to the user in the scheduler app and the subjective app
* SF.140 - change title on categorized score reports to include tournament name and title
* SF.144 - make it clear to use back to edit judges names 
* SF.169 - use CSS to trim team names

Release 8.11
-----------
* 34 - support creating schedules without any performance rounds

Release 8.10
-----------
* Add challenge description for Anoka 2014

Release 8.9
-----------
* Add HTML version of the subjective application
* Add challenge description for REC 2014

Release 8.8
-----------
* 263 - Make it clear when specifying judging station vs. event division
* 264 - Use the correct run number to check if a playoff round is verified before sending JSON back

Release 8.7
-----------
* Fix table assignment during playoffs to ensure we don't trivally repeat tables
* Import playoff table limits

Release 8.6
-----------
* Properly sort no shows to the bottom of the list when computing rankings
* Fix bug causing scores to not be displayed in playoff brackets when data from another tournament exists
* Add back the ability to select which rounds to show on the scoresheet generation playoff brackets

Release 8.5
-----------
* Fix display remote control so that it shows which finalist schedule is up
* Allow the public to see the public finalist schedule without username and password
* 26 - put No Shows in the reports
* g3 - Allow one to store the subjective files uploaded if loglevel
       DEBUG is enabled for fll.web.admin.UploadSubjectiveData
* 238 - Make sure that the subjective application has a window so that
        it shows up in the task bar before a file is loaded.

Release 8.4
-----------
* 237 - Keep track of if allteams.jsp should scroll or not without using a session variable
* 203 - Allow the user to limit which tables are used for the playoff brackets
* 239 - add "label for" tag to enums, this allows one to click on the text next to an enum button
* 235 - make commit button more obvious on the judges verification page
* 234 - add some horizontal rules to the setup index
* 240 - make sure the division is present on all playoff scoresheets
* 241 - put the bracket number on the playoff scoresheets
* 236 - write out detailed schedules to inidividual files
* g1 - Find challenge descriptors inside of OneJar file for SchedulerUI distribution

Release 8.3
-----------
* Make sure minimum performance score is respected for entries into the database and displays
* Handle invalid scores properly in the subjective app
* When printing the morning score sheets start count at round 1 rather than round 0

Release 8.2
-----------
* 232 - Allow one to run all scheduling from the SchedulerUI
* 233 - cleanup temp files created by the table optimizer
* 230 - add the ability to print out the morning score sheets from the
        SchedulerUI

Release 8.1
-----------
* minor rewording to 2013 challenge description

Release 8.0
-----------
* 189 - Add a form to the error handler page to gather bug
        reporting information
* 20 - Allow one to modify the flip rate of the top 10 through a global
        parameter
* 221 - Allow one to change a user's password, create and remove users
* 227 - Upgrade to HSQL 2.3.0
* 228 - Put overall and performance at the top of the ranking report
* 222 - Added tournament name and optional tournament location to the
        subjective scores file.
* 197 - keep internal teams out of the team selection list for entering
        scores
* 206 - Use resposne.getWriter to write text and
        response.getOutputStream to write binary data
* 219 - Add more number of teams and judging group information to the
        ranking report
* 224 - handle '&' in column headers when uploading teams
* 159 - Allow one to choose a known challenge description
* 216 - Add judging station to non-numeric categories in the finalist
        scheduling app
* 212 - Add playoff divisions to the list of divisions one can schedule
        finalists for.
* 223 - Add the ability to easily choose teams for playoff divisions 
        by judging station.
* 220 - Always auto-select top 1 finalist in finalist scheduling app
* 220 - If two teams are tied (within 1) select them both
* 213 - Allow finalist categories to be marked public/private. Add PDF
        and HTML outputs of the finalist schedule (public & private).
* 211 - make sure to schedule finalists that are more constrained first, this allows the finalist schedule to be as short as possible
* 187 - Refresh the playoff brackets when the division changes
* 204 - Allow score entry to update or insert a score in a safe manner
    under heavy load
* Disallow setting up the database from a computer other than localhost.
    This solves a number of issues around init and security given that
    the database is part of the webapp. If the database is moved out of the
    app, then this might work again.
* Allow team information to be edited after the playoffs are
* 165 - Allow one to bypass security when connecting from localhost.
* 200 - Allow team information to be edited after the playoffs are
  initialized. Team divisions cannot be changed after the playoffs are
  initialized to avoid issues with divisions and the playoffs.

Release 7.7
-----------
* Allow schedules to be in 12 hour or 24 hour format. All schedules are
  output in 12 hour format.
* Added support for generating a schedule for an odd number of teams
  with an odd number of performance rounds

Release 7.6
-----------
* Fix bug where scoresheets wouldn't print due to incorrect error
     checking

Release 7.5
-----------
* 164 - Add report for winners of the playoff brackets
* 177 - Give a more reasonable error message when an XML document fails to parse
* 188 - Display a reasonable error message to the user when no score sheets are selected to print

Release 7.4
---------
* 167 - Use AJAX push for changing display pages quickly

* 187 - Use AJAX polling for updating the display pages and handling network
  timeouts

* 6 - Ranking reports are sorted by division and then team number

* 193 - Make sure all exceptions are logged to fllweb.log.

* 191 - Show all playoff divisions, even those created for playoffs only

* 181 Update summary button in the subjective app for the new schema

* 184 - Make sure team names can be changed after the playoffs start

* 182 - Correctly handle previous playoff data from other tournaments in the
  database

* Warn users when they are marking a performance score as validated without
  the double check.

* More robust handling of data when printing scoresheets (ticket:179)

* 15, 16, 22 - Add the ability to edit all global parameters and parameter defaults as
  an advanced admin option

Release 7.3
---------
* 173 - allow the schedule tables to have teams that aren't in the current
  tournament for cases when teams move tournaments and a new schedule isn't
  uploaded.

* 8 - color table labels in the playoff brackets by border rather than the
  whole cell to make them readable

* 172 - Handle deleted scores in the subjective score file on upload

Release 7.1
---------
* 161 - Make sure that score page text can be set

* 162 - Handle no show's in the subjective upload with the new subjective
  score schema

* Ignore internal teams when initializing playoff data

* Allow the top 10 page to not error out when there is no data in the
  database

Release 7.0
---------
* Debug importing a database into a current database and make sure that creating a tournament works.

* 27 - track the number of teams per judge by assigning teams to judging stations

* Upgrade opencsv

* Make sure team numbers are integers


Release 3.0
---------
* Restrictions are now checked on the client side instead of by the server and sending users back to the score entry page on an error.

* Added support for computed goals.

* Terms of polynomial score elements may now specify the floating point handling.  The default handling is to truncate decimals to integers at each term.

* Raw value for an enum in the web page is now the enum value as a string, rather than the score.  This allows multiple enum values to have the same score (1583927)

* Added the ability for multipliers on goals to be decimals

* Finished support for multiplier in subjective goals (it was already started, but not finished)

* Added support for total scores to be decimals

* Allow coefficients of terms (restriction and tiebreaker) to be decimals

* Added the ability to import a database dump into a blank database.

* Upgraded to log4j 1.2.14

* Upgraded to iText 1.4.7

* removed jakarta string taglib and used the functions built into JSTL 1.1

* switched upload libraries from uptag to commons-fileupload

* upgraded to JSTL 1.1

* upgraded tomcat to 5.5.20

* Upgraded to junit 4.1

* Found bug in database setup form that causes some HTML parsers to choke (missing quote).  Firefox seems to handle it ok though.

Release 2.10
* added the ability to dump the database as a zip file containing CSV files and the challenge descriptor.

* fixed score entry check for initialized playoff brackets to use event division instead of team division.

* added ability to choose what rounds are displayed in the printable and scoresheet generation brackets

* fixed BracketData.getNumRows to return 0 if there is a NoSuchElementExeception when trying to look up data in the _bracketData map

* modified playoff menu page choices to use consistent language for all bracket page links; removed warnings on bracket page links, as it is no longer harmful to load any of the bracket pages before playoff initialization - the bracket pages will just come up with a title and nothing else

* improved output of the playoff/check.jsp page to explicitly state that no teams were found with fewer or more scores than seeding rounds

* remove experimental warning from PDF brackets (1605785)

* Set path in setenv.bat (1605786)

Release 2.9
---------
* fixed compilation error in remoteControl.jsp and added unit test to watch for it

Release 2.8
---------
* fixed categorized score report to show by division (1599044)

* Remote control for the scoreboard now uses all divisions to determine how many rounds are possible (1599039)

* PDF reports now show all raw scores, just like the HTML reports (1599786)

Release 2.7
---------
* Added the ability for tiebreakers to have sums (and coefficients on the goals)

* added help text to the admin pages

* added underscores to the front of the goal titles in the PDF scoresheet to allow the refs to check them off

Release 2.6
---------
* include Sun's JDK for Linux and Windows distributions so that Java doesn't need to be installed

* Switched databases from MySQL to HSQL to make installation easier.  Now the only thing that needs to be installed for the software to run is Java.

* included the Tomcat install as part of the software

* added PDF forms for the final scores document

* added PDF forms for the scoresheets

* added summary dialog for the subjective scoring application to allow one to see how many scores had been entered for each team in a category


2005-12-05  Jon Schewe  <jpschewe@mtu.net>

	* Release version 2.5
	
2005-01  Dan Churchill

	* web/scoreEntry/select_team.jsp: Added logic for Last Run when editing scores

2004-12-20  Jon Schewe  <jpschewe@mtu.net>

	* src/fll/ScoreStandardization.java (ScoreStandardization): Fixed
	computation of final scores so that scores from other tournaments
	are not seen in the final report.

2004-12-18  Jon Schewe  <jpschewe@mtu.net>

	* prj.el: Updated the mysql database driver

	* web/WEB-INF/web-default.xml: Changed database host to be
	127.0.0.1, seems to work better than localhost with newer mysql installs.

2004-12-14  Jon Schewe  <jpschewe@mtu.net>

	* src/fll/xml/ChallengeParser.java (ChallengeParser): Removed
	requirement to put xerces in the common/lib directory on tomcat by
	referencing the xerces DOMParser directly.  Now can live up in the
	regular lib directory.

2004-12-13  Jon Schewe  <jpschewe@mtu.net>

	* build.xml: Cleaned up some variable naemes.  NOTE: changed
	catalina.home to dir.tomcat!  Please update your build.properties
	files.  Added building of the scripts to regular compile.

2004-12-09  Jon Schewe  <jpschewe@mtu.net>

	* build.xml: Do a better job of rewriting the library path when
	creating subjective.bat so that it works on more systems.  Also
	removed the requirement of JAVA_HOME.

2004-12-08  Dan Churchill <churchid@visi.com>

	* web/admin/select_team.jsp: Added Division to display of teams in the
	selection window, so it's possible to scan teams and verify divisions
	prior to tournament day.

2004-12-05  Jon Schewe  <jpschewe@mtu.net>

	* src/fll/xml/ChallengeParser.java (ChallengeParser): Use the
	context classloader to allow one to change the classloader without
	changing the code.

2004-11-23  Jon Schewe  <jpschewe@mtu.net>

	* web/WEB-INF/jspf/footer.jspf: Added sw version to the footer page.

	* web/instructions.jsp: Not about all teams being blank until
	scores are entered.

	* web/admin/remoteControl.jsp: Added note that it takes time for
	the big screen display to change.

2004-11-21  Jon Schewe  <jpschewe@mtu.net>

	* web/instructions.jsp: Remind users to not close the control
	window for the big screen display. 

2004-05-12  U-TOSHIBA-USER\jpschewe  <jpschewe@mtu.net>

	* src/fll/Queries.java (computeTotalScore): Modified to catch
	SQLExceptions and to return Integer.MIN_VALUE in this case,
	signifing that the row is to be ignored (914631).

	* docs/index.html: Change link to point to the top level tomcat
	project and allow the users to find the actual builds (871671).

2004-05-11  Jon Schewe  <jpschewe@mtu.net>

	* src/fll/xml/GenerateDB.java (generateDB): factored out the sql
	datatype for tournaments to the top to make it easy to change the
	size of the column.

	* src/fll/web/report/FinalComputedScores.java (generateReport):
	Removed SummarizedScores table from the teamsRS query.  It was
	completly unused and would just slow down the join (836268). 

2004-04-07  Jon Schewe  <jpschewe@mtu.net>

	* src/fll/xml/ImportDB.java (importDatabase): Make sure that the
	division column is imported from the Judges table.

	* src/fll/model/SubjectiveTableModel.java: Modified
	SubjectiveTableModel to ignore case.  Although this shouldn't come
	up again much now that we don't have the language used column in
	Programming. (913700)

2004-04-05  Jon Schewe  <jpschewe@mtu.net>

	* build.xml: Added checkstyle to build.

2004-03-21  Jon Schewe  <jpschewe@mtu.net>

	* src/resources/challenge-region-2003.xml: Removed language used (914627).

	* src/fll/xml/GenerateDB.java (generateDB): Removed numMedals from
	the system (847499).

2004-03-15  Jon Schewe  <jpschewe@mtu.net>

	* src/fll/web/admin/Judges.java (generatePage): Made all forms
	have POST methods.

2004-01-22  Jon Schewe  <jpschewe@mtu.net>

	* web/scoreboard/allteams.jsp: Removed extraneous '> in allteams.jsp 

2004-01-17  Jon Schewe  <jpschewe@mtu.net>
	
	* Release version 2.4.
	
2004-01-10  Jon Schewe  <jpschewe@mtu.net>

	* web/display.jsp: Added ability to specify any URL relative to
	/fll-sw, for display on the main display.  This will allow us to
	display Fred's schedules and whatever else he comes up with.

2004-01-04  Jon Schewe  <jpschewe@mtu.net>

	* src/fll/web/playoff/Playoff.java (displayPrintableBrackets):
	Changed admin brackets to show all playoff rounds and be nice for
	printing (866161).

2004-01-02  Jon Schewe  <jpschewe@mtu.net>

	* web/playoff/adminbrackets.jsp: Removed unneeded <br> from
	Bracket number display on all playoff brackets.

2003-12-28  Jon Schewe  <jpschewe@mtu.net>

	* web/scoreEntry/scoreEntry.jsp: Now one can edit scores that are
	non-consecutive, for those times when someone goes to the playoff
	brackets too soon (860145).

	* src/fll/Queries.java (isBye): Added support to score entry/edit
	page to handle editing bye runs (866851).

2003-12-27  Jon Schewe  <jpschewe@mtu.net>

	* web/playoff/remoteControlBrackets.jsp: Don't show final scores
	in playoffs (847952).

2003-12-18  Jon Schewe  <jpschewe@mtu.net>

	* src/fll/xml/ImportDB.java: Added check for differences before
	importing team data.

	* src/fll/web/report/FinalComputedScores.java (generateReport):
	Added tournament name to the final scores report.

2003-12-17  Jon Schewe  <jpschewe@mtu.net>

	* web/admin/advanceTeams.jsp: Added page to do batch advancement
	of teams (853008).

2003-12-14  Jon Schewe  <jpschewe@mtu.net>

	* web/admin/commitTeam.jsp: Ensure that scores don't get deleted
	when team data is edited (859692).

2003-12-07  Jon Schewe  <jpschewe@mtu.net>
	
	* Release version 2.2.

	* src/fll/Queries.java: Updated some documentation as well as
	minimum score values (subjective was using performance).

2003-12-06  Jon Schewe  <jpschewe@mtu.net>

	* web/playoff/index.jsp: Removed old links to brackets, only use
	the remote control and admin ones now.

	* src/fll/web/report/CategoryScores.java (generateCategoryTable):
	Added quotes around division to handle when it's a string.  This
	was a problem at the Crosswinds tournament today where the
	divisions were 2E and 2W. 

2003-11-30  Jon Schewe  <jpschewe@mtu.net>

	* Release version 2.2.
	
2003-11-29  Jon Schewe  <jpschewe@mtu.net>

	* web/playoff/index.jsp: Updated to handle the situation where
	this page is visited and no teams are in the database.

2003-11-22  Jon Schewe  <jpschewe@mtu.net>

	* web/display.jsp: Fixed big screen display to only refresh the
	window when what is to be shown has changed.  

	* web/scoreboard/allteams.jsp: Add some padding at the end of the
	scrolling of all teams to ensure that the teams can see the last
	team when running in 800x600 mode.

	* web/display.jsp: Ensure that welcome page doesn't come up everytime.

	* web/instructions.jsp: Tiebreaker info is automatically pulled
	out of the current document.

	* web/developer/index.jsp: Fixed change database page to properly
	switch databases.

2003-11-21  Jon Schewe  <jpschewe@mtu.net>

	* Release version 2.1.  Found some bugs, so this is the release
	used at Sandburg.
	
2003-11-19  Jon Schewe  <jpschewe@mtu.net>

	* src/resources/challenge-region-2003.xml: Added new tiebreaker
	and removed interference goal.

	* src/fll/web/playoff/Playoff.java (pickWinner): Fixed pickWinner
	to handle enumerated goals (845319).

2003-11-12  Jon Schewe  <jpschewe@mtu.net>

	* Release version 2.0.  This is the version of the software I plan
	to use for this season.
	
2003-11-09  Jon Schewe  <jpschewe@mtu.net>

	* web/admin/verifyTournamentInitialization.jsp: Fix Oops when
	setting tournaments.

	* src/fll/xml/GenerateDB.java (generateDB): Handle long region names.

	* web/admin/teamColumnSelection.jsp: Added column sizes to column
	selection page.

	* src/fll/Queries.java (insertTournamentsForRegions): Make sure we
	don't try to create duplicate tournaments.

2003-11-08  Jon Schewe  <jpschewe@mtu.net>

	* src/fll/web/scoreEntry/ScoreEntry.java
	(generateInitForScoreEdit): Include the tournament when looking
	for initial values for score edit (836264). 

	* web/scoreboard/title.jsp: Change scoreboard text to be white so
	that it's easier to read (836265).

	* web/report/teamPerformanceReport.jsp: Display no show for no show
	performance scores (836266).

	* web/report/performanceRunReport.jsp: Display no show for no show
	performance scores (836266).

	* build.xml: Changed slashes in subjective.bat to work with win9x
	as well as NT.

2003-10-27  Jon Schewe  <jpschewe@mtu.net>

	* src/fll/Queries.java (updateScoreTotals): Handle rows with all
	NULLs for scores.  This is a bug that Chuck Davis found as well.

2003-10-25  Jon Schewe  <jpschewe@mtu.net>

	* src/fll/Queries.java (updateScoreTotals): need different update
	to include Judge column (830276)

2003-10-24  Jon Schewe  <jpschewe@mtu.net>

	* web/admin/commitTeam.jsp: Report an error on attempting to enter
	a duplicate team number.

	* src/fll/Queries.java (updateScoreTotals): Only check for Bye
	column on performance scores (bug from Chuck, didn't make it to SF).
	(updateScoreTotals): Fixed another bug from Chuck where all
	subjective scores were 0.

2003-10-22  Jon Schewe  <jpschewe@mtu.net>
	
	* labeled fll_2003_test_20031022 for testing

	* web/scoreEntry/scoreEntry.jsp: Made background yellow instead of
	grey on edit.  Also changed changed submit prompt for score edit
	(827928).

	* src/resources/challenge-region-2003.xml: Consistency in
	capitalization (827924).

	* web/WEB-INF/web-default.xml: Changed instances of 2002 to be
	2003 (827935).

	* src/fll/web/admin/Tournaments.java (generatePage): Make sure
	that when rows are added keep the key field as new for rows not
	committed to the database (827926).

2003-10-22  Jon Schewe  <jpschewe@mtu.net>

	* docs/index.html: Added information for database permissions for
	Linux (824072).

2003-10-21  Jon Schewe  <jpschewe@mtu.net>

	* docs/README.developer: Removed tournamentTeams application
	attribute to avoid caching problems (827929).

	* src/fll/Queries.java (computeTotalScore): Fixed so that Bye runs
	are ignored when computing total score (827932).

	* build.xml: Make subjective.sh and subjective.bat use
	application.classpath with pathconvert rather than hardcoding it
	to avoid mistakes (824074).

2003-10-15  Jon Schewe  <jpschewe@mtu.net>

	* src/fll/web/admin/UploadTeams.java (parseFile): Handle empty
	columns as nulls.

2003-10-07  Jon Schewe  <jpschewe@mtu.net>
	
	* labeled fll_2003_test_20031007
	
2003-10-04  Jon Schewe  <jpschewe@mtu.net>

	* src/fll/Queries.java (getColorForDivisionIndex): Support
	coloring more than just 2 divisions (766208).

	* docs/index.html: Added instructions for using jar to uncompress
	zip archives.  Perhaps we should just write a little Java tool
	that has a nice GUI (707892).

	* web/scoreEntry/select_team.jsp: Moved edit widgets around a bit
	to make it more obvious that the checkbox and dropdown are tied
	together (707865).

	* src/fll/web/playoff/Playoff.java (getDisplayString): Check the
	other team for a bye and don't show a score in that case (707872).

2003-10-03  Jon Schewe  <jpschewe@mtu.net>

	* src/fll/model/SubjectiveTableModel.java (SubjectiveTableModel):
	Added total column on the subjective app (707863).

	* src/fll/web/admin/Tournaments.java (verifyData): Check for
	circularities in tournaments (766563).

2003-10-02  Jon Schewe  <jpschewe@mtu.net>

	* src/fll/web/scoreEntry/Submit.java: Added support for
	enumerations and checking restrictions on the server side (707877).

2003-10-01  Jon Schewe  <jpschewe@mtu.net>

	* src/fll/Queries.java (updateScoreTotals): Added support for
	totaling of scores with enumerated goals (707877).

2003-09-29  Jon Schewe  <jpschewe@mtu.net>

	* src/fll/web/scoreEntry/ScoreEntry.java: Added support for
	enumerated goals (707877).  Just need to fix the score computation
	now.

	* src/resources/fll.xsd: Removed namespace declaration from schema
	since JSTL 1.0 doesn't know how to properly handle namespaces.
	This also caused the web pages to be updated to properly reference
	the challenge title, I was just getting lucky that it was the
	first title attribute in the document.

2003-09-20  Jon Schewe  <jpschewe@mtu.net>

	* src/fll/web/report/FinalComputedScores.java (generateReport):
	Don't show scores from subjective categories that have 0 weight
	(809035).

	* src/fll/web/admin/UploadSubjectiveData.java
	(saveSubjectiveData): Now handle carriage returns in score.xml
	properly.

2003-09-17  Jon Schewe  <jpschewe@mtu.net>

	* docs/index.html: Updated with information about computers
	required for a tournament (707857).

2003-09-16  Jon Schewe  <jpschewe@mtu.net>

	* src/fll/xml/GenerateDB.java (generateDB): Make sure no team name
	is blank by defaulting it to '<No Name>' in the database (707849).

2003-09-08  Jon Schewe  <jpschewe@mtu.net>

	* web/admin/filterTeams.jsp: Remvoed javascript from submit button
	in favor of using standard form parameters and server side
	checking (707895).

2003-09-07  Jon Schewe  <jpschewe@mtu.net>

	* web/scoreboard/top10.jsp: Now the top10 page uses session
	variables instead of form parameters to keep track of which
	division is being displayed.  This should keep the browsers
	history from filling up with urls (707896).

	* web/index.jsp: Figured out how to use the JSTL XML tags to get
	information out of challengeDocument to remove some more
	scriptlets.

2003-09-06  Jon Schewe  <jpschewe@mtu.net>

	* web/report/teamPerformanceReport.jsp: Added a report that
	contains the performance scores for a team by run number (707861).

2003-08-27  Jon Schewe  <jpschewe@mtu.net>

	* web/scoreboard/allteams.jsp: Got scrolling working in Mozilla and
	IE (707853).

	* web/playoff/remoteControlBrackets.jsp: Got scrolling working in Mozilla and
	IE (707853).

	* web/playoff/brackets.jsp: Got scrolling working in Mozilla and
	IE (707853).

2003-08-25  Jon Schewe  <jpschewe@mtu.net>

	* web/style/style.jsp: Started on using stylesheets everywhere.
	Use a jsp file as a stylesheet so that parameters such as images
	can be done via JSTL.  In this case make sure that all files use
	the appropriate background image and color without having to put
	it in all of the body tags (707854).

	* src/fll/gui/SubjectiveFrame.java: Display title attribute rather
	than name attribute from subjective categories, also changed in
	the report generation classes (707873).

	* src/resources/fll.xsd: Added title attribute to subjective
	category element (707873).

2003-08-16  Jon Schewe  <jpschewe@mtu.net>

	* Multiple files: Added display page the is used for the display
	computer.  This page opens up a new window in fullscreen mode
	(Mozilla users may need to press F11) and then displays the
	welcome page, the scoreboard or the remotely controlled brackets.
	This page is controlled via a remote control page accessible from
	the admin page.  Also the scoreboard pages now automatically
	detect the screen size and redirect the web browser to the
	appropriate page. (707891, 707856).
	
	* web/WEB-INF/jspf/initializeApplicationVars.jspf: Added cache
	control headers.  This should keep all pages from being cached in
	browser and proxy caches.  (707883)

2003-08-14  Jon Schewe  <jpschewe@mtu.net>

	* web/welcome.jsp: Welcome page for Minnesota tournaments.
	(707859)

2003-08-11  Jon Schewe  <jpschewe@mtu.net>

	* src/fll/model/SubjectiveTableModel.java (SubjectiveTableModel):
	Changed default sort to be by team number (707851)

2003-08-10  Jon Schewe  <jpschewe@mtu.net>

	* src/fll/web/report/FinalComputedScores.java (generateReport):
	Put "No Score" in bold red on final score report for missing
	scores.  (707890)

	* docs/README.developer (MISC): Removed the application variable
	currentTournament, just use Queries.getCurrentTournament() all of
	the time now.

	* web/admin/index.jsp: Make sure we don't grab the current
	tournament until after it's actually been changed, otherwise the
	combobox reports the previous tournament after changes.

	* src/fll/web/GetFile.java (getFile): Ensure that
	judges are assigned before downloading subjective datafile (707847).

	* src/fll/Queries.java (isJudgesProperlyAssigned): Ensure that
	judges are assigned before downloading subjective datafile (707847).

2003-08-09  Jon Schewe  <jpschewe@mtu.net>

	* src/fll/model/SubjectiveTableModel.java (sort): Use
	fireTableDataChanged to signify that a sort has occurred instead
	of fireTableStructureChanged.  This keeps the table columns from
	getting recreated and loosing the editor. (707840)  

2003-07-27  Jon Schewe  <jpschewe@mtu.net>

	* src/fll/web/GetFile.java (getFile): Make score.xml human
	readable (707855).

2003-07-25  Jon Schewe  <jpschewe@mtu.net>

	* src/fll/gui/SubjectiveFrame.java (SubjectiveFrame): Gave each
	category it's own table and put them in a tabbed pane.  This makes
	sure that a table doesn't loose it's size and sort settings when
	switching categories. (707885)

2003-07-21  Jon Schewe  <jpschewe@mtu.net>

	* src/fll/web/playoff/Playoff.java (insertBye): 
	Always use the tournament from the database. (707887)

	* src/fll/ScoreStandardization.java (setSubjectiveScoreGroups):
	Always use the tournament from the database. (707887)

2003-07-20  Jon Schewe  <jpschewe@mtu.net>

	* src/fll/Queries.java (getNextRunNumber): Always use the
	tournament from the database. (707887)

	* web/scoreEntry/scoreEntry.jsp: Always use the tournament from
	the database. (707887)

	* web/admin/index.jsp: Added link to add tournaments for each
	region in the teams table. (766898)

	* src/fll/Queries.java (insertTournamentsForRegions): Added
	ability to add tournaments for each region in the teams table. (766898) 

	* web/playoff/remoteControlBrackets.jsp: Reworked to always
	recompute the teams and don't use session variables.  This makes
	sure we don't have caching problems. (707839)

	* web/playoff/adminbrackets.jsp: Reworked to always recompute the
	teams and allow the run number to advance to to be passed in as a
	parameter.  This should fix the problems with refresh and
	advancement of rounds. (707838)

2003-07-19  Jon Schewe  <jpschewe@mtu.net>

	* web/report/summarizePhase1.jsp: Modified query to group by
	ScoreGroup and Category.  (707841)

2003-07-16  Jon Schewe  <jpschewe@mtu.net>

	* src/fll/xml/GenerateDB.java (generateDB): varchar fields are
	limited to 255 characters.

2003-07-06  Jon Schewe  <jpschewe@mtu.net>

	* src/fll/xml/GenerateDB.java (generateDB): Make division a string
	rather than a number (707893)

	* build.xml: the compile.jsp task is broken again, so I've taken
	it out of the build.  Gonna have to fix it again later.

	* web/admin/editTeam.jsp: Added support for moving teams from one
	tournament to the next (707876).  
	Continued cleanup by adding JSTL tags.

	* scripts/convertTournaments.sql:  I think I've got all of the
	table changes in now for hierarchial tournaments (707876), along
	with some cleanups to table fields.

	* src/fll/xml/GenerateDB.java (generateDB): More work on
	hierarchial tournaments (707876).  Cleaned up the tables by
	removing extra columns that aren't used.

2003-07-02  Jon Schewe  <jpschewe@mtu.net>

	* src/fll/model/SubjectiveTableModel.java (SubjectiveTableModel):
	cleaned up javadoc

	* src/fll/web/report/FinalComputedScores.java
	(FinalComputedScores): Cleaned up javadoc

2003-06-11  Jon Schewe  <jpschewe@mtu.net>

	* build.xml: Upgraded to Tomcat 4.1.x (4.1.18)

2003-04-27  Jon Schewe  <jpschewe@mtu.net>

	* web/admin/editTeam.jsp: Convert null values to "" for editing.

2003-04-24  Jon Schewe  <jpschewe@mtu.net>

	* src/fll/gui/SubjectiveFrame.java (SubjectiveFrame): When
	switching score categories, make sure to tell the table to stop
	editing a cell, if it is.  This keeps one from losing data when
	switching categories without first tabing to another cell.
	(707852)

2003-04-22  Jon Schewe  <jpschewe@mtu.net>

	* src/fll/web/admin/Tournaments.java (verifyData): Allow one to
	specify the next tournament and do validation on the data input
	before committing it to the database.

	* build.xml: Force overwrite of web.xml when copying to ensure the
	correct one is always deployed.  Cleaned up javadoc target.

2003-04-20  Jon Schewe  <jpschewe@mtu.net>

	* src/fll/web/admin/UploadTeams.java (verifyTeams): make sure that
	upload page defaults Teams.CurrentTournament =
	Teams.EntryTournament when uploading team information (707876)

2003-04-19  Jon Schewe  <jpschewe@mtu.net>

	* scripts/convertTournaments.sql: SQL script to convert databases
	from last season to add support for heirarchial tournaments and to
	be consistent about region/tournament naming.  This should allow
	us to use last season's databases for test data.  (707874, 707876)

	* web/admin/editTeam.jsp: Allow the current tournament as well as
	the entry tournament to be edited to support heirarchial
	tournaments.  (707876)

	* src/fll/web/admin/Tournaments.java (commitData): Don't delete
	all of the tournament data when updating information.  Just update
	the rows.  (707869)

	* src/log4j.properties: Created a logfile for all output in
	addition to the one going to stdout.

	* build.xml: Upgraded log4j from 1.2.6 to 1.2.8.

	* src/fll/xml/GenerateDB.java (generateDB): Removed fll_admin as a
	database user.  Just use fll as hte only database user with full
	privileges.  At this point I can't come up with a good reason for
	having two different database users. (707870)

2003-04-04  Jon Schewe  <jpschewe@mtu.net>

	* docs/README.developer: Added information about JSTL

	* web/scoreboard_800/main.jsp: Merged common pieces of code
	between the 800x600 scoreboard and the 1024x768 scoreboard.  

	* build.xml: (707867) Added a direct Java call to JspC using the
	-webapp option.  This handles directories correctly, however
	doesn't keep track of timestamps, so all jsp files get recompiled
	each time.

2003-04-02  Jon Schewe  <jpschewe@mtu.net>

	* web/scoreboard/allteams.jsp: Started working on using JSTL in
	the pages (707868)

	* web/scoreboard/top10.jsp: merged in changes from the
	state tournament (707844)

2003-03-30  Jon Schewe  <jpschewe@mtu.net>

	* Release version 1.0.  This is just the software we used last
	year, but now it's released on SourceForge.

2003-03-21  Jon Schewe  <jpschewe@mtu.net>
        * Moved to SourceForge.net as the project fll-sw/scoring
 
2003-01-29  Jon Schewe  <jpschewe@mtu.net>

	* web/report/performanceRunReport.jsp: Queries.getDivisions()
	requires a connection to be passed in.

2003-01-25  Jon Schewe  <jpschewe@mtu.net>

	* src/fll/web/report/ScoreGroupScores.java
	(generateCategoryTable): Fixed query to only show teams from the
	score group being displayed in the table as well as only showing
	score groups for the appropriate division.

2003-01-23  Jon Schewe  <jpschewe@mtu.net>

	* web/report/finalComputedScores.jsp: Shrink point size to try and
	make sure everything prints on one page landscape.

2003-01-19  Jon Schewe  <jpschewe@mtu.net>

	* web/playoff/adminbrackets.jsp: Split out the admin version of
	the brackets into a separate page to make things easier to manage,
	even though some code is duplicated

	* web/playoff/remoteControlBrackets.jsp: Added another set of
	brackets that are completly controlled through application
	variables, so we don't have to keep hitting the next round button
	on a scrolling display.

2003-01-18  Jon Schewe  <jpschewe@mtu.net>

	* web/scoreboard/top10.jsp: Make sure that the top 10 ranks
	are correct in the case of a tie

	* web/scoreboard_800/top10.jsp: Make sure that the top 10 ranks
	are correct in the case of a tie

	* web/scoreEntry/scoreEntry.jsp: Changed confirm prompt when
	editing scores to let the user know that only the changes will be
	lost.

	* build.xml: Fixed spelling error in name of directory that
	subjective zip uses.

	* src/fll/web/report/ScoreGroupScores.java
	(generateCategoryTable): Added report that shows scores by
	category and score group for finalist judging.

2003-01-09  Jon Schewe  <jpschewe@mtu.net>

	* Labeled fll_01_09_2003 and published

2003-01-07  Jon Schewe  <jpschewe@mtu.net>

	* src/resources/challenge-highschool.xml: Added restriction to
	ensure that rocks returned to base is never greater than rocks
	removed from soccer field

2002-12-28  Jon Schewe  <jpschewe@mtu.net>

	* src/fll/Utilities.java (Utilities): Added Common NumberFormat
	instance for other classes to use to try and lower the overhead of
	getting an instance.

	* web/scoreboard_800/top10.jsp: Added support for divisions other
	than 1 and 2.

	* web/scoreboard/top10.jsp: Added support for divisions other than
	1 and 2.

	* src/fll/xml/XMLUtils.java: Added division to the judges table.
	Now a judge may judge a division or all divisions and then the xml
	file sent to the subjective scoring app will only contain entries
	for the appropriate judge based on this information.

2002-12-27  Jon Schewe  <jpschewe@mtu.net>

	* web/setup/index.jsp: Now allow the database to be generated from
	the web for the standard setup, rather than using a separate Java
	application.  Also allows one to upload the challenge.xml
	document.  Now challenge.xml document is stored in the database.

2002-12-24  Jon Schewe  <jpschewe@mtu.net>

	* web/admin/index.jsp: Allow one to change the number of seeding
	rounds from the web.

	* web/scoreEntry/select_team.jsp: Only allow one to select run
	numbers to edit that have been completed by some team. 

	* web/scoreEntry/scoreEntry.jsp: Make sure that only the most
	recently entered run can be deleted

	* web/instructions.jsp: Added instructions on what to do if a team
	doesn't show up.

	* web/admin/verifyTeams.jsp: Fixed bug where tournament teams
	application variables are not initialized after team upload.

	* src/fll/web/admin/UploadTeams.java: Removed some debugging and
	fixed error where the last column in the datafile was not
	recognized.

	* src/resources/challenge.xml: Removed reference to fll.css
	because it cause me to not be able to look at the document
	directly in IE at a region tournament.

	* src/resources/fll.xsd: Added annotation elements so that XML
	tools can properly display information about how the schema is to
	be used.

	* web/initializeApplicationVars.jsp: Put all code in it's own
	scope so that this file may be included multiple times in the same
	document (required for the developer page)

	* web/footer.jsp: Added warning message when using a database
	other than "fll"

	* web/developer/index.jsp: Added page to do change databases and
	to reinitialize the database from the XML document.  This is just
	to make it easier to do development. 

2002-12-18  Jon Schewe  <jpschewe@mtu.net>

	* web/admin/index.jsp: Sort regions by name of region in drop down
	list

	* src/fll/web/admin/UploadSubjectiveData.java
	(saveSubjectiveData): Changed delete/insert into a replace
	statement to minimize chance of transaction problems

2002-12-17  Jon Schewe  <jpschewe@mtu.net>

	* src/fll/web/report/FinalComputedScores.java: Sort by team number
	in the case of a tie, just so we get the same report every time

	* web/scoreboard/allteams.jsp (rs): Scroll the scoreboard on fewer
	records

	* src/fll/xml/ImportDB.java (importDatabase): Class for importing
	score data from another database

	* src/fll/web/admin/Judges.java (commitData): Added tournament
	column to the Judges table, thus allowing me to merge all of the
	tournament databases and still be able to compute scores for each
	one.

	* src/fll/web/admin/Tournaments.java: Fixed bug where tournaments
	get deleted from the edit page (at least I think I got it)

2002-12-15  Jon Schewe  <jpschewe@mtu.net>

	* src/fll/xml/GenerateDB.java (generateDB): Fixed typo in
	populating TournamentParameters

2002-12-14  Jon Schewe  <jpschewe@mtu.net>

	* Labeled fll_12_14_2002 and published

	* web/scoreboard_800/allteams.jsp: Start scrolling the all teams
	list after 2 scores.

	* src/fll/web/playoff/Playoff.java (getDisplayString): Display "No
	Show" in the playoff brackets for no show teams.  

	* web/playoff/brackets.jsp: Make sure that admin brackets don't
	scroll and the regular brackets do

	* src/fll/web/admin/UploadSubjectiveData.java
	(saveSubjectiveData): remove debugging output

	* src/fll/xml/GenerateDB.java (generateDB): Populate Regions and
	TournamentParameters with default values

2002-12-13  Jon Schewe  <jpschewe@mtu.net>

	* src/fll/xml/ChallengeParser.java: Handle case where reference to
	xsd file does not end in a slash.  

	* published to website with fix for score entry and yes/no
	
2002-12-12  Jon Schewe  <jpschewe@mtu.net>
	* published to website
	
2002-12-10  Jon Schewe  <jpschewe@mtu.net>

	* web/playoff/brackets.jsp: Added ability to show brackets without
	title and scrolling so one can print the brackets out.

	* src/fll/web/scoreEntry/ScoreEntry.java: Show YES or NO in the
	count column for yes/no goals.

	* web/report/summarizePhase1.jsp: Added a column to show how many
	teams were scored by each score group.  This should help catch
	errors in data entry before one gets to the actual reports.

2002-12-09  Jon Schewe  <jpschewe@mtu.net>

	* build.xml: Added commands to create generatedb.zip, which is
	used to generate a blank database off of the XML document.

	* src/resources/challenge.xml: Fixed bug where one could enter
	some number of penalty loops less than 4 and 0 loops in our market.

	* src/fll/Queries.java: Pay attention to minimumScore in the
	performance element

	* src/fll/xml/GenerateDB.java (generateGoalColumnDefinition):
	Allow all goal columns to be null.  This will allow one to delete
	subjective scores.

	* scoreboard_800: added scoreboard that works on an 800x600 screen
	
2002-12-08  Jon Schewe  <jpschewe@mtu.net>

	* src/fll/xml/XMLWriter.java (write): Added indentation and
	carriage returns to the output XML files. 

	* build.xml: Add ALL source to src.zip when making a distribution

	* src/resources/challenge.xml: Fixed naming of teamwork subcategories

	* web/scoreEntry/select_team.jsp: Selecting run numbers greater
	than 7 always returned the value 6.  This is now fixed.

2002-12-05  Jon Schewe  <jpschewe@mtu.net>
	* published to website
	
2002-11-30  Jon Schewe  <jpschewe@mtu.net>

	* web/playoff/brackets.jsp: Set the session variable currentRound
	when switching rounds.  This should prevent byes being given in
	later rounds like what happened at the New Hope tournament. 

2002-11-26  Jon Schewe  <jpschewe@mtu.net>

	* web/report/summarizePhase1.jsp: split computing summarized
	scores into two phases so that one can check the score groups
	before it just blows up

2002-11-25  Jon Schewe  <jpschewe@mtu.net>

	* web/footer.jsp: Setup so that can be installed in any context
	and will break out of a frameset

	* src/fll/web/report/FinalComputedScores.java (generateReport):
	Fixed query for report that didn't check FinalScores.Tournament

	* src/fll/Utilities.java (createDBConnection): Added ability to
	create a connection to a database other than fll

2002-11-24  Jon Schewe  <jpschewe@mtu.net>

	* web/errorHandler.jsp: provide a nicer page for errors

	* web/scoreEntry/scoreEntry.jsp: Allow one to delete performance
	scores from the web

	* web/credits/credits.jsp: Added licenses for MySQL, Tomcat and Java

	* web/troubleshooting/index.jsp: Added page for troubleshooting
	errors

	* web/admin/index.jsp: Make sure that TournamentTeams gets
	reinitialized when the current tournament is changed via the web

	* web/admin/commitTeam.jsp: Make sure TournamentTeams gets
	reinitialized when a team is edited or added from the web

	* web/admin/uploadTeams.jsp: Make sure TournamentTeams gets
	reinitialized when teams are uploaded

	* src/fll/web/admin/Tournaments.java: Make sure TournamentTeams
	get reinitialized when a Tournament is edited

	* web/scoreboard: modified scoreboard pages to use the scores from
	current tournament, rather than just state.

2002-11-23  Jon Schewe  <jpschewe@mtu.net>

	* src/fll/web/report/CategoryScores.java: When generating the
	tables for category scores, pay attention to the catgory.  Oops.

	* src/fll/model/SubjectiveTableModel.java: Allow users to delete
	scores in the subjective scoring app.

	* web/scoreboard/allteams.jsp: Make sure to order by TeamNumber
	after ordering by Organization so that all scores for a team are
	grouped together.

	* web/scoreboard/alldata.jsp: Make sure to order by TeamNumber
	after ordering by Organization so that all scores for a team are
	grouped together.

	* web/scoreboard/allteams.jsp: Add some space to the top of
	allteams.jsp so the first team doesn't scroll by so fast.
	Decrease the number of entries required to determine when
	scrolling of the scoreboard can start


<|MERGE_RESOLUTION|>--- conflicted
+++ resolved
@@ -1,8 +1,5 @@
-<<<<<<< HEAD
 * 363 - handle more than 6 logos on the welcome page
-=======
 * 367 - Properly display summary for judge assigned to 2 judging groups
->>>>>>> 6d5ec59d
 
 Release 9.6
 -----------
