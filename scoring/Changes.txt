--- conflicted
+++ resolved
@@ -1,9 +1,6 @@
-<<<<<<< HEAD
 * Sort team schedules by team number
 * 370 - Add organization to team schedule
-=======
 * 367 - Properly display summary for judge assigned to 2 judging groups
->>>>>>> 6d5ec59d
 
 Release 9.6
 -----------
