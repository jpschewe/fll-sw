--- conflicted
+++ resolved
@@ -1,9 +1,6 @@
-<<<<<<< HEAD
 * 239 - add "label for" tag to enums, this allows one to click on the text next to an enum button
-=======
 * 235 - make commit button more obvious on the judges verification page
 * 234 - add some horizontal rules to the setup index
->>>>>>> e619a2f5
 * 240 - make sure the division is present on all playoff scoresheets
 * 241 - put the bracket number on the playoff scoresheets
 * 236 - write out detailed schedules to inidividual files
