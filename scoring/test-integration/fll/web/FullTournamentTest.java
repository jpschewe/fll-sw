/*
 * Copyright (c) 2000-2003 INSciTE.  All rights reserved
 * INSciTE is on the web at: http://www.hightechkids.org
 * This code is released under GPL; see LICENSE.txt for details.
 */
package fll.web;

import java.io.File;
import java.io.FileOutputStream;
import java.io.IOException;
import java.io.InputStream;
import java.io.InputStreamReader;
import java.io.Reader;
import java.net.MalformedURLException;
import java.sql.Connection;
import java.sql.DriverManager;
import java.sql.PreparedStatement;
import java.sql.ResultSet;
import java.sql.SQLException;
import java.text.ParseException;
import java.util.LinkedList;
import java.util.List;
import java.util.Map;

import javax.swing.table.TableModel;

import net.mtu.eggplant.util.sql.SQLFunctions;

import org.apache.log4j.Logger;
import org.junit.After;
import org.junit.Assert;
import org.junit.Before;
import org.junit.Test;
import org.openqa.selenium.Alert;
import org.openqa.selenium.By;
import org.openqa.selenium.WebDriver;
import org.openqa.selenium.WebElement;
import org.openqa.selenium.support.ui.Select;
import org.w3c.dom.Document;
import org.xml.sax.SAXException;

import com.meterware.httpunit.Button;
import com.meterware.httpunit.GetMethodWebRequest;
import com.meterware.httpunit.UploadFileSpec;
import com.meterware.httpunit.WebConversation;
import com.meterware.httpunit.WebForm;
import com.meterware.httpunit.WebRequest;
import com.meterware.httpunit.WebResponse;

import fll.TestUtils;
import fll.Utilities;
import fll.db.ImportDB;
import fll.subjective.SubjectiveFrame;
import fll.util.FP;
import fll.util.LogUtils;
import fll.web.developer.QueryHandler;
import fll.web.playoff.PlayoffIndex;
import fll.web.scoreEntry.ScoreEntry;
import fll.xml.AbstractGoal;
import fll.xml.ChallengeDescription;
import fll.xml.ChallengeParser;
import fll.xml.Goal;
import fll.xml.PerformanceScoreCategory;
import fll.xml.ScoreCategory;

/**
 * Test a full tournament.
 */
public class FullTournamentTest {

  private static final Logger LOGGER = LogUtils.getLogger();

  private WebDriver selenium;

  @Before
  public void setUp() throws Exception {
    LogUtils.initializeLogging();
    selenium = IntegrationTestUtils.createWebDriver();
  }

  @After
  public void tearDown() {
    selenium.quit();
  }

  /**
   * Load the data data from CSV files into the specified connection.
   */
  private static void loadTestData(final Connection testDataConn) throws SQLException, IOException {
    final String[] tableNames = { "teamwork", "robustdesign", "research", "programming", "performance", "judges" };
    for (final String table : tableNames) {
      final InputStream typeStream = FullTournamentTest.class.getResourceAsStream("data/"
          + table + ".types");
      Assert.assertNotNull("Missing test data "
          + table + ".types", typeStream);
      final Reader typeReader = new InputStreamReader(typeStream);
      final Map<String, String> columnTypes = ImportDB.loadTypeInfo(typeReader);

      final InputStream tableStream = FullTournamentTest.class.getResourceAsStream("data/"
          + table + ".csv");
      Assert.assertNotNull("Missing test data "
          + table + ".csv", tableStream);
      final Reader tableReader = new InputStreamReader(tableStream);
      Utilities.loadCSVFile(testDataConn, table, columnTypes, tableReader);

    }
  }

  /**
   * Test a full tournament. This tests to make sure everything works normally.
   * 
   * @throws MalformedURLException
   * @throws IOException
   * @throws ClassNotFoundException
   * @throws InstantiationException
   * @throws IllegalAccessException
   * @throws ParseException
   * @throws SQLException
   * @throws InterruptedException
   * @throws SAXException
   */
  @Test
  public void testFullTournament() throws IOException, ClassNotFoundException, InstantiationException,
      IllegalAccessException, ParseException, SQLException, InterruptedException, SAXException {
    final int numSeedingRounds = 3;

    Connection testDataConn = null;
    ResultSet rs = null;
    PreparedStatement prep = null;
    try {
      Class.forName("org.hsqldb.jdbcDriver").newInstance();

      testDataConn = DriverManager.getConnection("jdbc:hsqldb:mem:full-tournament-test");
      Assert.assertNotNull("Error connecting to test data database", testDataConn);

      loadTestData(testDataConn);

      final String testTournamentName = "Field";

      // --- initialize database ---
      LOGGER.info("Initializing the database from data/challenge-ft.xml");
      final InputStream challengeDocIS = FullTournamentTest.class.getResourceAsStream("data/challenge-ft.xml");
      IntegrationTestUtils.initializeDatabase(selenium, challengeDocIS, true);

      LOGGER.info("Loading teams");
      loadTeams();

      LOGGER.info("Setting current tournament");
      IntegrationTestUtils.setTournament(selenium, testTournamentName);

      LOGGER.info("Assigning judges");
      assignJudges(testDataConn, testTournamentName);

      LOGGER.info("Assigning table labels");
      assignTableLabels();

      /*
       * --- Enter 3 runs for each team --- Use data from test data base,
       * converted from Field 2005. Enter 4th run and rest of playoffs.
       */
      prep = testDataConn.prepareStatement("SELECT MAX(RunNumber) FROM Performance WHERE Tournament = ?");
      prep.setString(1, testTournamentName);
      rs = prep.executeQuery();
      Assert.assertTrue("No performance scores in test data", rs.next());
      final int maxRuns = rs.getInt(1);
      SQLFunctions.close(rs);
      SQLFunctions.close(prep);
      prep = null;

      final Document challengeDocument = ChallengeParser.parse(new InputStreamReader(
                                                                                     FullTournamentTest.class.getResourceAsStream("data/challenge-ft.xml")));
      Assert.assertNotNull(challengeDocument);
      final ChallengeDescription description = new ChallengeDescription(challengeDocument.getDocumentElement());
      final PerformanceScoreCategory performanceElement = description.getPerformance();

      prep = testDataConn.prepareStatement("SELECT TeamNumber FROM Performance WHERE Tournament = ? AND RunNumber = ?");
      boolean initializedPlayoff = false;
      prep.setString(1, testTournamentName);
      final List<String> divisions = getDivisions();
      for (int runNumber = 1; runNumber <= maxRuns; ++runNumber) {

        if (runNumber > numSeedingRounds) {
          if (!initializedPlayoff) {
            // TODO ticket:83 make sure to check the result of checking the
            // seeding rounds

            // initialize the playoff brackets with playoff/index.jsp form
            for (final String division : divisions) {
              LOGGER.info("Initializing playoff brackets for division "
                  + division);
              checkSeedingRoundsForDivision(division);
              IntegrationTestUtils.initializePlayoffsForDivision(selenium, division);
            }
            initializedPlayoff = true;
          }
        }

        prep.setInt(2, runNumber);
        rs = prep.executeQuery();

        // for each score in a run
        while (rs.next()) {
          final int teamNumber = rs.getInt(1);
          enterPerformanceScore(testDataConn, performanceElement, testTournamentName, runNumber, teamNumber);
          // give the web server a chance to catch up
          Thread.sleep(100);
          verifyPerformanceScore(testDataConn, performanceElement, testTournamentName, runNumber, teamNumber);
        }

        if (runNumber > numSeedingRounds
            && runNumber != maxRuns) {
          for (final String division : divisions) {
            LOGGER.info("Printing scoresheets round: "
                + runNumber + " division '" + division + "'");
            printPlayoffScoresheets(division);
          }
        }

      }

      LOGGER.info("Checking displays");
      checkDisplays();

<<<<<<< HEAD
      enterSubjectiveScores(testDataConn, description, testTournamentName);
=======
      LOGGER.info("Checking the subjective scores");
      enterSubjectiveScores(testDataConn, challengeDocument, testTournamentName);
>>>>>>> 0d66e4ca

      
      LOGGER.info("Computing final scores");
      computeFinalScores();

      LOGGER.info("Checking the reports");
      checkReports();

      LOGGER.info("Checking rank and scores");
      checkRankAndScores(testTournamentName);

    } catch (final AssertionError e) {
      IntegrationTestUtils.storeScreenshot(selenium);
      throw e;
    } catch (final RuntimeException e) {
      IntegrationTestUtils.storeScreenshot(selenium);
      throw e;
    } catch (final IOException e) {
      IntegrationTestUtils.storeScreenshot(selenium);
      throw e;
    } catch (final ClassNotFoundException e) {
      IntegrationTestUtils.storeScreenshot(selenium);
      throw e;
    } catch (final InstantiationException e) {
      IntegrationTestUtils.storeScreenshot(selenium);
      throw e;
    } catch (final IllegalAccessException e) {
      IntegrationTestUtils.storeScreenshot(selenium);
      throw e;
    } catch (final ParseException e) {
      IntegrationTestUtils.storeScreenshot(selenium);
      throw e;
    } catch (final SQLException e) {
      IntegrationTestUtils.storeScreenshot(selenium);
      throw e;
    } catch (final InterruptedException e) {
      IntegrationTestUtils.storeScreenshot(selenium);
      throw e;
    } finally {
      SQLFunctions.close(rs);
      SQLFunctions.close(prep);
      SQLFunctions.close(testDataConn);
      // Utilities.closeConnection(connection);
    }
  }

  /**
   * Make sure there are no teams with more or less than seeding rounds for the
   * specified division.
   */
  private void checkSeedingRoundsForDivision(final String division) throws IOException {
    IntegrationTestUtils.loadPage(selenium, TestUtils.URL_ROOT
        + "playoff");
    final Select select = new Select(selenium.findElement(By.id("check-division")));
    select.selectByValue(division);
    selenium.findElement(By.id("check_seeding_rounds")).click();

    Assert.assertFalse("Some teams with more or less than seeding rounds found for division '"
        + division + "'", IntegrationTestUtils.isElementPresent(selenium, By.className("warning")));
  }

  /**
   * Get the divisions in this tournament.
   * 
   * @throws IOException
   */
  private List<String> getDivisions() throws IOException {
    IntegrationTestUtils.loadPage(selenium, TestUtils.URL_ROOT
        + "playoff");

    final List<String> divisions = new LinkedList<String>();
    final Select select = new Select(selenium.findElement(By.id("initialize-division")));
    for (final WebElement option : select.getOptions()) {
      final String text = option.getText();
      if (!PlayoffIndex.CREATE_NEW_PLAYOFF_DIVISION.equals(text)) {
        divisions.add(text);
      }
    }

    Assert.assertFalse(divisions.isEmpty());
    return divisions;
  }

  private void assignTableLabels() throws IOException {
    IntegrationTestUtils.loadPage(selenium, TestUtils.URL_ROOT
        + "admin/tables.jsp");
    selenium.findElement(By.name("SideA0")).sendKeys("red");
    selenium.findElement(By.name("SideB0")).sendKeys("blue");
    selenium.findElement(By.id("finished")).click();

    Assert.assertFalse(IntegrationTestUtils.isElementPresent(selenium, By.id("error")));
    Assert.assertTrue(IntegrationTestUtils.isElementPresent(selenium, By.id("success")));
  }

  private void assignJudge(final String id,
                           final String category,
                           final String station,
                           final int judgeIndex) throws IOException {
    if (LOGGER.isTraceEnabled()) {
      LOGGER.trace("Assigning judge '"
          + id + "' cat: '" + category + "' station: '" + station + "' index: " + judgeIndex);
    }

    // make sure the row exists
    while (!IntegrationTestUtils.isElementPresent(selenium, By.name("id"
        + String.valueOf(judgeIndex)))) {
      if (LOGGER.isDebugEnabled()) {
        LOGGER.debug("Adding a row to the judges entry form to get to: "
            + judgeIndex);
        IntegrationTestUtils.storeScreenshot(selenium);
      }
      selenium.findElement(By.id("add_rows")).click();
      try {
        Thread.sleep(2000); // let the javascript do it's work
      } catch (final InterruptedException e) {
        throw new RuntimeException(e);
      }
    }

    selenium.findElement(By.name("id"
        + judgeIndex)).sendKeys(id);

    final Select categorySelect = new Select(selenium.findElement(By.name("cat"
        + judgeIndex)));
    categorySelect.selectByValue(category);

    final Select stationSelect = new Select(selenium.findElement(By.name("station"
        + judgeIndex)));
    stationSelect.selectByValue(station);

  }

  private void assignJudges(final Connection testDataConn,
                            final String testTournamentName) throws IOException, SQLException {
    ResultSet rs;
    PreparedStatement prep;

    IntegrationTestUtils.loadPage(selenium, TestUtils.URL_ROOT
        + "admin/index.jsp");

    selenium.findElement(By.id("assign_judges")).click();

    // assign judges from database
    if (LOGGER.isDebugEnabled()) {
      LOGGER.debug("Assigning judges");
      IntegrationTestUtils.storeScreenshot(selenium);
    }

    int judgeIndex = 1;
    prep = testDataConn.prepareStatement("SELECT id, category, Division FROM Judges WHERE Tournament = ?");
    prep.setString(1, testTournamentName);
    rs = prep.executeQuery();
    while (rs.next()) {
      final String id = rs.getString(1);
      final String category = rs.getString(2);
      final String division = rs.getString(3);

      if ("All".equals(division)) {

        final Select select = new Select(selenium.findElement(By.name("station1")));
        for (final WebElement option : select.getOptions()) {
          final String station = option.getText();
          assignJudge(id, category, station, judgeIndex);
          ++judgeIndex;
        }

      } else {
        assignJudge(id, category, division, judgeIndex);
        ++judgeIndex;
      }
    }
    SQLFunctions.close(rs);
    SQLFunctions.close(prep);

    if (LOGGER.isDebugEnabled()) {
      LOGGER.debug("After assigning judges");
      IntegrationTestUtils.storeScreenshot(selenium);
    }

    // submit those values
    selenium.findElement(By.id("finished")).click();

    Assert.assertFalse("Got error from judges assignment",
                       IntegrationTestUtils.isElementPresent(selenium, By.id("error")));

    if (LOGGER.isDebugEnabled()) {
      LOGGER.debug("Verifying judges");
      IntegrationTestUtils.storeScreenshot(selenium);
    }

    // commit judges information
    selenium.findElement(By.id("commit")).click();
    Assert.assertTrue("Error assigning judges", IntegrationTestUtils.isElementPresent(selenium, By.id("success")));

    if (LOGGER.isDebugEnabled()) {
      LOGGER.debug("After committing judges");
      IntegrationTestUtils.storeScreenshot(selenium);
    }

  }

  private void loadTeams() throws IOException {
    IntegrationTestUtils.loadPage(selenium, TestUtils.URL_ROOT
        + "admin/");

    final InputStream teamsIS = FullTournamentTest.class.getResourceAsStream("data/teams-ft.csv");
    Assert.assertNotNull(teamsIS);
    final File teamsFile = IntegrationTestUtils.storeInputStreamToFile(teamsIS);
    teamsIS.close();
    try {
      selenium.findElement(By.id("teams_file")).sendKeys(teamsFile.getAbsolutePath());

      selenium.findElement(By.id("upload_teams")).click();

      IntegrationTestUtils.assertNoException(selenium);
    } finally {
      if (!teamsFile.delete()) {
        teamsFile.deleteOnExit();
      }
    }

    // skip past the filter page
    selenium.findElement(By.id("next")).click();
    IntegrationTestUtils.assertNoException(selenium);

    // team column selection
    new Select(selenium.findElement(By.name("TeamNumber"))).selectByValue("tea_number");
    new Select(selenium.findElement(By.name("TeamName"))).selectByValue("tea_name");
    new Select(selenium.findElement(By.name("Organization"))).selectByValue("org_name");
    new Select(selenium.findElement(By.name("tournament"))).selectByValue("eve_name");
    new Select(selenium.findElement(By.name("Division"))).selectByValue("div_name");
    selenium.findElement(By.id("next")).click();
    IntegrationTestUtils.assertNoException(selenium);
    Assert.assertTrue(IntegrationTestUtils.isElementPresent(selenium, By.id("success")));
  }

  private void computeFinalScores() throws IOException {
    // compute final scores
    IntegrationTestUtils.loadPage(selenium, TestUtils.URL_ROOT
        + "report/SummarizePhase1");

    selenium.findElement(By.id("continue")).click();

    Assert.assertTrue(IntegrationTestUtils.isElementPresent(selenium, By.id("success")));
  }

  private void checkReports() throws IOException, SAXException {
    // generate reports

    IntegrationTestUtils.loadPage(selenium, TestUtils.URL_ROOT
        + "report/CategorizedScores");

    IntegrationTestUtils.loadPage(selenium, TestUtils.URL_ROOT
        + "report/CategoryScoresByJudge");

    // PDF reports need to be done with httpunit
    final WebConversation conversation = WebTestUtils.getConversation();
    WebRequest request = new GetMethodWebRequest(TestUtils.URL_ROOT
        + "report/finalComputedScores.pdf");
    WebResponse response = WebTestUtils.loadPage(conversation, request);
    Assert.assertEquals("application/pdf", response.getContentType());

    request = new GetMethodWebRequest(TestUtils.URL_ROOT
        + "report/CategoryScoresByScoreGroup");
    response = WebTestUtils.loadPage(conversation, request);
    Assert.assertEquals("application/pdf", response.getContentType());

    request = new GetMethodWebRequest(TestUtils.URL_ROOT
        + "report/PlayoffReport");
    response = WebTestUtils.loadPage(conversation, request);
    Assert.assertEquals("application/pdf", response.getContentType());

  }

  private void checkRankAndScores(final String testTournamentName) throws IOException, SAXException {
    // check ranking and scores
    final double scoreFP = 1E-1; // just check to one decimal place

    final String sqlTemplate = "SELECT FinalScores.TeamNumber, FinalScores.OverallScore" //
        + " FROM FinalScores, current_tournament_teams, Tournaments" //
        + " WHERE FinalScores.TeamNumber = current_tournament_teams.TeamNumber" //
        + " AND Tournaments.Name = '%s'" + " AND FinalScores.Tournament = Tournaments.tournament_id" //
        + " AND current_tournament_teams.event_division = '%s'" //
        + " ORDER BY FinalScores.OverallScore DESC";

    // division 1
    final int[] division1ExpectedRank = { 2636, 3127, 3439, 4462, 3125, 2116, 2104, 2113 };
    final double[] division1ExpectedScores = { 472.76, 423.58, 411.04, 378.04, 374.86, 346.63, 325.95, 310.61 };
    String division = "DivI/Gr4-6";

    final String div1Query = String.format(sqlTemplate, testTournamentName, division);
    final QueryHandler.ResultData div1Result = WebTestUtils.executeServerQuery(div1Query);

    int rank = 0;
    for (final Map<String, String> row : div1Result.data) {
      if (LOGGER.isTraceEnabled()) {
        LOGGER.trace("checkRankAndScores - row: "
            + row);
      }

      final int teamNumber = Integer.valueOf(row.get("teamnumber"));
      Assert.assertEquals("Division I Ranking is incorrect for rank: "
          + rank, division1ExpectedRank[rank], teamNumber);
      final double score = Double.valueOf(row.get("overallscore"));
      Assert.assertEquals("Overall score incorrect for team: "
          + teamNumber, division1ExpectedScores[rank], score, scoreFP);

      ++rank;
    }

    // division 2
    final int[] division2ExpectedRank = { 3208, 3061, 2863, 2110, 3063, 353, 3129, 2043 };
    final double[] division2ExpectedScores = { 546.78, 512.05, 426.02, 410.23, 407.15, 355.42, 350.14, 348.75 };
    division = "DivII/Gr7-9";

    final String div2Query = String.format(sqlTemplate, testTournamentName, division);
    final QueryHandler.ResultData div2Result = WebTestUtils.executeServerQuery(div2Query);

    rank = 0;
    for (final Map<String, String> row : div2Result.data) {
      final int teamNumber = Integer.valueOf(row.get("teamnumber"));
      Assert.assertEquals("Division II Ranking is incorrect for rank: "
          + rank, division2ExpectedRank[rank], teamNumber);
      final double score = Double.valueOf(row.get("overallscore"));
      Assert.assertEquals("Overall score incorrect for team: "
          + teamNumber, division2ExpectedScores[rank], score, scoreFP);

      ++rank;
    }
  }

  /**
   * Visit the printable brackets for the division specified and print the
   * brackets.
   * 
   * @throws IOException
   * @throws MalformedURLException
   * @throws InterruptedException
   * @throws SAXException
   */
  private static void printPlayoffScoresheets(final String division) throws MalformedURLException, IOException,
      InterruptedException, SAXException {
    final WebConversation conversation = WebTestUtils.getConversation();
    WebRequest request = new GetMethodWebRequest(TestUtils.URL_ROOT
        + "playoff/index.jsp");
    WebResponse response = WebTestUtils.loadPage(conversation, request);
    Assert.assertTrue(response.isHTML());

    // find form named 'printable'
    WebForm form = response.getFormWithName("printable");
    Assert.assertNotNull("printable form not found", form);

    request = form.getRequest();

    // set division
    request.setParameter("division", division);

    // click 'Display Brackets'
    response = WebTestUtils.loadPage(conversation, request);
    Assert.assertTrue(response.isHTML());

    // find form named 'printScoreSheets'
    form = response.getFormWithName("printScoreSheets");
    Assert.assertNotNull("printScoreSheets form not found", form);

    form.setCheckbox("print1", true);

    // click 'Print scoresheets'
    request = form.getRequest();
    response = WebTestUtils.loadPage(conversation, request);

    // check that result is PDF
    Assert.assertEquals("application/pdf", response.getContentType());

  }

  /**
   * Simulate entering subjective scores by pulling them out of testDataConn.
   * 
   * @param testDataConn Where to get the test data from
   * @param challengeDocument the challenge descriptor
   * @param testTournament the name of the tournament to enter scores for
   * @throws SQLException
   * @throws SAXException
   */
  private void enterSubjectiveScores(final Connection testDataConn,
                                     final ChallengeDescription description,
                                     final String testTournament) throws SQLException, IOException,
      MalformedURLException, ParseException, SAXException {

    final File subjectiveZip = File.createTempFile("fll", ".zip", new File("screenshots"));
    PreparedStatement prep = null;
    ResultSet rs = null;
    try {
      final WebConversation conversation = WebTestUtils.getConversation();

      // download subjective zip
      WebRequest request = new GetMethodWebRequest(TestUtils.URL_ROOT
          + "admin/subjective-data.fll");
      WebResponse response = WebTestUtils.loadPage(conversation, request);
      final String contentType = response.getContentType();
      if (!"application/zip".equals(contentType)) {
        LOGGER.error("Got non-zip content: "
            + response.getText());
      }
      Assert.assertEquals("application/zip", contentType);
      final InputStream zipStream = response.getInputStream();
      final FileOutputStream outputStream = new FileOutputStream(subjectiveZip);
      final byte[] buffer = new byte[512];
      int bytesRead = 0;
      while (-1 != (bytesRead = zipStream.read(buffer))) {
        outputStream.write(buffer, 0, bytesRead);
      }
      outputStream.close();
      zipStream.close();

      final SubjectiveFrame subjective = new SubjectiveFrame(subjectiveZip);

      // insert scores into zip
      for (final ScoreCategory subjectiveElement : description.getSubjectiveCategories()) {
        final String category = subjectiveElement.getName();
        final String title = subjectiveElement.getTitle();

        // find appropriate table model
        final TableModel tableModel = subjective.getTableModelForTitle(title);
        Assert.assertNotNull(tableModel);

        final int teamNumberColumn = findColumnByName(tableModel, "TeamNumber");
        Assert.assertTrue("Can't find TeamNumber column in subjective table model", teamNumberColumn >= 0);
        if (LOGGER.isTraceEnabled()) {
          LOGGER.trace("Found team number column at "
              + teamNumberColumn);
        }

        prep = testDataConn.prepareStatement("SELECT * FROM "
            + category + " WHERE Tournament = ?");
        prep.setString(1, testTournament);
        rs = prep.executeQuery();
        while (rs.next()) {
          final int teamNumber = rs.getInt("TeamNumber");

          // find row number in table
          int rowIndex = -1;
          for (int rowIdx = 0; rowIdx < tableModel.getRowCount(); ++rowIdx) {
            final Object teamNumberRaw = tableModel.getValueAt(rowIdx, teamNumberColumn);
            Assert.assertNotNull(teamNumberRaw);
            final int value = Utilities.NUMBER_FORMAT_INSTANCE.parse(teamNumberRaw.toString()).intValue();

            if (LOGGER.isTraceEnabled()) {
              LOGGER.trace("Checking if "
                  + teamNumber + " equals " + value + " raw: " + teamNumberRaw + "? " + (value == teamNumber)
                  + " rowIdx: " + rowIdx + " numRows: " + tableModel.getRowCount());
            }

            if (value == teamNumber) {
              rowIndex = rowIdx;
              break;
            }
          }
          Assert.assertTrue("Can't find team "
              + teamNumber + " in subjective table model", rowIndex >= 0);

          if (rs.getBoolean("NoShow")) {
            // find column for no show
            final int columnIndex = findColumnByName(tableModel, "No Show");
            Assert.assertTrue("Can't find No Show column in subjective table model", columnIndex >= 0);
            tableModel.setValueAt(Boolean.TRUE, rowIndex, columnIndex);
          } else {
            for (final AbstractGoal goalElement : subjectiveElement.getGoals()) {
              if (!goalElement.isComputed()) {
                final String goalName = goalElement.getName();
                final String goalTitle = goalElement.getTitle();

                // find column index for goal and call set
                final int columnIndex = findColumnByName(tableModel, goalTitle);
                Assert.assertTrue("Can't find "
                    + goalTitle + " column in subjective table model", columnIndex >= 0);
                final int value = rs.getInt(goalName);
                tableModel.setValueAt(Integer.valueOf(value), rowIndex, columnIndex);
              }
            }
          }
        }
      }
      SQLFunctions.close(rs);
      SQLFunctions.close(prep);
      subjective.save();

      // upload scores
      request = new GetMethodWebRequest(TestUtils.URL_ROOT
          + "admin/index.jsp");
      response = WebTestUtils.loadPage(conversation, request);
      Assert.assertTrue(response.isHTML());
      final WebForm form = response.getFormWithName("uploadSubjective");
      request = form.getRequest();
      final UploadFileSpec subjectiveUpload = new UploadFileSpec(subjectiveZip);
      form.setParameter("subjectiveFile", new UploadFileSpec[] { subjectiveUpload });
      response = WebTestUtils.loadPage(conversation, request);
      Assert.assertTrue(response.isHTML());
      Assert.assertNotNull(response.getElementWithID("success"));
    } finally {
      SQLFunctions.close(rs);
      SQLFunctions.close(prep);
    }
  }

  /**
   * Set a score element that may need button presses to be
   * incremented/decremented.
   * 
   * @param form the form
   * @param name the name of the element
   * @param value the value to set the score element to
   * @throws IOException if there is an error writing to the form
   * @throws ParseException if there is an error parsing the default value of
   *           the form element as a number
   * @throws SAXException
   */
  public static void setFormScoreElement(final WebForm form,
                                         final String name,
                                         final int value) throws IOException, ParseException, SAXException {
    // must be a number
    final double defaultValue = Utilities.NUMBER_FORMAT_INSTANCE.parse(form.getParameterValue(name)).doubleValue();
    final double difference = value
        - defaultValue;
    if (LOGGER.isDebugEnabled()) {
      LOGGER.debug("Need to increment/decrement "
          + name + " " + difference);
    }
    final Button button;
    if (difference > 0) {
      button = form.getButtonWithID("inc_"
          + name + "_1");
    } else {
      button = form.getButtonWithID("dec_"
          + name + "_-1");
    }
    if (null == button) {
      throw new RuntimeException("Cannot find button for increment/decrement of "
          + name + "button: " + button);
    }
    for (int val = 0; val < Math.abs(difference); ++val) {
      button.click();
    }
  }

  /**
   * Enter a teams performance score. Data is pulled from testDataConn and
   * pushed to the website.
   */
  private void enterPerformanceScore(final Connection testDataConn,
                                     final PerformanceScoreCategory performanceElement,
                                     final String testTournament,
                                     final int runNumber,
                                     final int teamNumber) throws SQLException, IOException, MalformedURLException,
      ParseException {
    ResultSet rs = null;
    PreparedStatement prep = null;
    try {

      if (LOGGER.isInfoEnabled()) {
        LOGGER.info("Setting score for "
            + teamNumber + " run: " + runNumber);
      }

      prep = testDataConn.prepareStatement("SELECT * FROM Performance WHERE Tournament = ? AND RunNumber = ? AND TeamNumber = ?");
      prep.setString(1, testTournament);
      prep.setInt(2, runNumber);
      prep.setInt(3, teamNumber);
      rs = prep.executeQuery();
      if (rs.next()) {
        // need to get the score entry form
        IntegrationTestUtils.loadPage(selenium, TestUtils.URL_ROOT
            + "scoreEntry/select_team.jsp");

        // select this entry
        new Select(selenium.findElement(By.id("select-teamnumber"))).selectByValue(String.valueOf(teamNumber));

        // submit the page
        selenium.findElement(By.id("enter_submit")).click();

        if (rs.getBoolean("NoShow")) {
          selenium.findElement(By.id("no_show")).click();
        } else {
          // walk over challenge descriptor to get all element names and then
          // use the values from rs
          for (final AbstractGoal element : performanceElement.getGoals()) {
            if (!element.isComputed()) {
              final Goal goal = (Goal) element;
              final String name = goal.getName();
              final double min = goal.getMin();
              final double max = goal.getMax();
              if (LOGGER.isDebugEnabled()) {
                LOGGER.debug("Setting form parameter: "
                    + name + " min: " + min + " max: " + max);
              }

              if (goal.isEnumerated()) {
                final String valueStr = rs.getString(name);
                final String radioID = ScoreEntry.getIDForEnumRadio(name, valueStr);
                selenium.findElement(By.id(radioID)).click();
              } else if (FP.equals(0, min, ChallengeParser.INITIAL_VALUE_TOLERANCE)
                  && FP.equals(1, max, ChallengeParser.INITIAL_VALUE_TOLERANCE)) {
                final int value = rs.getInt(name);
                final String buttonID;
                if (0 == value) {
                  buttonID = name
                      + "_no";
                } else {
                  buttonID = name
                      + "_yes";
                }
                selenium.findElement(By.id(buttonID)).click();
              } else {
                final int initialValue = (int) goal.getInitialValue();
                final int value = rs.getInt(name);
                final String buttonID;
                final int difference;
                if (initialValue < value) {
                  // increment
                  difference = value
                      - initialValue;
                  buttonID = ScoreEntry.getIncDecButtonID(name, 1);
                } else if (value < initialValue) {
                  // decrement
                  difference = initialValue
                      - value;
                  buttonID = ScoreEntry.getIncDecButtonID(name, -1);
                } else {
                  // no change
                  difference = 0;
                  buttonID = null;
                }
                for (int i = 0; i < difference; ++i) {
                  selenium.findElement(By.id(buttonID)).click();
                }

              }
            } // !computed
          } // foreach goal

          selenium.findElement(By.id("submit")).click();
        }

        final Alert confirmScoreChange = selenium.switchTo().alert();
        if (LOGGER.isTraceEnabled()) {
          LOGGER.trace("Confirmation text: "
              + confirmScoreChange.getText());
        }
        confirmScoreChange.accept();

        Assert.assertFalse("Errors: ", IntegrationTestUtils.isElementPresent(selenium, By.name("error")));
      } else {
        Assert.fail("Cannot find scores for "
            + teamNumber + " run " + runNumber);
      }
    } finally {
      SQLFunctions.close(rs);
      SQLFunctions.close(prep);
    }

  }

  /**
   * Enter a teams performance score. Data is pulled from testDataConn and
   * pushed to the website.
   * 
   * @throws InterruptedException
   */
  private void verifyPerformanceScore(final Connection testDataConn,
                                      final PerformanceScoreCategory performanceElement,
                                      final String testTournament,
                                      final int runNumber,
                                      final int teamNumber) throws SQLException, IOException, MalformedURLException,
      ParseException, InterruptedException {
    final String selectTeamPage = TestUtils.URL_ROOT
        + "scoreEntry/select_team.jsp";

    ResultSet rs = null;
    PreparedStatement prep = null;
    try {

      if (LOGGER.isInfoEnabled()) {
        LOGGER.info("Verify score for "
            + teamNumber + " run: " + runNumber);
      }

      prep = testDataConn.prepareStatement("SELECT * FROM Performance WHERE Tournament = ? AND RunNumber = ? AND TeamNumber = ?");
      prep.setString(1, testTournament);
      prep.setInt(2, runNumber);
      prep.setInt(3, teamNumber);
      rs = prep.executeQuery();
      if (rs.next()) {
        if (rs.getBoolean("NoShow")) {
          // no shows don't need verifying
          return;
        } else {
          // need to get the score entry form
          IntegrationTestUtils.loadPage(selenium, selectTeamPage);

          new Select(selenium.findElement(By.id("select-verify-teamnumber"))).selectByValue(teamNumber
              + "-" + runNumber);

          // submit the page
          selenium.findElement(By.id("verify_submit")).click();

          // walk over challenge descriptor to get all element names and then
          // use the values from rs
          for (final AbstractGoal element : performanceElement.getGoals()) {
            if (!element.isComputed()) {
              final Goal goal = (Goal) element;
              final String name = goal.getName();
              final double min = goal.getMin();
              final double max = goal.getMax();

              if (goal.isEnumerated()) {
                // need check if the right radio button is selected
                final String value = rs.getString(name);

                final String formValue = selenium.findElement(By.name(ScoreEntry.getElementNameForYesNoDisplay(name)))
                                                 .getAttribute("value");
                Assert.assertNotNull("Null value for goal: "
                    + name, formValue);

                Assert.assertEquals("Wrong enum selected for goal: "
                    + name, value.toLowerCase(), formValue.toLowerCase());
              } else if (FP.equals(0, min, ChallengeParser.INITIAL_VALUE_TOLERANCE)
                  && FP.equals(1, max, ChallengeParser.INITIAL_VALUE_TOLERANCE)) {
                final String formValue = selenium.findElement(By.name(ScoreEntry.getElementNameForYesNoDisplay(name)))
                                                 .getAttribute("value");
                Assert.assertNotNull("Null value for goal: "
                    + name, formValue);

                // yes/no
                final int value = rs.getInt(name);
                final String expectedValue;
                if (value == 0) {
                  expectedValue = "no";
                } else {
                  expectedValue = "yes";
                }
                Assert.assertEquals("Wrong value for goal: "
                    + name, expectedValue.toLowerCase(), formValue.toLowerCase());
              } else {
                final String formValue = selenium.findElement(By.name(name)).getAttribute("value");
                Assert.assertNotNull("Null value for goal: "
                    + name, formValue);

                final int value = rs.getInt(name);
                final int formValueInt = Integer.valueOf(formValue);
                Assert.assertEquals("Wrong value for goal: "
                    + name, value, formValueInt);
              }
            } // !computed
          } // foreach goal

          // Set the verified field to yes
          selenium.findElement(By.id("Verified_yes")).click();

          // submit score
          selenium.findElement(By.id("submit")).click();
        }

        // confirm selection, not going to bother checking the text
        final Alert confirmScoreChange = selenium.switchTo().alert();
        if (LOGGER.isTraceEnabled()) {
          LOGGER.trace("Confirmation text: "
              + confirmScoreChange.getText());
        }
        confirmScoreChange.accept();

        // give the web server a chance to catch up
        Thread.sleep(1000);

        // check for errors
        // Gives trouble too often Assert.assertEquals(selectTeamPage,
        // selenium.getCurrentUrl());
        Assert.assertTrue("Error submitting form, not on select team page",
                          selenium.getPageSource().contains("Unverified Runs"));

      } else {
        Assert.fail("Cannot find scores for "
            + teamNumber + " run " + runNumber);
      }
    } finally {
      SQLFunctions.close(rs);
      SQLFunctions.close(prep);
    }

  }

  /**
   * Check display pages that aren't shown otherwise.
   * 
   * @throws IOException
   */
  private void checkDisplays() throws IOException {
    IntegrationTestUtils.loadPage(selenium, TestUtils.URL_ROOT
        + "scoreboard/main.jsp");

    IntegrationTestUtils.loadPage(selenium, TestUtils.URL_ROOT
        + "playoff/remoteMain.jsp");

    IntegrationTestUtils.loadPage(selenium, TestUtils.URL_ROOT
        + "welcome.jsp");
  }

  /**
   * Find a column index in a table model by name.
   * 
   * @return -1 if not found
   */
  private static int findColumnByName(final TableModel tableModel,
                                      final String name) {
    for (int i = 0; i < tableModel.getColumnCount(); ++i) {
      if (name.equals(tableModel.getColumnName(i))) {
        return i;
      }
    }
    return -1;
  }

}<|MERGE_RESOLUTION|>--- conflicted
+++ resolved
@@ -221,12 +221,8 @@
       LOGGER.info("Checking displays");
       checkDisplays();
 
-<<<<<<< HEAD
+      LOGGER.info("Checking the subjective scores");
       enterSubjectiveScores(testDataConn, description, testTournamentName);
-=======
-      LOGGER.info("Checking the subjective scores");
-      enterSubjectiveScores(testDataConn, challengeDocument, testTournamentName);
->>>>>>> 0d66e4ca
 
       
       LOGGER.info("Computing final scores");
