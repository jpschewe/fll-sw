--- conflicted
+++ resolved
@@ -29,51 +29,6 @@
   }
 
   /**
-<<<<<<< HEAD
-   * Initialize a database from a zip file.
-   * 
-   * @param inputStream input stream that has database to load in it, this input
-   *          stream is closed by this method upon successful completion
-   * @throws SAXException
-   * @throws IOException
-   * @throws MalformedURLException
-   */
-  public static void initializeDatabaseFromDump(final InputStream inputStream) throws MalformedURLException,
-      IOException, SAXException {
-    Assert.assertNotNull("Zip to load must not be null", inputStream);
-
-    final WebConversation conversation = getConversation();
-    WebRequest request = new GetMethodWebRequest(TestUtils.URL_ROOT
-        + "setup/");
-    WebResponse response = conversation.getResponse(request);
-    Assert.assertTrue("Received non-HTML response from web server", response.isHTML());
-
-    final WebForm form = response.getFormWithID("import");
-    Assert.assertNotNull(form);
-    final UploadFileSpec challengeUpload = new UploadFileSpec("database.zip", inputStream, "application/zip");
-    Assert.assertNotNull(challengeUpload);
-    form.setParameter("dbdump", new UploadFileSpec[] { challengeUpload });
-    request = form.getRequest("createdb");
-    response = conversation.getResponse(request);
-    Assert.assertTrue(response.isHTML());
-    Assert.assertNotNull("Error initializing database: "
-        + response.getText(), response.getElementWithID("success"));
-    inputStream.close();
-  }
-
-  /**
-   * Load a page and return the response. If there is an HttpException, call
-   * {@link Assert#fail(String)} with a reasonable message.
-   */
-  public static WebResponse loadPage(final WebConversation conversation,
-                                     final String url) throws IOException, SAXException {
-    final WebRequest request = new GetMethodWebRequest(url);
-    return loadPage(conversation, request);
-  }
-
-  /**
-=======
->>>>>>> f27eb9a7
    * Load a page and return the response. If there is an HttpException, call
    * {@link Assert#fail(String)} with a reasonable message.
    */
@@ -119,76 +74,5 @@
     }
 
   }
-<<<<<<< HEAD
 
-  /**
-   * Set the current tournament by name.
-   * 
-   * @param conversation the web conversation
-   * @param tournamentName the name of the tournament to make the current
-   *          tournament
-   */
-  public static void setTournament(final WebConversation conversation,
-                                   final String tournamentName) throws MalformedURLException, IOException, SAXException {
-    WebRequest request;
-    WebResponse response;
-    request = new GetMethodWebRequest(TestUtils.URL_ROOT
-        + "admin/index.jsp");
-    response = loadPage(conversation, request);
-    Assert.assertTrue("Received non-HTML response from web server", response.isHTML());
-    final WebForm form = response.getFormWithID("currentTournament");
-    Assert.assertNotNull(form);
-
-    final String[] options = form.getOptions("currentTournament");
-    final String[] optionValues = form.getOptionValues("currentTournament");
-    Assert.assertEquals(options.length, optionValues.length);
-    String tournamentID = null;
-    for (int i = 0; i < options.length; ++i) {
-      if (options[i].endsWith("[ "
-          + tournamentName + " ]")) {
-        tournamentID = optionValues[i];
-      }
-    }
-    Assert.assertNotNull("Unable to find '"
-        + tournamentName + "' as an option in: " + Arrays.asList(options), tournamentID);
-
-    form.setParameter("currentTournament", tournamentID);
-    request = form.getRequest();
-    response = loadPage(conversation, request);
-    Assert.assertTrue("Received non-HTML response from web server", response.isHTML());
-    Assert.assertNotNull("Error loading teams: "
-        + response.getText(), response.getElementWithID("success"));
-    Assert.assertNotNull(response.getElementWithID("success"));
-  }
-
-  /**
-   * @return
-   * @throws SAXException
-   * @throws IOException
-   */
-  public static WebConversation getConversation() throws IOException, SAXException {
-    final WebConversation conversation = new WebConversation();
-
-    // check for login and login if needed
-    WebRequest request = new GetMethodWebRequest(TestUtils.URL_ROOT
-        + "setup/existingdb.jsp");
-    WebResponse response = conversation.getResponse(request);
-    Assert.assertTrue("Received non-HTML response from web server", response.isHTML());
-
-    WebForm form = response.getFormWithName("login");
-    if (null != form) {
-      request = form.getRequest();
-      request.setParameter("j_username", "fll");
-      request.setParameter("j_password", "LegoLeague");
-      response = conversation.getResponse(request);
-      Assert.assertTrue("Received non-HTML response from web server", response.isHTML());
-    }
-
-    // setup auth
-    // conversation.setAuthentication("FLL", "fll", "LegoLeague");
-
-    return conversation;
-  }
-=======
->>>>>>> f27eb9a7
 }