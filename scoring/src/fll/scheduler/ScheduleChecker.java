--- conflicted
+++ resolved
@@ -17,11 +17,7 @@
 import java.util.Set;
 import java.util.SortedSet;
 import java.util.TreeSet;
-
-<<<<<<< HEAD
-=======
 import net.mtu.eggplant.util.ComparisonUtils;
->>>>>>> f55ce326
 import fll.Utilities;
 import fll.util.FLLRuntimeException;
 
@@ -210,12 +206,8 @@
           violations.add(new ConstraintViolation(false, ti.getTeamNumber(), null, null, null, tableMessage));
         }
 
-<<<<<<< HEAD
         /* Not sure I like this check
-        if (!Functions.safeEquals(ti.getDivision(), opponent.getDivision())) {
-=======
         if (!ComparisonUtils.safeEquals(ti.getDivision(), opponent.getDivision())) {
->>>>>>> f55ce326
           final String divMessage = String.format("Team %d in division %s is competing against team %d from division %s round %d",
                                                   ti.getTeamNumber(), ti.getDivision(), opponent.getTeamNumber(),
                                                   opponent.getDivision(), (round + 1));
