--- conflicted
+++ resolved
@@ -191,31 +191,25 @@
     public void actionPerformed(final ActionEvent ae) {
       FileInputStream fis = null;
       try {
-<<<<<<< HEAD
+        final File selectedFile = getCurrentFile();
         final String sheetName = getCurrentSheetName();
-        final TournamentSchedule newData;
-        if (null == sheetName) {
-          // if no sheet name, assume CSV file
-          newData = new TournamentSchedule(getCurrentFile(), scheduleData.getSubjectiveStations());
-        } else {
-          fis = new FileInputStream(getCurrentFile());
-          newData = new TournamentSchedule(fis, sheetName, scheduleData.getSubjectiveStations());
-        }
-
-=======
-        final File selectedFile = getCurrentFile();
-        fis = new FileInputStream(selectedFile);
         final String fullname = selectedFile.getName();
         final int dotIndex = fullname.lastIndexOf('.');
         final String name;
-        if(-1 != dotIndex) {
+        if (-1 != dotIndex) {
           name = fullname.substring(0, dotIndex);
         } else {
           name = fullname;
         }
-        final TournamentSchedule newData = new TournamentSchedule(name, fis, getCurrentSheetName(),
-                                                                  scheduleData.getSubjectiveStations());
->>>>>>> 5ff566ec
+
+        final TournamentSchedule newData;
+        if (null == sheetName) {
+          // if no sheet name, assume CSV file
+          newData = new TournamentSchedule(name, selectedFile, scheduleData.getSubjectiveStations());
+        } else {
+          fis = new FileInputStream(selectedFile);
+          newData = new TournamentSchedule(name, fis, sheetName, scheduleData.getSubjectiveStations());
+        }
         setScheduleData(newData);
       } catch (final IOException e) {
         final Formatter errorFormatter = new Formatter();
@@ -429,26 +423,22 @@
                   + subjectiveHeaders);
             }
 
-<<<<<<< HEAD
-            final TournamentSchedule schedule;
-            if (csv) {
-              schedule = new TournamentSchedule(selectedFile, subjectiveHeaders);
-            } else {
-              fis = new FileInputStream(selectedFile);
-              schedule = new TournamentSchedule(fis, sheetName, subjectiveHeaders);
-            }
-=======
-            fis = new FileInputStream(selectedFile);
             final String fullname = selectedFile.getName();
             final int dotIndex = fullname.lastIndexOf('.');
             final String name;
-            if(-1 != dotIndex) {
+            if (-1 != dotIndex) {
               name = fullname.substring(0, dotIndex);
             } else {
               name = fullname;
             }
-            final TournamentSchedule schedule = new TournamentSchedule(name, fis, sheetName, subjectiveHeaders);
->>>>>>> 5ff566ec
+
+            final TournamentSchedule schedule;
+            if (csv) {
+              schedule = new TournamentSchedule(name, selectedFile, subjectiveHeaders);
+            } else {
+              fis = new FileInputStream(selectedFile);
+              schedule = new TournamentSchedule(name, fis, sheetName, subjectiveHeaders);
+            }
             currentFile = selectedFile;
             currentSheetName = sheetName;
             setScheduleData(schedule);
