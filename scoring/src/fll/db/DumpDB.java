/*
 * Copyright (c) 2000-2002 INSciTE.  All rights reserved
 * INSciTE is on the web at: http://www.hightechkids.org
 * This code is released under GPL; see LICENSE.txt for details.
 */
package fll.db;

import java.io.IOException;
import java.io.OutputStreamWriter;
import java.sql.Connection;
import java.sql.DatabaseMetaData;
import java.sql.ResultSet;
import java.sql.SQLException;
import java.sql.Statement;
import java.util.Formatter;
import java.util.zip.ZipEntry;
import java.util.zip.ZipOutputStream;

import javax.servlet.ServletContext;
import javax.servlet.ServletException;
import javax.servlet.http.HttpServletRequest;
import javax.servlet.http.HttpServletResponse;
import javax.servlet.http.HttpSession;
import javax.sql.DataSource;

import net.mtu.eggplant.util.sql.SQLFunctions;

import org.apache.log4j.Logger;
import org.w3c.dom.Document;

import au.com.bytecode.opencsv.CSVWriter;
import fll.web.ApplicationAttributes;
import fll.web.BaseFLLServlet;
import fll.web.SessionAttributes;
import fll.xml.XMLWriter;

/**
 * Dump the database.
 * 
 * @web.servlet name="DumpDB"
 * @web.servlet-mapping url-pattern="/admin/database.flldb"
 */
public final class DumpDB extends BaseFLLServlet {

  private static final Logger LOGGER = Logger.getLogger(DumpDB.class);

  protected void processRequest(final HttpServletRequest request,
                                final HttpServletResponse response,
                                final ServletContext application,
                                final HttpSession session) throws IOException, ServletException {
    final DataSource datasource = SessionAttributes.getDataSource(session);
    try {
      final Connection connection = datasource.getConnection();
      final Document challengeDocument = ApplicationAttributes.getChallengeDocument(application);

      response.reset();
      response.setContentType("application/zip");
      response.setHeader("Content-Disposition", "filename=database.flldb");

      final ZipOutputStream zipOut = new ZipOutputStream(response.getOutputStream());
      try {
        DumpDB.dumpDatabase(zipOut, connection, challengeDocument);
      } finally {
        zipOut.close();
      }
    } catch (final SQLException sqle) {
      throw new RuntimeException(sqle);
    }
  }

  /**
   * Dump the database to a zip file.
   * 
   * @param output where to dump the database
   * @param connection the database connection to dump
   */
  public static void dumpDatabase(final ZipOutputStream output, final Connection connection, final Document challengeDocument) throws SQLException, IOException {
    ResultSet rs = null;
    Statement stmt = null;

    try {
      stmt = connection.createStatement();

      final OutputStreamWriter outputWriter = new OutputStreamWriter(output);

      // output the challenge descriptor
      output.putNextEntry(new ZipEntry("challenge.xml"));
      final XMLWriter xmlwriter = new XMLWriter();
      xmlwriter.setOutput(outputWriter);
      xmlwriter.write(challengeDocument);
      output.closeEntry();

      // can't use Queries.getTablesInDB because it lowercases names and we need
      // all names to be the same as the database is expecting them
      final DatabaseMetaData metadata = connection.getMetaData();
      rs = metadata.getTables(null, null, "%", new String[] { "TABLE" });
      while (rs.next()) {
        final String tableName = rs.getString("TABLE_NAME");
        dumpTable(output, connection, metadata, outputWriter, tableName);
      }
      SQLFunctions.closeResultSet(rs);

    } finally {
      SQLFunctions.closeResultSet(rs);
      SQLFunctions.closeStatement(stmt);
    }
  }

<<<<<<< HEAD
  @edu.umd.cs.findbugs.annotations.SuppressWarnings(value = "SQL_NONCONSTANT_STRING_PASSED_TO_EXECUTE", justification = "Dynamic based upon tables in the database")
=======
  @edu.umd.cs.findbugs.annotations.SuppressWarnings(value = { "SQL_NONCONSTANT_STRING_PASSED_TO_EXECUTE", }, justification = "Dynamic based upon tables in the database")
>>>>>>> 605d0664
  private static void dumpTable(final ZipOutputStream output,
                                final Connection connection,
                                final DatabaseMetaData metadata,
                                final OutputStreamWriter outputWriter,
                                final String tableName) throws IOException, SQLException {
    ResultSet rs = null;
    Statement stmt = null;
    try {
      stmt = connection.createStatement();
      CSVWriter csvwriter;

      // write table type information
      if (LOGGER.isTraceEnabled()) {
        LOGGER.trace("Dumping type information for "
            + tableName);
      }
      output.putNextEntry(new ZipEntry(tableName
          + ".types"));
      csvwriter = new CSVWriter(outputWriter);
      rs = metadata.getColumns(null, null, tableName, "%");
      while (rs.next()) {
        final String typeName = rs.getString("TYPE_NAME");
        final String columnName = rs.getString("COLUMN_NAME");
        csvwriter.writeNext(new String[] { columnName, typeName });
        if (LOGGER.isTraceEnabled()) {
          final String name = rs.getString("TABLE_NAME");
          LOGGER.trace(new Formatter().format("Table %s Column %s has type %s", name, columnName, typeName));
        }
      }
      csvwriter.flush();
      output.closeEntry();
      SQLFunctions.closeResultSet(rs);
      rs = null;

      output.putNextEntry(new ZipEntry(tableName
          + ".csv"));
      csvwriter = new CSVWriter(outputWriter);
      rs = stmt.executeQuery("SELECT * FROM "
          + tableName);
      csvwriter.writeAll(rs, true);
      csvwriter.flush();
      output.closeEntry();
      SQLFunctions.closeResultSet(rs);
      rs = null;

    } finally {
      SQLFunctions.closeResultSet(rs);
      SQLFunctions.closeStatement(stmt);
    }
  }

}<|MERGE_RESOLUTION|>--- conflicted
+++ resolved
@@ -106,11 +106,7 @@
     }
   }
 
-<<<<<<< HEAD
   @edu.umd.cs.findbugs.annotations.SuppressWarnings(value = "SQL_NONCONSTANT_STRING_PASSED_TO_EXECUTE", justification = "Dynamic based upon tables in the database")
-=======
-  @edu.umd.cs.findbugs.annotations.SuppressWarnings(value = { "SQL_NONCONSTANT_STRING_PASSED_TO_EXECUTE", }, justification = "Dynamic based upon tables in the database")
->>>>>>> 605d0664
   private static void dumpTable(final ZipOutputStream output,
                                 final Connection connection,
                                 final DatabaseMetaData metadata,
