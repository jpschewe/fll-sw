--- conflicted
+++ resolved
@@ -1448,7 +1448,6 @@
   private static PreparedStatement getTournamentParameterStmt(final Connection connection,
                                                               final int tournament,
                                                               final String paramName) throws SQLException {
-<<<<<<< HEAD
     // TODO this should really be cached
     PreparedStatement prep = null;
     try {
@@ -1461,14 +1460,6 @@
       SQLFunctions.close(prep);
       throw e;
     }
-=======
-    // TODO ticket:5 this should really be cached
-    PreparedStatement prep = connection.prepareStatement("SELECT param_value FROM tournament_parameters WHERE param = ? AND (tournament = ? OR tournament = ?) ORDER BY tournament DESC");
-    prep.setString(1, paramName);
-    prep.setInt(2, tournament);
-    prep.setInt(3, GenerateDB.INTERNAL_TOURNAMENT_ID);
-    return prep;
->>>>>>> 91e3415d
   }
 
   /**
@@ -2847,7 +2838,6 @@
    */
   private static PreparedStatement getGlobalParameterStmt(final Connection connection,
                                                           final String paramName) throws SQLException {
-<<<<<<< HEAD
     // TODO this should really be cached
     PreparedStatement prep = null;
     try {
@@ -2858,12 +2848,6 @@
       SQLFunctions.close(prep);
       throw e;
     }
-=======
-    // TODO ticket:5 this should really be cached
-    PreparedStatement prep = connection.prepareStatement("SELECT param_value FROM global_parameters WHERE param = ?");
-    prep.setString(1, paramName);
-    return prep;
->>>>>>> 91e3415d
   }
 
   /**
