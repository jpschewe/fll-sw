--- conflicted
+++ resolved
@@ -331,16 +331,10 @@
      * {@link TemporalQuery.queryFrom} method on the
      * specified query passing this as the argument.
      *
-<<<<<<< HEAD
      * @param {TemporalQuery} query - the query to invoke, not null
      * @return {*} the query result, null may be returned (defined by the query)
-=======
-     * @param query  the query to invoke, not null
-     * @return the query result, null may be returned (defined by the query)
->>>>>>> cc40cb8f
      * @throws {DateTimeException} if unable to query (defined by the query)
      * @throws {ArithmeticException} if numeric overflow occurs (defined by the query)
-     */
     query(query) {
         requireNonNull(query, 'query');
         requireInstance(query, TemporalQuery, 'query');
