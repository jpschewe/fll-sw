--- conflicted
+++ resolved
@@ -297,13 +297,8 @@
     // xml APIs are part of the JDK
     exclude(group: "xml-apis", module: "xml-apis")
   }
-<<<<<<< HEAD
-  integrationTestImplementation(group: "org.seleniumhq.selenium", name: "selenium-java", version: "4.31.0")
+  integrationTestImplementation(group: "org.seleniumhq.selenium", name: "selenium-java", version: "4.35.0")
   integrationTestImplementation(group: "io.github.bonigarcia", name: "webdrivermanager", version: "6.3.1")
-=======
-  integrationTestImplementation(group: "org.seleniumhq.selenium", name: "selenium-java", version: "4.35.0")
-  integrationTestImplementation(group: "io.github.bonigarcia", name: "webdrivermanager", version: "6.0.1")
->>>>>>> e62a1c9c
   
   // make selenium log to log4j
   integrationTestImplementation(group: "org.apache.logging.log4j", name: "log4j-jul", version: project.log4j_version)
