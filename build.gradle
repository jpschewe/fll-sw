--- conflicted
+++ resolved
@@ -142,15 +142,9 @@
 ext {
     slf4j_version = "2.0.17"
     tomcat_version = "11.0.6"
-<<<<<<< HEAD
-    junit_version = "5.12.2"
+    junit_version = "5.13.4"
     log4j_version = "2.25.1"
     spotbugs_version = "4.9.4"
-=======
-    junit_version = "5.13.4"
-    log4j_version = "2.24.3"
-    spotbugs_version = "4.9.3"
->>>>>>> c90663de
     checker_framework_version = "3.42.0"
 
     web_build_dir = new File(project.buildDir, "web")
