// -*- java -*-

import com.github.spotbugs.snom.SpotBugsTask

import org.apache.tools.ant.filters.FixCrLfFilter;

buildscript {
    repositories {
        mavenCentral()
        gradlePluginPortal()
    }
    dependencies {
      // needs to use old plugin mechanism otherwise I can't set the extra properties   
      classpath(group: "com.cinnober.gradle", name: "semver-git", version: "3.0.0")
    }
    configurations.classpath {
      exclude(group: "com.google.guava", module: "guava")
    }
}    

plugins {
    id "java"
    id "distribution"
    id "com.dorongold.task-tree" version "2.1.1" // gradle <task> taskTree
    id "org.unbroken-dome.test-sets" version "4.0.0"
    id "eclipse"
    id "org.kordamp.gradle.markdown" version "2.2.0" // markdownToHtml        
    id "com.github.spotbugs" version "5.0.13"
    id "de.aaschmid.cpd" version "3.3"
    id "edu.sc.seis.launch4j" version "2.5.4"
    id "com.gorylenko.gradle-git-properties" version "2.4.1"
    id "com.github.ben-manes.versions" version "0.46.0" // adds dependencyUpdates task
    id "de.undercouch.download" version "5.3.1" // file download
    id "checkstyle"
        
    // Checker Framework pluggable type-checking
    id "org.checkerframework" version "0.6.25"
    
    // code coverage
    id "jacoco"
}

// needs to use old plugin mechanism otherwise I can't set nextVersion and snapshotSuffix
ext.nextVersion = "patch"
ext.snapshotSuffix = "beta.<count>+g<sha><dirty>"
// optionally: ext.dirtyMarker = "-dirty" (default) replaces <dirty> in snapshotSuffix
// optionally: ext.gitDescribeArgs = '--match *[0-9].[0-9]*.[0-9]*' (default) or other arguments for git describe.
apply plugin: "com.cinnober.gradle.semver-git"

repositories {
    mavenCentral()
    maven {
      url "https://repo.mtu.net/releases"
    }
}

configurations {
    jspc
}

eclipse {
    classpath {
        file {
            withXml {
                def node = it.asNode()
                // add web as resource entry
                node.appendNode( "classpathentry", [ kind: "src", path: "src/main/web", output: "bin/web"]) 
            }
                                                                                                                                    
            // remove entries added due to issue with testsets                                                                      
            // https://github.com/unbroken-dome/gradle-testsets-plugin/issues/77                                                    
            whenMerged {                                                                                                            
                entries.removeAll{it.kind == "lib" && (it.path.endsWith("build/classes/java/test") || it.path.endsWith("build/resources/test"))}
            }                                                                                                                       
        }
    }
}

dependencies {
  jspc("org.apache.ant:ant:1.10.13")
}

testSets {
    integrationTest
}

// don't depend on check so that users can skip these on a basic check. check.dependsOn integrationTest
integrationTest.mustRunAfter test

test {
    useJUnitPlatform()
    ignoreFailures = Boolean.getBoolean("test.ignoreFailures") 
    
    jvmArgs = [
    //"-Dlog4j2.debug=true",
    
    // Add the JAVA 9 specific start-up parameters required by Tomcat
    "--add-opens=java.base/java.lang=ALL-UNNAMED",
    "--add-opens=java.base/java.io=ALL-UNNAMED",
    "--add-opens=java.base/java.util=ALL-UNNAMED",
    "--add-opens=java.base/java.util.concurrent=ALL-UNNAMED",
    "--add-opens=java.rmi/sun.rmi.transport=ALL-UNNAMED"
    ]
    
}

integrationTest {
    useJUnitPlatform()
    ignoreFailures = Boolean.getBoolean("test.ignoreFailures") 
    // have selenium log through log4j
    systemProperty("java.util.logging.manager", "org.apache.logging.log4j.jul.LogManager")
    
    // debug log4j configuration
    //systemProperty("log4j2.debug", "true")
    forkEvery = 1
    
        jvmArgs = [
    //"-Dlog4j2.debug=true",
    
    // Add the JAVA 9 specific start-up parameters required by Tomcat
    "--add-opens=java.base/java.lang=ALL-UNNAMED",
    "--add-opens=java.base/java.io=ALL-UNNAMED",
    "--add-opens=java.base/java.util=ALL-UNNAMED",
    "--add-opens=java.base/java.util.concurrent=ALL-UNNAMED",
    "--add-opens=java.rmi/sun.rmi.transport=ALL-UNNAMED"
    ]    
}

ext {
    jackson_version = "2.14.2"
    slf4j_version = "2.0.6"
    tomcat_version = "10.0.23"
<<<<<<< HEAD
    poi_version = "5.2.3"
    junit_version = "5.9.0"
=======
    poi_version = "5.2.2"
    junit_version = "5.9.2"
>>>>>>> 97af05f2
    log4j_version = "2.20.0"
    spotbugs_version = "4.7.3"
    checker_framework_version = "3.31.0"

    web_build_dir = new File(project.buildDir, "web")
    documentation_build_dir = new File(project.buildDir, "gen-documentation")    
    
    jspSrc = "src/main/web"
    jspJavaSrc = new File(project.buildDir, "jsp-java-source")
    jspPackage = "fll.jsp"
    jspJavaClasses = new File(project.buildDir, "jsp-java-classes")

    mainClassName = "fll.Launcher"
    
    // java download urls
    java_download_base = project.buildDir.toPath().resolve("bundled-java")
    
    java_windows_url = "https://download.java.net/java/GA/jdk17.0.2/dfd4a8d0985749f896bed50d7138ee7f/8/GPL/openjdk-17.0.2_windows-x64_bin.zip"
    java_windows_checksum = "b2208206bda47f2e0c971a39e057a5ec32c40b503d71e486790cb728d926b615"
    
    java_mac_url = "https://download.java.net/java/GA/jdk17.0.2/dfd4a8d0985749f896bed50d7138ee7f/8/GPL/openjdk-17.0.2_macos-x64_bin.tar.gz"
    java_mac_checksum = "b85c4aaf7b141825ad3a0ea34b965e45c15d5963677e9b27235aa05f65c6df06"
    
    java_linux_url = "https://download.java.net/java/GA/jdk17.0.2/dfd4a8d0985749f896bed50d7138ee7f/8/GPL/openjdk-17.0.2_linux-x64_bin.tar.gz"
    java_linux_checksum = "0022753d0cceecacdd3a795dd4cea2bd7ffdf9dc06e22ffd1be98411742fbb44"
}


group = "fll"

java {
    // set version of Java that the source confirms to. 
    // The bytecode will be for this version of Java as well, unless targetCompatibility is specified.
    sourceCompatibility = JavaVersion.VERSION_17
}

configurations {
    all*.exclude(group: "xml-apis", module: "xmlParserAPIs")
    all*.exclude(group: "xml-apis", module: "xml-apis")
}

dependencies {
  implementation(group: "org.apache.tomcat.embed", name: "tomcat-embed-core", version: project.tomcat_version)
  implementation(group: "org.apache.tomcat.embed", name: "tomcat-embed-jasper", version: project.tomcat_version)
  implementation(group: "org.apache.tomcat.embed", name: "tomcat-embed-websocket", version: project.tomcat_version)
  implementation(group: "org.apache.tomcat", name: "tomcat-jasper", version: project.tomcat_version)
  implementation(group: "org.apache.tomcat", name: "tomcat-jasper-el", version: project.tomcat_version)
  implementation(group: "org.apache.tomcat", name: "tomcat-jsp-api", version: project.tomcat_version)
  implementation(group: "javax.servlet", name: "javax.servlet-api", version: "4.0.1")
  
  //missing TLD files implementation(group: "jakarta.servlet.jsp.jstl", name: "jakarta.servlet.jsp.jstl-api", version: "2.0.0")
  implementation(group: "org.glassfish.web", name: "jakarta.servlet.jsp.jstl", version: "2.0.0")
  
  // JSP tags for formatting java.time objects
  implementation(group: "net.sargue", name: "java-time-jsptags", version: "2.0.0")

  implementation(group: "org.apache.commons", name: "commons-lang3", version: "3.12.0")
  implementation(group: "commons-cli", name: "commons-cli", version: "1.5.0")
  implementation(group: "org.hsqldb", name: "hsqldb", version: "2.7.1")
    
  runtimeOnly(group: "org.apache.logging.log4j", name: "log4j-slf4j2-impl", version: project.log4j_version)
  runtimeOnly(group: "org.apache.logging.log4j", name: "log4j-jcl", version: project.log4j_version)
  implementation(group: "org.apache.logging.log4j", name: "log4j-api", version: project.log4j_version)
  implementation(group: "org.apache.logging.log4j", name: "log4j-core", version: project.log4j_version)
  implementation(group: "org.apache.logging.log4j", name: "log4j-web", version: project.log4j_version)
    
  implementation(group: "org.slf4j", name: "slf4j-api", version: project.slf4j_version)
    
  implementation(group: "org.apache.poi", name: "poi-ooxml", version: project.poi_version) {
    // xml APIs are part of the JDK
    exclude(group: "xml-apis", module: "xml-apis")
    exclude(group: "xml-apis", module: "xml-apis-ext")
  }
    
  implementation(group: "com.github.spotbugs", name: "spotbugs-annotations", version: project.spotbugs_version)
  compileOnly(group: "com.google.code.findbugs", name: "jsr305", version: "3.0.2")
    
  implementation(group: "com.fasterxml.jackson.core", name: "jackson-databind", version: project.jackson_version)
  implementation(group: "com.fasterxml.jackson.core", name: "jackson-annotations", version: project.jackson_version)
  implementation(group: "com.fasterxml.jackson.datatype", name: "jackson-datatype-jdk8", version: project.jackson_version)
  implementation(group: "com.fasterxml.jackson.datatype", name: "jackson-datatype-jsr310", version: project.jackson_version)

  implementation(group: "net.sourceforge.schemaspy", name: "schemaspy", version: "5.0.0")
            
  implementation(group: "dnsjava", name: "dnsjava", version: "3.5.2")
       
  implementation(group: "org.apache.tika", name: "tika-core", version: "2.7.0")
    
  implementation(group: "com.diffplug.durian", name: "durian-core", version: "1.2.0")
        
  implementation(group: "it.sauronsoftware", name: "junique", version: "1.0.5")
            
  implementation(group: "com.googlecode.log4jdbc", name: "log4jdbc", version: "1.2")
    
  implementation(group: "net.java.linoleum", name: "jlfgr", version: "1_0")
        
  implementation(group: "com.opencsv", name: "opencsv", version: "5.7.1")
    
  implementation(group: "net.mtu.eggplant", name: "JonsInfra", version: "3.2.0"   )
    
  implementation(group: "com.google.guava", name: "guava", version: "31.1-jre")
    
  implementation(group: "org.apache.xmlgraphics", name: "fop", version: "2.8") {
    // only needed for BMP and TIFF formats
    exclude(group: "com.sun.media", module: "jai-codec")
    
    // references old version of the servlet API
    exclude(group: "javax.servlet", module: "servlet-api")
    
    // xml APIs are part of the JDK
    exclude(group: "xml-apis", module: "xml-apis")
  }
  
  implementation(group: "org.checkerframework", name: "checker-qual", version: project.checker_framework_version)
  implementation(group: "org.checkerframework", name: "checker-util", version: project.checker_framework_version)
  checkerFramework(group: "org.checkerframework", name: "checker", version: project.checker_framework_version)
    
  implementation(group: "org.apache.pdfbox", name: "pdfbox", version: "2.0.27")
  
  // for templating reports
  implementation(group: "org.apache.velocity", name: "velocity-engine-core", version: "2.3")
  
  testImplementation(group: "org.junit.jupiter", name: "junit-jupiter-api", version: project.junit_version)
  testImplementation(group: "org.junit.jupiter", name: "junit-jupiter-params", version: project.junit_version)
  testRuntimeOnly(group: "org.junit.jupiter", name: "junit-jupiter-engine", version: project.junit_version)
    
  testImplementation(group: "org.hamcrest", name: "hamcrest", version: "2.2")
    
  // allow integration tests to reference code in the test directory
  integrationTestImplementation(sourceSets.test.output)
        
  integrationTestImplementation(group: "org.easytesting", name: "fest-swing", version: "1.2.1")
  integrationTestImplementation(group: "net.sourceforge.htmlunit", name: "htmlunit", version: "2.70.0") {
      
    // xml APIs are part of the JDK
    exclude(group: "xml-apis", module: "xml-apis")
  }
  integrationTestImplementation(group: "org.seleniumhq.selenium", name: "selenium-server", version: "3.141.59")
  integrationTestImplementation(group: "io.github.bonigarcia", name: "webdrivermanager", version: "5.3.2")
  
  // make selenium log to log4j
  integrationTestImplementation(group: "org.apache.logging.log4j", name: "log4j-jul", version: project.log4j_version)
      
}

tasks.withType(Tar){
    compression = Compression.GZIP
    archiveExtension = "tar.gz"
}

javadoc {
    failOnError = false
    options.addStringOption("Xmaxwarns", "10000")
    // turn off warnings about missing javadoc comments because javadoc complains about private variables on serializable classes. Let checkstyle catch these.
    // Using addBooleanOption due to bug https://github.com/gradle/gradle/issues/2354
    options.addBooleanOption("Xdoclint:all,-missing", true)
}

compileJava {
    options.compilerArgs << "-Xmaxwarns" << "10000"
}

tasks.register("distributionDependencies") {
    doFirst {
      println("Distribution dependnecies")
    }
}
distTar.dependsOn(distributionDependencies)
distZip.dependsOn(distributionDependencies)
installDist.dependsOn(distributionDependencies)

// copy webapp files
tasks.register("copyWeb", Copy) {
  from("src/main/web")
  into(project.web_build_dir)
}
distributionDependencies.dependsOn(copyWeb)
integrationTest.dependsOn(copyWeb)

// Configure the distribution plugin instead of using the application plugin so that
// the web application classes stay outside of a jar file and Tomcat will properly
// process the annotations. For some reason Tomcat won't process the annotations
// inside of a jar file.
def baseDistribution = copySpec {
    from("src/main/root-docs/")
    
    from(sourceSets.main.output) {
        into "classes"
    }
    from(configurations.runtimeClasspath) {
        into "lib"
    }
        
    // web elements
    from(project.web_build_dir) {
        into "web"
        exclude "**/WEB-INF/flldb*"
    }
    
    // documentation
    from(project.documentation_build_dir) {
        into "web/documentation"
    }
    from(javadoc) {
        into "web/documentation/api"
    }
    from("$buildDir/reports/tests/") {
        into "web/documentation/reports"
    }
    from("$buildDir/reports/spotbugs/") {
    //from(spotbugsIntegrationTestHtmlReport.outputFile) {
        into "web/documentation/reports/spotbugs"
    }
    from("$buildDir/reports/checkstyle/") {
        into "web/documentation/reports/checkstyle"
    }
    from("$buildDir/reports/jacoco/test/html") {
        into "web/documentation/reports/coverage"
    }
}
// make sure that the launch script has Unix line endings
def launchScriptDist = copySpec {
    from("src/main/launch-script/")
    filter(FixCrLfFilter.class, eol:FixCrLfFilter.CrLf.newInstance("lf"))
}

distributions {
    main {
        contents {            
            with(baseDistribution)
            with(launchScriptDist)
            from(createExe.dest)
        }
    }
}

// create run task since we aren't using the application plugin
tasks.register("run", JavaExec) {
    dependsOn(copyWeb)
    dependsOn(classes)
    
    classpath = sourceSets.main.runtimeClasspath
        
    mainClass = project.mainClassName
    
    jvmArgs = [
        // Add the JAVA 9 specific start-up parameters required by Tomcat
        "--add-opens=java.base/java.lang=ALL-UNNAMED",
        "--add-opens=java.base/java.io=ALL-UNNAMED",
        "--add-opens=java.base/java.util=ALL-UNNAMED",
        "--add-opens=java.base/java.util.concurrent=ALL-UNNAMED",
        "--add-opens=java.rmi/sun.rmi.transport=ALL-UNNAMED"
    ]
    
}


// convert markdown documentation and copy non-markdown documentation
markdownToHtml {
        sourceDir = file("src/main/documentation")
        outputDir = project.documentation_build_dir
        autoLinks = true
        fencedCodeBlocks = true
        definitionLists = true
        tables = true   
}
distributionDependencies.dependsOn(markdownToHtml)


// write log4j config for JspC
tasks.register("writeJspcProperties", WriteProperties) {
    outputFile = new File(project.buildDir, "log4j.jspc.properties")
    property("log4j.rootLogger", "WARN, jspout")
    property("log4j.logger.org.apache", "INFO, jspout")
    property("log4j.appender.jspout", "org.apache.log4j.ConsoleAppender")
    property("log4j.appender.jspout.target", "System.out")
    property("log4j.appender.jspout.layout", "org.apache.log4j.PatternLayout")
    property("log4j.appender.jspout.layout.ConversionPattern", "%d [%C] %m%n")
}

// call JspC to test compile the JSP files
// the output isn't used other than to check if there are errors in the build
tasks.register("jspToJava", JavaExec) {
    dependsOn(compileJava)
    dependsOn(writeJspcProperties)

    group = "Build"
    description = "Convert JSP files to Java"

    inputs.dir(jspSrc)
    outputs.dir(jspJavaSrc)

    File xmlPartial = file("$jspJavaSrc/WEB-INF/web.xml.partial")

    doFirst {
        // Create the target WEB-INF folder so the JspC can create the web.xml.partial
        File webInfFolder = xmlPartial.getParentFile()
        if (!webInfFolder.exists()) {
            webInfFolder.mkdirs()
        }
    }

    classpath = configurations.jspc + sourceSets.main.runtimeClasspath
    mainClass = "org.apache.jasper.JspC"
    jvmArgs = ["-Dlog4j2.configurationFile=$buildDir/log4j.jspc.properties"] //, "-Dlog4j.debug"] 

    args "-webapp", jspSrc,
            "-d", jspJavaSrc,
            "-p", jspPackage,
            "-webxmlencoding", "UTF-8",
            "-webinc", xmlPartial.absolutePath

    doLast {
        // Merge the partial XML with the original
        String originalXML = file("$jspSrc/WEB-INF/web.xml").text
        String xmlToMerge = xmlPartial.text
        String mergedXML = originalXML.replaceFirst("(?s)(<web-app.*?>)", "\$1" + xmlToMerge)
        file("$jspJavaSrc/WEB-INF/web.xml").text = mergedXML
    }
}

tasks.register("jspToClasses", JavaCompile) {
    dependsOn(jspToJava)
    
    group = "Build"
    description = "Test compile JSP files"

    source(jspJavaSrc)
    destinationDirectory = jspJavaClasses

    classpath = configurations.jspc + sourceSets.main.runtimeClasspath
    
    checkerFramework {
      skipCheckerFramework = true
    }
}
check.dependsOn(jspToClasses)
run.dependsOn(jspToClasses)
assemble.dependsOn(jspToClasses)


cpdCheck {
    // allow the build to continue, catch this in CI as warnings
    ignoreFailures = true
}

tasks.register("sloccount", Exec) {
    group = "Documentation"
    description = "Count number of lines of code"

    commandLine("cloc", 
    "--by-file",
    "--exclude-dir", "extlib", 
    "--xml", 
    "--out", "$buildDir/reports/sloccount/cloc.xml", 
    "src")
}

tasks.register("renderWorkflows") {
    dependsOn(markdownToHtml)

    group = "Documentation"
    description = "Render workflows as PDFs"

    def inputFiles = []
    def outputFiles = []
    def ioMap = [:]

    fileTree("src/main/documentation/workflows").matching{include "**/*.dot"}.visit{FileVisitDetails details ->
        if(!details.directory) {
            def inFile = details.file.path
            def outFile = project.documentation_build_dir.path + "/workflows/" + details.file.name + ".pdf"
            inputFiles << inFile
            outputFiles << outFile
            ioMap.put(inFile, outFile)
        }
    }
    
    inputs.files(inputFiles)
    outputs.files(outputFiles)
    
    doLast {
      ioMap.each{ inFile, outFile ->
                        exec{
          commandLine("dot", "-Tpdf", "-o", outFile, inFile)
                        }
      }
    }
}
distributionDependencies.dependsOn(renderWorkflows)

tasks.register("createDatabaseDiagram", JavaExec) {
    dependsOn(markdownToHtml)
    
    group = "Documentation"
    description = "Creates a diagram of the database"
    
    classpath = sourceSets.main.runtimeClasspath
    
    mainClass = "fll.db.GenerateDatabaseDiagram"
    args (new File(project.documentation_build_dir, "database-diagram").absolutePath)
}
distributionDependencies.dependsOn(createDatabaseDiagram)

createExe {
    mainClassName = project.mainClassName
    icon = "${projectDir}/src/main/resources/fll/resources/fll-sw.ico"
    
    dontWrapJar = true
    errTitle = "FLL-SW"
    classpath = ["%EXEDIR%/classes", "%EXEDIR%/lib/*.jar"]
    // need to specify a jar file that we know will exist as a dependency, 
    // otherwise launch4j will look for the jar file created from the build
    jar = "lib/log4j-core-" + project.log4j_version + ".jar"
    
    maxHeapPercent = 75        
    
    fileDescription = "FIRST Lego League Scoring Software"
    productName = "FLL-SW"
    copyright = "GPL"
    
    bundledJrePath = "jdk"
    bundledJre64Bit = true
    bundledJreAsFallback = false

    // should not need to specify this https://github.com/TheBoegl/gradle-launch4j/issues/88        
    jreMinVersion = project.targetCompatibility
    
    // for debugging classpath information        
    //headerType = "console"
    jvmOptions = [
    //"-Dlog4j2.debug=true",
    
    // Add the JAVA 9 specific start-up parameters required by Tomcat
    "--add-opens=java.base/java.lang=ALL-UNNAMED",
    "--add-opens=java.base/java.io=ALL-UNNAMED",
    "--add-opens=java.base/java.util=ALL-UNNAMED",
    "--add-opens=java.base/java.util.concurrent=ALL-UNNAMED",
    "--add-opens=java.rmi/sun.rmi.transport=ALL-UNNAMED"
    ]
}
distributionDependencies.dependsOn(createExe)


configurations {
    spotbugsStylesheets { transitive = false }
}

dependencies {
  spotbugsStylesheets("com.github.spotbugs:spotbugs:$project.spotbugs_version")
}

spotbugs {
    toolVersion = project.spotbugs_version
    
    // allow the build to continue, catch this in CI as warnings
    ignoreFailures = true
    effort = "max"
    reportLevel = "low"
    excludeFilter = file("spotbugs-filters.xml")
}

tasks.withType(com.github.spotbugs.snom.SpotBugsTask) {
  reports {
    xml {
      enabled = true
    }
    html {
      enabled = true
    }
  }
}


gitProperties {
    gitPropertiesResourceDir = file("${buildDir}/resources/main/fll/resources")
}

tasks.register("writeLaunchJar", Jar) {
    destinationDirectory = project.buildDir
    archiveFileName = "fll-sw.jar"
    manifest {
        attributes(
        "Implementation-Title": project.name,
        "Implementation-Version": archiveVersion,
        "Main-Class": project.mainClassName,
        "Class-Path": "classes/\n " + configurations.runtimeClasspath.collect { "lib/" + it.getName() }.join(" \n "))
    }
}
distributionDependencies.dependsOn(writeLaunchJar)

dependencyUpdates.resolutionStrategy {
    componentSelection { rules ->
        rules.all { ComponentSelection selection ->
            boolean rejected = ["alpha", "beta", "rc", "cr", "m", "preview", "b", "ea"].any { qualifier ->
            selection.candidate.version ==~ /(?i).*[.-]${qualifier}[.\d-+]*/
            }
            if (rejected) {
                selection.reject("Release candidate")
            }
        }
    }
}


// start Windows distribution tasks   
distributions {
    windows {
        contents {
            with(baseDistribution)
            from("$buildDir/bundled-java/windows/")
            from(createExe.dest)
        }        
    }
}

tasks.register("windowsDistributionDependencies") {
    doLast {
      println("Windows distribution dependnecies")
    }
}
windowsDistributionDependencies.dependsOn(distributionDependencies)
windowsDistTar.dependsOn(windowsDistributionDependencies)
windowsDistZip.dependsOn(windowsDistributionDependencies)
  installWindowsDist.dependsOn(windowsDistributionDependencies)

tasks.register("downloadJavaWindows", Download) {
    src(project.java_windows_url)
    dest(project.java_download_base.resolve("windows-java.zip").toFile())
    overwrite(false)
}
tasks.register("verifyJavaWindows", Verify) {
    dependsOn(downloadJavaWindows)

    src(downloadJavaWindows.dest)
    algorithm("SHA-256")
    checksum(project.java_windows_checksum)
}
tasks.register("uncompressJavaWindows", Copy) {
    def basePath = project.java_download_base.resolve("windows")

    dependsOn(verifyJavaWindows)    
    from(zipTree(downloadJavaWindows.dest))
    into(basePath)
    
    doLast {
        // there is always 1 directory at the top
        def toMove = java.nio.file.Files.newDirectoryStream(basePath).iterator().next()
        java.nio.file.Files.move(toMove, basePath.resolve("jdk"))
    }        
} 
uncompressJavaWindows.doFirst {
    // Need to remove read-only file from JDK release
  delete(fileTree(project.java_download_base.resolve("windows")) {
        include "**/bin/server/classes.jsa"
          })
}
windowsDistributionDependencies.dependsOn(uncompressJavaWindows)


installWindowsDist.doFirst {
    // Need to remove read-only file from JDK release
  delete(fileTree("$buildDir/install/windows") {
        include "**/bin/server/classes.jsa"
          })
}
// end Windows distribution tasks

// start Linux distribution tasks
distributions {
    linux {
        contents {
            with(baseDistribution)
            with(launchScriptDist)
            from("$buildDir/bundled-java/linux/")
            from(createExe.dest)
        }        
    }
}

tasks.register("linuxDistributionDependencies") {
    doFirst {
        println("Linux distribution dependnecies")
    }
}
linuxDistributionDependencies.dependsOn(distributionDependencies)
linuxDistTar.dependsOn(linuxDistributionDependencies)
linuxDistZip.dependsOn(linuxDistributionDependencies)
installLinuxDist.dependsOn(linuxDistributionDependencies)

tasks.register("downloadJavaLinux", Download) {
    src(project.java_linux_url)
    dest(project.java_download_base.resolve("linux-java.tar.gz").toFile())
    overwrite(false)
}
tasks.register("verifyJavaLinux", Verify) {
    dependsOn(downloadJavaLinux)
    src(downloadJavaLinux.dest)
    algorithm("SHA-256")
    checksum(project.java_linux_checksum)
}
tasks.register("uncompressJavaLinux", Copy) {
    def basePath = project.java_download_base.resolve("linux")
    dependsOn(verifyJavaLinux)    
    from(tarTree(downloadJavaLinux.dest))
    into(basePath)
    
    doLast {
        // there is always 1 directory at the top
        def toMove = java.nio.file.Files.newDirectoryStream(basePath).iterator().next()
        java.nio.file.Files.move(toMove, basePath.resolve("jdk"))
    }    
} 
uncompressJavaLinux.doFirst {
    // Need to remove read-only file from JDK release
  delete(fileTree(project.java_download_base.resolve("linux")) {
        include "**/lib/server/classes.jsa"
        include "**/legal/**"
          })
}
linuxDistributionDependencies.dependsOn(uncompressJavaLinux)


installLinuxDist.doFirst {
    // Need to remove read-only file from JDK release
  delete(fileTree("$buildDir/install/linux") {
        include "**/lib/server/classes.jsa"
        include "**/legal/**"
          })
}
// end Linux distribution tasks


// start Mac distribution tasks
distributions {
    mac {
        contents {
            with(baseDistribution)
            with(launchScriptDist)
            from("$buildDir/bundled-java/mac/")
            from(createExe.dest)
        }        
    }
}

tasks.register("macDistributionDependencies") {
    doFirst {
      println("Mac distribution dependnecies")
    }
}
macDistributionDependencies.dependsOn(distributionDependencies)
macDistTar.dependsOn(macDistributionDependencies)
macDistZip.dependsOn(macDistributionDependencies)
installMacDist.dependsOn(macDistributionDependencies)

tasks.register("downloadJavaMac", Download) {
    src(project.java_mac_url)
    dest(project.java_download_base.resolve("mac-java.tar.gz").toFile())
    overwrite(false)
}
tasks.register("verifyJavaMac", Verify) {
    dependsOn(downloadJavaMac)
    src(downloadJavaMac.dest)
    algorithm("SHA-256")
    checksum(project.java_mac_checksum)
}
tasks.register("uncompressJavaMac", Copy) {
    def basePath = project.java_download_base.resolve("mac") 
    dependsOn(verifyJavaMac)      
    from(tarTree(downloadJavaMac.dest))
    into(basePath)
    
    doLast {
        // there is always 1 directory at the top
        def toMove = java.nio.file.Files.newDirectoryStream(basePath).iterator().next()
        java.nio.file.Files.move(toMove, basePath.resolve("jdk"))
    }
} 
uncompressJavaMac.doFirst {
    // Need to remove read-only file from JDK release
  delete(fileTree(project.java_download_base.resolve("mac")) {
        include "**/lib/server/classes.jsa"
        include "**/legal/**"
          })
}
macDistributionDependencies.dependsOn(uncompressJavaMac)


installMacDist.doFirst {
    // Need to remove read-only file from JDK release
  delete(fileTree("$buildDir/install/mac") {
        include "**/lib/server/classes.jsa"
        include "**/legal/**"
          })
}
// end Mac distribution tasks


checkstyle {
    configDirectory = file("$projectDir")
    configFile = file("checkstyle.xml")
    showViolations = true
    ignoreFailures = true
    toolVersion = "10.3.1"
}

checkerFramework {
    checkers = [
        "org.checkerframework.checker.nullness.NullnessChecker"
    ]
    extraJavacArgs = [
        //"-AonlyDefs=^fll\\.(db|documents|flltools|scheduler|subjective|tomcat|util|web|xml)",
        //"-Awarns",  
        "-Xmaxwarns", "10000",
        "-Xmaxerrs", "10000",
        "-AstubWarnIfNotFound",
        "-Astubs=$projectDir/stubs"
        //,"-AstubDebug"
    ]
    
    excludeTests = true
}

def checker_dir = file("./checker/checker-framework")
if (checker_dir.exists()) {
    println("Using development version of checker in: " + checker_dir)
    
    dependencies {
        compileOnly(files(file(checker_dir.toPath().resolve("checker/dist/checker-qual.jar"))))
        compileOnly(files(file(checker_dir.toPath().resolve("checker/dist/checker-util.jar"))))
        checkerFramework(files(file(checker_dir.toPath().resolve("checker/dist/checker.jar"))))
    }
}



jacocoTestReport {
    // make sure to get both test and integrationt test
    executionData tasks.withType(Test)

    reports {
        xml.required=true
    }
}<|MERGE_RESOLUTION|>--- conflicted
+++ resolved
@@ -130,13 +130,8 @@
     jackson_version = "2.14.2"
     slf4j_version = "2.0.6"
     tomcat_version = "10.0.23"
-<<<<<<< HEAD
     poi_version = "5.2.3"
-    junit_version = "5.9.0"
-=======
-    poi_version = "5.2.2"
     junit_version = "5.9.2"
->>>>>>> 97af05f2
     log4j_version = "2.20.0"
     spotbugs_version = "4.7.3"
     checker_framework_version = "3.31.0"
