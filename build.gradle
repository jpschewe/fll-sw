// -*- java -*-

import com.github.spotbugs.snom.SpotBugsTask

import org.apache.tools.ant.filters.FixCrLfFilter;

buildscript {
    repositories {
        mavenCentral()
        gradlePluginPortal()
    }
    dependencies {
      // needs to use old plugin mechanism otherwise I can't set the extra properties   
      classpath(group: "com.cinnober.gradle", name: "semver-git", version: "3.0.0")
    }
    configurations.classpath {
      exclude(group: "com.google.guava", module: "guava")
    }
    
    // https://github.com/one-dark/jetbrains-one-dark-theme/issues/345
    configurations.all {
      resolutionStrategy.dependencySubstitution {
        substitute module("com.overzealous:remark:1.1.0") using module("com.wavefront:remark:2023-07.07") because "not available on maven central anymore"
      }
    }
}    

plugins {
    id "java"
    id "distribution"
    id "com.dorongold.task-tree" version "4.0.1" // gradle <task> taskTree
    id "org.unbroken-dome.test-sets" version "4.1.0"
    id "eclipse"
    id "org.kordamp.gradle.markdown" version "2.2.0" // markdownToHtml        
    id "com.github.spotbugs" version "6.3.0"
    id "de.aaschmid.cpd" version "3.5"
    id "edu.sc.seis.launch4j" version "3.0.6"
    id "com.github.ben-manes.versions" version "0.52.0" // adds dependencyUpdates task
    id "de.undercouch.download" version "5.6.0" // file download
    id "checkstyle"
        
    // Checker Framework pluggable type-checking
    id "org.checkerframework" version "0.6.47"
    
    // code coverage
    id "jacoco"
}

// needs to use old plugin mechanism otherwise I can't set nextVersion and snapshotSuffix
ext.nextVersion = "patch"
ext.snapshotSuffix = "beta.<count>+g<sha>"
// optionally: ext.dirtyMarker = "-dirty" (default) replaces <dirty> in snapshotSuffix
// optionally: ext.gitDescribeArgs = '--match *[0-9].[0-9]*.[0-9]*' (default) or other arguments for git describe.
apply plugin: "com.cinnober.gradle.semver-git"

repositories {
    mavenCentral()
    maven {
      url = "https://repo.mtu.net/releases"
    }
}

configurations {
    jspc
}

tasks.withType(JavaCompile) {
    options.deprecation = true
}

eclipse {
    classpath {
        file {
            downloadJavadoc = true
            downloadSources = true
        
            withXml {
                def node = it.asNode()
                // add web as resource entry
                node.appendNode( "classpathentry", [ kind: "src", path: "src/main/web", output: "bin/web"]) 
            }
                                                                                                                                    
            // remove entries added due to issue with testsets                                                                      
            // https://github.com/unbroken-dome/gradle-testsets-plugin/issues/77                                                    
            whenMerged {                                                                                                            
                entries.removeAll{it.kind == "lib" && (it.path.endsWith("build/classes/java/test") || it.path.endsWith("build/resources/test"))}
            }                                                                                                                       
        }
    }
}

dependencies {
  jspc("org.apache.ant:ant:1.10.15")
}

testSets {
    integrationTest
}

// don't depend on check so that users can skip these on a basic check. check.dependsOn integrationTest
integrationTest.mustRunAfter test

test {
    useJUnitPlatform()
    ignoreFailures = Boolean.getBoolean("test.ignoreFailures") 
    
    jvmArgs = [
    //"-Dlog4j2.debug=true",
    
    // Add the JAVA 9 specific start-up parameters required by Tomcat
    "--add-opens=java.base/java.lang=ALL-UNNAMED",
    "--add-opens=java.base/java.io=ALL-UNNAMED",
    "--add-opens=java.base/java.util=ALL-UNNAMED",
    "--add-opens=java.base/java.util.concurrent=ALL-UNNAMED",
    "--add-opens=java.rmi/sun.rmi.transport=ALL-UNNAMED"
    ]
    
}

integrationTest {
    useJUnitPlatform()
    ignoreFailures = Boolean.getBoolean("test.ignoreFailures") 
    // have selenium log through log4j
    systemProperty("java.util.logging.manager", "org.apache.logging.log4j.jul.LogManager")
    
    // debug log4j configuration
    //systemProperty("log4j2.debug", "true")
    forkEvery = 1
    
        jvmArgs = [
    //"-Dlog4j2.debug=true",
    
    // Add the JAVA 9 specific start-up parameters required by Tomcat
    "--add-opens=java.base/java.lang=ALL-UNNAMED",
    "--add-opens=java.base/java.io=ALL-UNNAMED",
    "--add-opens=java.base/java.util=ALL-UNNAMED",
    "--add-opens=java.base/java.util.concurrent=ALL-UNNAMED",
    "--add-opens=java.rmi/sun.rmi.transport=ALL-UNNAMED"
    ]    
}

ext {
<<<<<<< HEAD
    jackson_version = "2.18.2"
    slf4j_version = "2.0.16"
    tomcat_version = "11.0.2"
    junit_version = "5.11.4"
    log4j_version = "2.24.3"
    spotbugs_version = "4.8.6"
    checker_framework_version = "3.48.3"
=======
    slf4j_version = "2.0.17"
    tomcat_version = "11.0.11"
    junit_version = "5.13.4"
    log4j_version = "2.25.1"
    spotbugs_version = "4.9.4"
    checker_framework_version = "3.42.0"
>>>>>>> 80aafded

    web_build_dir = new File(project.buildDir, "web")
    documentation_build_dir = new File(project.buildDir, "gen-documentation")    
    
    jspSrc = "src/main/web"
    jspJavaSrc = new File(project.buildDir, "jsp-java-source")
    jspPackage = "fll.jsp"
    jspJavaClasses = new File(project.buildDir, "jsp-java-classes")

    mainClassName = "fll.Launcher"
    
    // java download urls
    java_download_base = project.buildDir.toPath().resolve("bundled-java")
    
    java_windows_url = "https://download.java.net/java/GA/jdk21.0.2/f2283984656d49d69e91c558476027ac/13/GPL/openjdk-21.0.2_windows-x64_bin.zip"
    java_windows_checksum = "b6c17e747ae78cdd6de4d7532b3164b277daee97c007d3eaa2b39cca99882664"
    
    java_mac_url = "https://download.java.net/java/GA/jdk21.0.2/f2283984656d49d69e91c558476027ac/13/GPL/openjdk-21.0.2_macos-x64_bin.tar.gz"
    java_mac_checksum = "8fd09e15dc406387a0aba70bf5d99692874e999bf9cd9208b452b5d76ac922d3"
    
    java_linux_url = "https://download.java.net/java/GA/jdk21.0.2/f2283984656d49d69e91c558476027ac/13/GPL/openjdk-21.0.2_linux-x64_bin.tar.gz"
    java_linux_checksum = "a2def047a73941e01a73739f92755f86b895811afb1f91243db214cff5bdac3f"
}


group = "fll"

java {
    // set version of Java that the source confirms to. 
    // The bytecode will be for this version of Java as well, unless targetCompatibility is specified.
    sourceCompatibility = JavaVersion.VERSION_21
}

configurations {
    all*.exclude(group: "xml-apis", module: "xmlParserAPIs")
    all*.exclude(group: "xml-apis", module: "xml-apis")
}

// work around issue with checkerframework dependencies
// https://github.com/kelloggm/checkerframework-gradle-plugin/issues/290
configurations.all {
  resolutionStrategy {
    force("org.checkerframework:jdk8:3.3.0")
  }
}

dependencies {
  implementation(group: "org.apache.tomcat.embed", name: "tomcat-embed-core", version: project.tomcat_version)
  implementation(group: "org.apache.tomcat.embed", name: "tomcat-embed-jasper", version: project.tomcat_version)
  implementation(group: "org.apache.tomcat.embed", name: "tomcat-embed-websocket", version: project.tomcat_version)
  implementation(group: "org.apache.tomcat", name: "tomcat-jasper", version: project.tomcat_version)
  implementation(group: "org.apache.tomcat", name: "tomcat-jasper-el", version: project.tomcat_version)
  implementation(group: "org.apache.tomcat", name: "tomcat-jsp-api", version: project.tomcat_version)
  
  // use explicit reference to servlet api to ensure that all libraries that depend on it are up to the current version
  implementation(group: "jakarta.servlet", name: "jakarta.servlet-api", version: "6.1.0")
  
  implementation(group: "jakarta.servlet.jsp.jstl", name: "jakarta.servlet.jsp.jstl-api", version: "3.0.2")
  implementation(group: "org.glassfish.web", name: "jakarta.servlet.jsp.jstl", version: "3.0.1")
  
  // JSP tags for formatting java.time objects
  implementation(group: "net.sargue", name: "java-time-jsptags", version: "2.0.2")

  implementation(group: "org.apache.commons", name: "commons-lang3", version: "3.18.0")
  implementation(group: "commons-cli", name: "commons-cli", version: "1.10.0")
  implementation(group: "org.hsqldb", name: "hsqldb", version: "2.7.4")
  implementation(group: "org.apache.commons", name: "commons-collections4", version: "4.5.0")
    
  runtimeOnly(group: "org.apache.logging.log4j", name: "log4j-slf4j2-impl", version: project.log4j_version)
  runtimeOnly(group: "org.apache.logging.log4j", name: "log4j-jcl", version: project.log4j_version)
  implementation(group: "org.apache.logging.log4j", name: "log4j-api", version: project.log4j_version)
  implementation(group: "org.apache.logging.log4j", name: "log4j-core", version: project.log4j_version)
  implementation(group: "org.apache.logging.log4j", name: "log4j-web", version: project.log4j_version)
    
  implementation(group: "org.slf4j", name: "slf4j-api", version: project.slf4j_version)
    
  implementation(group: "org.apache.poi", name: "poi-ooxml", version: "5.4.1") {
    // xml APIs are part of the JDK
    exclude(group: "xml-apis", module: "xml-apis")
    exclude(group: "xml-apis", module: "xml-apis-ext")
  }
    
  implementation(group: "com.github.spotbugs", name: "spotbugs-annotations", version: project.spotbugs_version)
  compileOnly(group: "com.google.code.findbugs", name: "jsr305", version: "3.0.2")
    
  implementation(group: "com.fasterxml.jackson.core", name: "jackson-databind", version: "2.20.0")
  implementation(group: "com.fasterxml.jackson.core", name: "jackson-annotations", version: "2.20")
  implementation(group: "com.fasterxml.jackson.datatype", name: "jackson-datatype-jdk8", version: "2.20.0")
  implementation(group: "com.fasterxml.jackson.datatype", name: "jackson-datatype-jsr310", version: "2.20.0")

  implementation(group: "net.sourceforge.schemaspy", name: "schemaspy", version: "5.0.0")
            
  implementation(group: "dnsjava", name: "dnsjava", version: "3.6.3")
       
  implementation(group: "org.apache.tika", name: "tika-core", version: "3.2.2")
    
  implementation(group: "com.diffplug.durian", name: "durian-core", version: "1.2.0")
        
  implementation(group: "it.sauronsoftware", name: "junique", version: "1.0.5")
            
  implementation(group: "com.googlecode.log4jdbc", name: "log4jdbc", version: "1.2")
    
  implementation(group: "net.java.linoleum", name: "jlfgr", version: "1_0")
        
  implementation(group: "com.opencsv", name: "opencsv", version: "5.12.0")
    
  implementation(group: "net.mtu.eggplant", name: "JonsInfra", version: "3.2.0"   )
    
  implementation(group: "com.google.guava", name: "guava", version: "33.4.8-jre")
    
  implementation(group: "org.apache.xmlgraphics", name: "fop", version: "2.11") {
    // only needed for BMP and TIFF formats
    exclude(group: "com.sun.media", module: "jai-codec")
    
    // references old version of the servlet API
    exclude(group: "javax.servlet", module: "servlet-api")
    exclude(group: "jakarta.servlet", module: "jakarta.servlet-api")
    
    // xml APIs are part of the JDK
    exclude(group: "xml-apis", module: "xml-apis")
    // needed for org.w3c.dom.svg.SVGDocument with FOP 2.9 and JDK 17 exclude(group: "xml-apis", module: "xml-apis-ext")    
  }
  
  implementation(group: "org.checkerframework", name: "checker-qual", version: project.checker_framework_version)
  implementation(group: "org.checkerframework", name: "checker-util", version: project.checker_framework_version)
  checkerFramework(group: "org.checkerframework", name: "checker", version: project.checker_framework_version)
    
  implementation(group: "org.apache.pdfbox", name: "pdfbox", version: "3.0.5")
  
  // for templating reports
  implementation(group: "org.apache.velocity", name: "velocity-engine-core", version: "2.4.1")
  
  // for comparing versions
  implementation(group: "com.vdurmont", name: "semver4j", version: "3.1.0");
  
  testImplementation(group: "org.junit.jupiter", name: "junit-jupiter-api", version: project.junit_version)
  testImplementation(group: "org.junit.jupiter", name: "junit-jupiter-params", version: project.junit_version)
  testRuntimeOnly(group: "org.junit.jupiter", name: "junit-jupiter-engine", version: project.junit_version)
  testRuntimeOnly(group: "org.junit.platform", name: "junit-platform-launcher", version: "1.12.2")
    
  testImplementation(group: "org.hamcrest", name: "hamcrest", version: "3.0")
    
  // allow integration tests to reference code in the test directory
  integrationTestImplementation(sourceSets.test.output)
        
  integrationTestImplementation(group: "org.easytesting", name: "fest-swing", version: "1.2.1")
  integrationTestImplementation(group: "net.sourceforge.htmlunit", name: "htmlunit", version: "2.70.0") {
      
    // xml APIs are part of the JDK
    exclude(group: "xml-apis", module: "xml-apis")
  }
  integrationTestImplementation(group: "org.seleniumhq.selenium", name: "selenium-java", version: "4.35.0")
  integrationTestImplementation(group: "io.github.bonigarcia", name: "webdrivermanager", version: "6.3.1")
  
  // make selenium log to log4j
  integrationTestImplementation(group: "org.apache.logging.log4j", name: "log4j-jul", version: project.log4j_version)
      
}

tasks.withType(Tar){
    compression = Compression.GZIP
    archiveExtension = "tar.gz"
}

javadoc {
    failOnError = false
    options.addStringOption("Xmaxwarns", "10000")
    // turn off warnings about missing javadoc comments because javadoc complains about private variables on serializable classes. Let checkstyle catch these.
    // Using addBooleanOption due to bug https://github.com/gradle/gradle/issues/2354
    options.addBooleanOption("Xdoclint:all,-missing", true)
}

compileJava {
    options.compilerArgs << "-Xmaxwarns" << "10000"
}

tasks.register("distributionDependencies") {
    doFirst {
      println("Distribution dependencies")
    }
}
distTar.dependsOn(distributionDependencies)
distZip.dependsOn(distributionDependencies)
installDist.dependsOn(distributionDependencies)

// copy webapp files
tasks.register("copyWeb", Copy) {
  from("src/main/web")
  into(project.web_build_dir)
}
distributionDependencies.dependsOn(copyWeb)
integrationTest.dependsOn(copyWeb)

// Configure the distribution plugin instead of using the application plugin so that
// the web application classes stay outside of a jar file and Tomcat will properly
// process the annotations. For some reason Tomcat won't process the annotations
// inside of a jar file.
def baseDistribution = copySpec {
    from("src/main/root-docs/")
    
    from(sourceSets.main.output) {
        into "classes"
    }
    from(configurations.runtimeClasspath) {
        into "lib"
    }
        
    // web elements
    from(project.web_build_dir) {
        into "web"
        exclude "**/WEB-INF/flldb*"
    }
    
    // documentation
    from(project.documentation_build_dir) {
        into "web/documentation"
    }
    from(javadoc) {
        into "web/documentation/api"
    }
    from("$buildDir/reports/tests/") {
        into "web/documentation/reports"
    }
    from("$buildDir/reports/spotbugs/") {
    //from(spotbugsIntegrationTestHtmlReport.outputFile) {
        into "web/documentation/reports/spotbugs"
    }
    from("$buildDir/reports/checkstyle/") {
        into "web/documentation/reports/checkstyle"
    }
    from("$buildDir/reports/jacoco/test/html") {
        into "web/documentation/reports/coverage"
    }
}
// make sure that the launch script has Unix line endings
def launchScriptDist = copySpec {
    from("src/main/launch-script/")
    filter(FixCrLfFilter.class, eol:FixCrLfFilter.CrLf.newInstance("lf"))
}

distributions {
    main {
        contents {            
            with(baseDistribution)
            with(launchScriptDist)
            from(createExe.dest)
        }
    }
}

// create run task since we aren't using the application plugin
tasks.register("run", JavaExec) {
    dependsOn(copyWeb)
    dependsOn(classes)
    
    classpath = sourceSets.main.runtimeClasspath
        
    mainClass = project.mainClassName
    
    jvmArgs = [
        // Add the JAVA 9 specific start-up parameters required by Tomcat
        "--add-opens=java.base/java.lang=ALL-UNNAMED",
        "--add-opens=java.base/java.io=ALL-UNNAMED",
        "--add-opens=java.base/java.util=ALL-UNNAMED",
        "--add-opens=java.base/java.util.concurrent=ALL-UNNAMED",
        "--add-opens=java.rmi/sun.rmi.transport=ALL-UNNAMED"
    ]
    
}


// convert markdown documentation and copy non-markdown documentation
markdownToHtml {
        sourceDir = file("src/main/documentation")
        outputDir = project.documentation_build_dir
        autoLinks = true
        fencedCodeBlocks = true
        definitionLists = true
        tables = true   
}
distributionDependencies.dependsOn(markdownToHtml)


// write log4j config for JspC
tasks.register("writeJspcProperties", WriteProperties) {
    destinationFile = new File(project.buildDir, "log4j.jspc.properties")
    property("rootLogger.level", "WARN")
    property("rootLogger.appenderRef.ref", "jspout")
    property("loggers", "apache")
    property("logger.apache.name", "logger.org.apache")
    property("logger.apache.level", "INFO")
    property("appender.jspout.name", "jspout")
    property("appender.jspout.type", "console")
    property("appender.jspout.target", "System.out")
    property("appender.jspout.layout.type", "PatternLayout")
    property("appender.jspout.layout.pattern", "%d [%C] %m%n")
}

// call JspC to test compile the JSP files
// the output isn't used other than to check if there are errors in the build
tasks.register("jspToJava", JavaExec) {
    dependsOn(compileJava)
    dependsOn(writeJspcProperties)

    group = "Build"
    description = "Convert JSP files to Java"

    inputs.dir(jspSrc)
    outputs.dir(jspJavaSrc)

    File xmlPartial = file("$jspJavaSrc/WEB-INF/web.xml.partial")

    doFirst {
        // Create the target WEB-INF folder so the JspC can create the web.xml.partial
        File webInfFolder = xmlPartial.getParentFile()
        if (!webInfFolder.exists()) {
            webInfFolder.mkdirs()
        }
    }

    classpath = configurations.jspc + sourceSets.main.runtimeClasspath
    mainClass = "org.apache.jasper.JspC"
    jvmArgs = ["-Dlog4j2.configurationFile=$buildDir/log4j.jspc.properties"] //, "-Dlog4j.debug"] 

    args "-webapp", jspSrc,
            "-d", jspJavaSrc,
            "-p", jspPackage,
            "-webxmlencoding", "UTF-8",
            "-webinc", xmlPartial.absolutePath

    doLast {
        // Merge the partial XML with the original
        String originalXML = file("$jspSrc/WEB-INF/web.xml").text
        String xmlToMerge = xmlPartial.text
        String mergedXML = originalXML.replaceFirst("(?s)(<web-app.*?>)", "\$1" + xmlToMerge)
        file("$jspJavaSrc/WEB-INF/web.xml").text = mergedXML
    }
}

tasks.register("jspToClasses", JavaCompile) {
    dependsOn(jspToJava)
    
    group = "Build"
    description = "Test compile JSP files"

    source(jspJavaSrc)
    destinationDirectory = jspJavaClasses

    classpath = configurations.jspc + sourceSets.main.runtimeClasspath
    
    checkerFramework {
      skipCheckerFramework = true
    }
}
check.dependsOn(jspToClasses)
run.dependsOn(jspToClasses)
assemble.dependsOn(jspToClasses)


cpdCheck {
    // allow the build to continue, catch this in CI as warnings
    ignoreFailures = true

    // default of 50 seems low and is finding sections that don't make sense to collapse
    minimumTokenCount = 100
}

tasks.register("sloccount", Exec) {
    group = "Documentation"
    description = "Count number of lines of code"

    commandLine("cloc", 
    "--by-file",
    "--exclude-dir", "extlib", 
    "--xml", 
    "--out", "$buildDir/reports/sloccount/cloc.xml", 
    "src")
}

tasks.register("renderWorkflows") {
    dependsOn(markdownToHtml)

    group = "Documentation"
    description = "Render workflows as PDFs"

    def inputFiles = []
    def outputFiles = []
    def ioMap = [:]

    fileTree("src/main/documentation/workflows").matching{include "**/*.dot"}.visit{FileVisitDetails details ->
        if(!details.directory) {
            def inFile = details.file.path
            def outFile = project.documentation_build_dir.path + "/workflows/" + details.file.name + ".pdf"
            inputFiles << inFile
            outputFiles << outFile
            ioMap.put(inFile, outFile)
        }
    }
    
    inputs.files(inputFiles)
    outputs.files(outputFiles)
    
    doLast {
      ioMap.each{ inFile, outFile ->
                        exec{
          commandLine("dot", "-Tpdf", "-o", outFile, inFile)
                        }
      }
    }
}
distributionDependencies.dependsOn(renderWorkflows)

tasks.register("createDatabaseDiagram", JavaExec) {
    dependsOn(markdownToHtml)
    
    group = "Documentation"
    description = "Creates a diagram of the database"
    
    classpath = sourceSets.main.runtimeClasspath
    
    mainClass = "fll.db.GenerateDatabaseDiagram"
    args (new File(project.documentation_build_dir, "database-diagram").absolutePath)
}
distributionDependencies.dependsOn(createDatabaseDiagram)

createExe {
    mainClassName = project.mainClassName
    icon = "${projectDir}/src/main/resources/fll/resources/fll-sw.ico"
    
    dontWrapJar = true
    errTitle = "FLL-SW"
    classpath = ["%EXEDIR%/classes", "%EXEDIR%/lib/*.jar"]
    
    maxHeapPercent = 75        
    
    fileDescription = "FIRST Lego League Scoring Software"
    productName = "FLL-SW"
    copyright = "GPL"
    
    bundledJrePath = "jdk"
    requires64Bit = true

    // for debugging classpath information        
    //headerType = "console"
    jvmOptions = [
    //"-Dlog4j2.debug=true",
    
    // Add the JAVA 9 specific start-up parameters required by Tomcat
    "--add-opens=java.base/java.lang=ALL-UNNAMED",
    "--add-opens=java.base/java.io=ALL-UNNAMED",
    "--add-opens=java.base/java.util=ALL-UNNAMED",
    "--add-opens=java.base/java.util.concurrent=ALL-UNNAMED",
    "--add-opens=java.rmi/sun.rmi.transport=ALL-UNNAMED"
    ]
}
distributionDependencies.dependsOn(createExe)


configurations {
    spotbugsStylesheets { transitive = false }
}

dependencies {
  spotbugsStylesheets("com.github.spotbugs:spotbugs:$project.spotbugs_version")
}

spotbugs {
    toolVersion = project.spotbugs_version
    
    // allow the build to continue, catch this in CI as warnings
    ignoreFailures = true
    effort = com.github.spotbugs.snom.Effort.valueOf("MAX")
    reportLevel = com.github.spotbugs.snom.Confidence.valueOf("LOW")
    excludeFilter = file("spotbugs-filters.xml")
}

tasks.withType(com.github.spotbugs.snom.SpotBugsTask).configureEach {
  reports {
    xml.required = true
    html.required = true
  }
}

tasks.register("writeVersion", WriteProperties) {
    destinationFile = file("${buildDir}/resources/main/fll/resources/git.properties")
    property("git.build.version", project.version)

    def gitBranchName
    if(System.getenv("JOB_NAME")) {
        // Jenkins
        if(!gitBranchName) {
            gitBranchName = System.getenv("GIT_LOCAL_BRANCH")
        }
        if(!gitBranchName) {
            gitBranchName = System.getenv("GIT_BRANCH")
        }
        if(!gitBranchName) {
            gitBranchName = System.getenv("BRANCH_NAME")
        }
    }

    if(!gitBranchName){
        // use command if needed
        def gitVersion = providers.exec {
            commandLine("git", "rev-parse", "--abbrev-ref", "HEAD")
        }.standardOutput.asText.get().trim()
        gitBranchName = gitVersion
    }
    
    property("git.branch", gitBranchName)
}
classes.dependsOn(writeVersion)

tasks.register("writeLaunchJar", Jar) {
    destinationDirectory = project.buildDir
    archiveFileName = "fll-sw.jar"
    manifest {
        attributes(
        "Implementation-Title": project.name,
        "Implementation-Version": archiveVersion,
        "Main-Class": project.mainClassName,
        "Class-Path": "classes/\n " + configurations.runtimeClasspath.collect { "lib/" + it.getName() }.join(" \n "))
    }
}
distributionDependencies.dependsOn(writeLaunchJar)

dependencyUpdates.resolutionStrategy {
    componentSelection { rules ->
        rules.all { ComponentSelection selection ->
            boolean rejected = ["alpha", "beta", "rc", "cr", "m", "preview", "b", "ea"].any { qualifier ->
            selection.candidate.version ==~ /(?i).*[.-]${qualifier}[.\d-+]*/
            }
            if (rejected) {
                selection.reject("Release candidate")
            }
        }
    }
}


// start Windows distribution tasks   
distributions {
    windows {
        contents {
            with(baseDistribution)
            from("$buildDir/bundled-java/windows/")
            from(createExe.dest)
        }        
    }
}

tasks.register("windowsDistributionDependencies") {
    doLast {
      println("Windows distribution dependencies")
    }
}
windowsDistributionDependencies.dependsOn(distributionDependencies)
windowsDistTar.dependsOn(windowsDistributionDependencies)
windowsDistZip.dependsOn(windowsDistributionDependencies)
  installWindowsDist.dependsOn(windowsDistributionDependencies)

tasks.register("downloadJavaWindows", Download) {
    src(project.java_windows_url)
    dest(project.java_download_base.resolve("windows-java.zip").toFile())
    overwrite(false)
}
tasks.register("verifyJavaWindows", Verify) {
    dependsOn(downloadJavaWindows)

    src(downloadJavaWindows.dest)
    algorithm("SHA-256")
    checksum(project.java_windows_checksum)
}
tasks.register("uncompressJavaWindows", Copy) {
    def basePath = project.java_download_base.resolve("windows")

    dependsOn(verifyJavaWindows)    
    from(zipTree(downloadJavaWindows.dest))
    into(basePath)
    
    doLast {
        // there is always 1 directory at the top
        def toMove = java.nio.file.Files.newDirectoryStream(basePath).iterator().next()
        java.nio.file.Files.move(toMove, basePath.resolve("jdk"))
    }        
} 
uncompressJavaWindows.doFirst {
    // Need to remove read-only file from JDK release
  delete(fileTree(project.java_download_base.resolve("windows")) {
        include "**/bin/server/classes.jsa"
          })
}
windowsDistributionDependencies.dependsOn(uncompressJavaWindows)


installWindowsDist.doFirst {
    // Need to remove read-only file from JDK release
  delete(fileTree("$buildDir/install/windows") {
        include "**/bin/server/classes.jsa"
          })
}
// end Windows distribution tasks

// start Linux distribution tasks
distributions {
    linux {
        contents {
            with(baseDistribution)
            with(launchScriptDist)
            from("$buildDir/bundled-java/linux/")
            from(createExe.dest)
        }        
    }
}

tasks.register("linuxDistributionDependencies") {
    doFirst {
        println("Linux distribution dependencies")
    }
}
linuxDistributionDependencies.dependsOn(distributionDependencies)
linuxDistTar.dependsOn(linuxDistributionDependencies)
linuxDistZip.dependsOn(linuxDistributionDependencies)
installLinuxDist.dependsOn(linuxDistributionDependencies)

tasks.register("downloadJavaLinux", Download) {
    src(project.java_linux_url)
    dest(project.java_download_base.resolve("linux-java.tar.gz").toFile())
    overwrite(false)
}
tasks.register("verifyJavaLinux", Verify) {
    dependsOn(downloadJavaLinux)
    src(downloadJavaLinux.dest)
    algorithm("SHA-256")
    checksum(project.java_linux_checksum)
}
tasks.register("uncompressJavaLinux", Copy) {
    def basePath = project.java_download_base.resolve("linux")
    dependsOn(verifyJavaLinux)    
    from(tarTree(downloadJavaLinux.dest))
    into(basePath)
    
    doLast {
        // there is always 1 directory at the top
        def toMove = java.nio.file.Files.newDirectoryStream(basePath).iterator().next()
        java.nio.file.Files.move(toMove, basePath.resolve("jdk"))
    }    
} 
uncompressJavaLinux.doFirst {
    // Need to remove read-only file from JDK release
  delete(fileTree(project.java_download_base.resolve("linux")) {
        include "**/lib/server/classes.jsa"
        include "**/legal/**"
          })
}
linuxDistributionDependencies.dependsOn(uncompressJavaLinux)


installLinuxDist.doFirst {
    // Need to remove read-only file from JDK release
  delete(fileTree("$buildDir/install/linux") {
        include "**/lib/server/classes.jsa"
        include "**/legal/**"
          })
}
// end Linux distribution tasks


// start Mac distribution tasks
distributions {
    mac {
        contents {
            with(baseDistribution)
            with(launchScriptDist)
            from("$buildDir/bundled-java/mac/")
            from(createExe.dest)
        }        
    }
}

tasks.register("macDistributionDependencies") {
    doFirst {
      println("Mac distribution dependencies")
    }
}
macDistributionDependencies.dependsOn(distributionDependencies)
macDistTar.dependsOn(macDistributionDependencies)
macDistZip.dependsOn(macDistributionDependencies)
installMacDist.dependsOn(macDistributionDependencies)

tasks.register("downloadJavaMac", Download) {
    src(project.java_mac_url)
    dest(project.java_download_base.resolve("mac-java.tar.gz").toFile())
    overwrite(false)
}
tasks.register("verifyJavaMac", Verify) {
    dependsOn(downloadJavaMac)
    src(downloadJavaMac.dest)
    algorithm("SHA-256")
    checksum(project.java_mac_checksum)
}
tasks.register("uncompressJavaMac", Copy) {
    def basePath = project.java_download_base.resolve("mac") 
    dependsOn(verifyJavaMac)      
    from(tarTree(downloadJavaMac.dest))
    into(basePath)
    
    doLast {
        // there is always 1 directory at the top
        def toMove = java.nio.file.Files.newDirectoryStream(basePath).iterator().next()
        java.nio.file.Files.move(toMove, basePath.resolve("jdk"))
    }
} 
uncompressJavaMac.doFirst {
    // Need to remove read-only file from JDK release
  delete(fileTree(project.java_download_base.resolve("mac")) {
        include "**/lib/server/classes.jsa"
        include "**/legal/**"
          })
}
macDistributionDependencies.dependsOn(uncompressJavaMac)


installMacDist.doFirst {
    // Need to remove read-only file from JDK release
  delete(fileTree("$buildDir/install/mac") {
        include "**/lib/server/classes.jsa"
        include "**/legal/**"
          })
}
// end Mac distribution tasks


checkstyle {
    configDirectory = file("$projectDir")
    configFile = file("checkstyle.xml")
    showViolations = true
    ignoreFailures = true
    toolVersion = "10.3.1"
}

checkerFramework {
    checkers = [
        "org.checkerframework.checker.nullness.NullnessChecker"
    ]
    extraJavacArgs = [
        //"-AonlyDefs=^fll\\.(db|documents|flltools|scheduler|subjective|tomcat|util|web|xml)",
        //"-Awarns",  
        "-Xmaxwarns", "10000",
        "-Xmaxerrs", "10000",
        "-AstubWarnIfNotFound",
        "-Astubs=$projectDir/stubs"
        //,"-AstubDebug"
    ]
    
    excludeTests = true
}

def checker_dir = file("./checker/checker-framework")
if (checker_dir.exists()) {
    println("Using development version of checker in: " + checker_dir)
    
    dependencies {
        compileOnly(files(file(checker_dir.toPath().resolve("checker/dist/checker-qual.jar"))))
        compileOnly(files(file(checker_dir.toPath().resolve("checker/dist/checker-util.jar"))))
        checkerFramework(files(file(checker_dir.toPath().resolve("checker/dist/checker.jar"))))
    }
}



jacocoTestReport {
    // make sure to get both test and integrationt test
    executionData tasks.withType(Test)

    reports {
        xml.required=true
    }
}<|MERGE_RESOLUTION|>--- conflicted
+++ resolved
@@ -140,22 +140,12 @@
 }
 
 ext {
-<<<<<<< HEAD
-    jackson_version = "2.18.2"
-    slf4j_version = "2.0.16"
-    tomcat_version = "11.0.2"
-    junit_version = "5.11.4"
-    log4j_version = "2.24.3"
-    spotbugs_version = "4.8.6"
-    checker_framework_version = "3.48.3"
-=======
     slf4j_version = "2.0.17"
     tomcat_version = "11.0.11"
     junit_version = "5.13.4"
     log4j_version = "2.25.1"
     spotbugs_version = "4.9.4"
-    checker_framework_version = "3.42.0"
->>>>>>> 80aafded
+    checker_framework_version = "3.48.3"
 
     web_build_dir = new File(project.buildDir, "web")
     documentation_build_dir = new File(project.buildDir, "gen-documentation")    
