--- conflicted
+++ resolved
@@ -140,17 +140,10 @@
 }
 
 ext {
-<<<<<<< HEAD
-    jackson_version = "2.18.2"
-    slf4j_version = "2.0.16"
-    tomcat_version = "11.0.2"
-    junit_version = "5.12.2"
-=======
     jackson_version = "2.18.3"
     slf4j_version = "2.0.17"
     tomcat_version = "11.0.6"
-    junit_version = "5.11.4"
->>>>>>> f604063f
+    junit_version = "5.12.2"
     log4j_version = "2.24.3"
     spotbugs_version = "4.9.3"
     checker_framework_version = "3.42.0"
