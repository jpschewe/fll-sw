--- conflicted
+++ resolved
@@ -23,14 +23,9 @@
     ZoneRules,
     ZonedDateTime,
     ZoneId,
-<<<<<<< HEAD
-    DateTimeParseException
-} from '../../';
-=======
     DateTimeParseException,
     ZoneOffsetTransitionRule,
 } from '../../'
->>>>>>> e9811aca
 
 // used below
 declare function moment(): any;
