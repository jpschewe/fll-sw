/*
 * Copyright (c) 2013 High Tech Kids.  All rights reserved
 * HighTechKids is on the web at: http://www.hightechkids.org
 * This code is released under GPL; see LICENSE.txt for details.
 */

package fll.web.api;

import java.io.IOException;
import java.io.PrintWriter;
import java.io.Reader;
import java.io.StringReader;
import java.io.StringWriter;
import java.sql.Connection;
import java.sql.PreparedStatement;
import java.sql.SQLException;
import java.util.Collection;
import java.util.Optional;

import javax.sql.DataSource;

import com.fasterxml.jackson.core.type.TypeReference;
import com.fasterxml.jackson.databind.ObjectMapper;

import fll.JudgeInformation;
import fll.Utilities;
import fll.db.Queries;
import fll.web.ApplicationAttributes;
import fll.web.AuthenticationContext;
import fll.web.SessionAttributes;
import jakarta.servlet.ServletContext;
import jakarta.servlet.ServletException;
import jakarta.servlet.annotation.WebServlet;
import jakarta.servlet.http.HttpServlet;
import jakarta.servlet.http.HttpServletRequest;
import jakarta.servlet.http.HttpServletResponse;
import jakarta.servlet.http.HttpSession;

/**
 * API access to judges.
 * GET: {judges}
 * POST: expects the data from GET and returns UploadResult
 */
@WebServlet("/api/Judges/*")
public class JudgesServlet extends HttpServlet {

  private static final org.apache.logging.log4j.Logger LOGGER = org.apache.logging.log4j.LogManager.getLogger();

  @Override
  protected final void doGet(final HttpServletRequest request,
                             final HttpServletResponse response)
      throws IOException, ServletException {
    final HttpSession session = request.getSession();
    final AuthenticationContext auth = SessionAttributes.getAuthentication(session);

    if (!auth.isJudge()
        && !auth.isReportGenerator()) {
      response.sendError(HttpServletResponse.SC_FORBIDDEN);
      return;
    }

    final ServletContext application = getServletContext();

    final DataSource datasource = ApplicationAttributes.getDataSource(application);
    try (Connection connection = datasource.getConnection()) {

      final ObjectMapper jsonMapper = Utilities.createJsonMapper();

      response.reset();
      response.setContentType("application/json");
      final PrintWriter writer = response.getWriter();

      final int currentTournament = Queries.getCurrentTournament(connection);
      final Collection<JudgeInformation> judges = JudgeInformation.getJudges(connection, currentTournament);

      jsonMapper.writeValue(writer, judges);
    } catch (final SQLException e) {
      throw new RuntimeException(e);
    }

  }

<<<<<<< HEAD
  //FIXME
  @SuppressFBWarnings(value = { "SQL_PREPARED_STATEMENT_GENERATED_FROM_NONCONSTANT_STRING" }, justification = "Dynamic table based upon categories")
=======
>>>>>>> 28fdf33f
  @Override
  protected final void doPost(final HttpServletRequest request,
                              final HttpServletResponse response)
      throws IOException, ServletException {
    final HttpSession session = request.getSession();
    final AuthenticationContext auth = SessionAttributes.getAuthentication(session);

    if (!auth.isJudge()) {
      response.sendError(HttpServletResponse.SC_FORBIDDEN);
      return;
    }

    final ObjectMapper jsonMapper = Utilities.createJsonMapper();
    response.reset();
    response.setContentType("application/json");
    final PrintWriter writer = response.getWriter();

    final ServletContext application = getServletContext();

    final DataSource datasource = ApplicationAttributes.getDataSource(application);
    try (Connection connection = datasource.getConnection()) {

      final int currentTournament = Queries.getCurrentTournament(connection);

      final StringWriter debugWriter = new StringWriter();
      request.getReader().transferTo(debugWriter);

      if (LOGGER.isTraceEnabled()) {
        LOGGER.trace("Read data: "
            + debugWriter.toString());
      }

      final Reader reader = new StringReader(debugWriter.toString());

      final Collection<JudgeInformation> judges = jsonMapper.readValue(reader, JudgesTypeInformation.INSTANCE);

      final int numNewJudges = processJudges(connection, currentTournament, judges);

      final UploadResult result = new UploadResult(true, Optional.of("Successfully uploaded judges"), numNewJudges);
      response.reset();
      jsonMapper.writeValue(writer, result);

    } catch (final SQLException e) {
      LOGGER.error("Error uploading judges", e);

      final UploadResult result = new UploadResult(false, Optional.ofNullable(e.getMessage()), -1);
      jsonMapper.writeValue(writer, result);
    }
  }

  /**
   * Process uploaded judges. Add judges to the database that haven't been seen
   * yet.
   * 
   * @param connection database connection
   * @param currentTournament id for the tournament the judges are for
   * @param judges the judges
   * @return the number of new judges seen
   * @throws SQLException on a database error
   */
  public static int processJudges(final Connection connection,
                                  final int currentTournament,
                                  final Collection<JudgeInformation> judges)
      throws SQLException {
    int numNewJudges = 0;

    final Collection<JudgeInformation> currentJudges = JudgeInformation.getJudges(connection, currentTournament);
    LOGGER.trace("Current judges: {}", currentJudges);

    try (
        PreparedStatement insertJudge = connection.prepareStatement("INSERT INTO Judges (id, category, Tournament, station, final_scores) VALUES (?, ?, ?, ?, ?)");
        PreparedStatement updateJudge = connection.prepareStatement("UPDATE Judges SET final_scores = ? WHERE id = ? AND category = ? AND Tournament = ? AND station = ?")) {
      insertJudge.setInt(3, currentTournament);
      updateJudge.setInt(4, currentTournament);

      for (final JudgeInformation judge : judges) {
        if (null != judge) {
          if (!currentJudges.contains(judge)) {
            LOGGER.trace("Adding judge: {}", judge.getId());
            insertJudge.setString(1, judge.getId());
            insertJudge.setString(2, judge.getCategory());
            insertJudge.setString(4, judge.getGroup());
            insertJudge.setBoolean(5, judge.isFinalScores());
            insertJudge.executeUpdate();
            ++numNewJudges;
          } else {
            if (judge.isFinalScores()) {
              updateJudge.setBoolean(1, judge.isFinalScores());
              updateJudge.setString(2, judge.getId());
              updateJudge.setString(3, judge.getCategory());
              updateJudge.setString(5, judge.getGroup());
              updateJudge.executeUpdate();
            }
          }
        } // non-null judge
      } // foreach judge sent
    } // prepared statement

    return numNewJudges;
  }

  /**
   * The result of an upload.
   */
  public static final class UploadResult extends ApiResult {
    /**
     * @param success {@link #getSuccess()}
     * @param message {@link #getMessage()}
     * @param numNewJudges {@link #getNumNewJudges()}
     */
    public UploadResult(final boolean success,
                        final Optional<String> message,
                        final int numNewJudges) {
      super(success, message);
      mNumNewJudges = numNewJudges;
    }

    private final int mNumNewJudges;

    /**
     * @return number of new judges
     */
    public int getNumNewJudges() {
      return mNumNewJudges;
    }

  }

  private static final class JudgesTypeInformation extends TypeReference<Collection<JudgeInformation>> {
    public static final JudgesTypeInformation INSTANCE = new JudgesTypeInformation();
  }

}<|MERGE_RESOLUTION|>--- conflicted
+++ resolved
@@ -80,11 +80,7 @@
 
   }
 
-<<<<<<< HEAD
-  //FIXME
-  @SuppressFBWarnings(value = { "SQL_PREPARED_STATEMENT_GENERATED_FROM_NONCONSTANT_STRING" }, justification = "Dynamic table based upon categories")
-=======
->>>>>>> 28fdf33f
+  // FIXME
   @Override
   protected final void doPost(final HttpServletRequest request,
                               final HttpServletResponse response)
