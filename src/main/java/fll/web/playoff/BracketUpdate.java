/*
 * Copyright (c) 2017 High Tech Kids.  All rights reserved
 * HighTechKids is on the web at: http://www.hightechkids.org
 * This code is released under GPL; see LICENSE.txt for details.
 */

package fll.web.playoff;

import java.io.Serializable;

import org.checkerframework.checker.nullness.qual.Nullable;

import fll.Team;
import fll.xml.ScoreType;

/**
 * An update to the playoff brackets display.
 */
public final class BracketUpdate implements Serializable {
  /**
   * Name of the bracket.
   */
  @SuppressWarnings("checkstyle:visibilitymodifier")
  public String bracketName;

  /**
   * Line of the data in the database.
   */
  @SuppressWarnings("checkstyle:visibilitymodifier")
  public int dbLine;

  /**
   * Playoff round number.
   */
  @SuppressWarnings("checkstyle:visibilitymodifier")
  public int playoffRound;

  /**
   * Maximum playoff round.
   */
  @SuppressWarnings("checkstyle:visibilitymodifier")
  public int maxPlayoffRound;

  /**
   * Team name.
   */
  @SuppressWarnings("checkstyle:visibilitymodifier")
  public @Nullable String teamName;

  /**
   * Team number.
   */
  @SuppressWarnings("checkstyle:visibilitymodifier")
  public @Nullable Integer teamNumber;

  /**
   * Non-null string that represents the score.
   */
  @SuppressWarnings("checkstyle:visibilitymodifier")
  public String score;

  /**
   * True if the score has been verified.
   */
  @SuppressWarnings("checkstyle:visibilitymodifier")
  public boolean verified;

  /**
   * True if the score is a no show.
   */
  @SuppressWarnings("checkstyle:visibilitymodifier")
  public boolean noShow;

  /**
   * The table may be null if one has not yet been assigned.
   * This is the performance table.
   */
  @SuppressWarnings("checkstyle:visibilitymodifier")
  public @Nullable String table;

  /**
   * @param bracketName see {@link #bracketName}
   * @param dbLine see {@link #dbLine}
   * @param playoffRound see {@link #playoffRound}
   * @param maxPlayoffRound see {@link #maxPlayoffRound}
   * @param teamNumber see {@link #teamNumber}
   * @param teamName see {@link #teamName}
   * @param score see {@link #score}
   * @param performanceScoreType used to determine how to format the score
   * @param noShow see {@link #noShow}
   * @param verified see {@link #verified}
   * @param table see {@link #table}
   */
  public BracketUpdate(final String bracketName,
                       final int dbLine,
                       final int playoffRound,
                       final int maxPlayoffRound,
<<<<<<< HEAD
                       final Integer teamNumber,
                       final String teamName,
=======
                       final @Nullable Integer teamNumber,
                       final @Nullable String teamName,
>>>>>>> e11ec55f
                       final @Nullable Double score,
                       final ScoreType performanceScoreType,
                       final boolean noShow,
                       final boolean verified,
                       final @Nullable String table) {
    this.bracketName = bracketName;
    this.dbLine = dbLine;
    this.playoffRound = playoffRound;
    this.maxPlayoffRound = maxPlayoffRound;
    this.teamNumber = null != teamNumber
        && Team.NULL_TEAM_NUMBER == teamNumber ? null : teamNumber;
    this.teamName = teamName;
    this.score = null == score ? "" : fll.Utilities.getFormatForScoreType(performanceScoreType).format(score);
    this.verified = verified;
    this.table = table;
    this.noShow = noShow;
  }
}<|MERGE_RESOLUTION|>--- conflicted
+++ resolved
@@ -95,13 +95,8 @@
                        final int dbLine,
                        final int playoffRound,
                        final int maxPlayoffRound,
-<<<<<<< HEAD
-                       final Integer teamNumber,
-                       final String teamName,
-=======
                        final @Nullable Integer teamNumber,
                        final @Nullable String teamName,
->>>>>>> e11ec55f
                        final @Nullable Double score,
                        final ScoreType performanceScoreType,
                        final boolean noShow,
