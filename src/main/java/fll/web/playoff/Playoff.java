/*
 * Copyright (c) 2000-2002 INSciTE.  All rights reserved
 * INSciTE is on the web at: http://www.hightechkids.org
 * This code is released under GPL; see LICENSE.txt for details.
 */
package fll.web.playoff;

import java.sql.Connection;
import java.sql.PreparedStatement;
import java.sql.ResultSet;
import java.sql.SQLException;
import java.text.ParseException;
import java.util.Collections;
import java.util.HashMap;
import java.util.Iterator;
import java.util.LinkedList;
import java.util.List;
import java.util.Map;
import java.util.Objects;
import java.util.stream.Collectors;

import javax.annotation.Nonnull;

import org.apache.commons.lang3.StringUtils;
import org.checkerframework.checker.nullness.qual.EnsuresNonNullIf;
import org.checkerframework.checker.nullness.qual.Nullable;

import com.diffplug.common.base.Errors;

import static org.checkerframework.checker.nullness.util.NullnessUtil.castNonNull;

import edu.umd.cs.findbugs.annotations.SuppressFBWarnings;
import fll.Team;
import fll.Tournament;
import fll.db.GenerateDB;
import fll.db.GlobalParameters;
import fll.db.Queries;
import fll.db.TableInformation;
import fll.db.TournamentParameters;
import fll.util.DummyTeamScore;
import fll.util.FLLInternalException;
import fll.util.FLLRuntimeException;
import fll.util.FP;
import fll.xml.AbstractGoal;
import fll.xml.BracketSortType;
import fll.xml.ChallengeDescription;
import fll.xml.ChallengeParser;
import fll.xml.EnumeratedValue;
import fll.xml.Goal;
import fll.xml.PerformanceScoreCategory;
import fll.xml.ScoreType;
import fll.xml.TiebreakerTest;
import fll.xml.WinnerType;

/**
 * Handle playoff information.
 */
public final class Playoff {

  private static final org.apache.logging.log4j.Logger LOGGER = org.apache.logging.log4j.LogManager.getLogger();

  /**
   * Tolerance for comparing floating point numbers in the tiebreaker.
   */
  private static final double TIEBREAKER_TOLERANCE = 1E-4;

  private Playoff() {
    // no instances
  }

  /**
   * Build the list of teams ordered from top to bottom (visually) of a single
   * elimination bracket.
   *
   * @param connection connection to the database
   * @param teams the teams in the playoffs
   * @return a List of teams
   * @param bracketSort how to sort the initial seeding of the teams
   * @param winnerCriteria what constitutes a winning score
   * @throws SQLException on a database error
   */
  public static List<Team> buildInitialBracketOrder(final Connection connection,
                                                    final BracketSortType bracketSort,
                                                    final WinnerType winnerCriteria,
                                                    final List<? extends Team> teams)
      throws SQLException {
    if (null == connection) {
      throw new NullPointerException("Connection cannot be null");
    }

    final List<? extends Team> seedingOrder;
    if (BracketSortType.ALPHA_TEAM.equals(bracketSort)) {
      seedingOrder = teams;

      // sort by team name
      Collections.sort(seedingOrder, Team.TEAM_NAME_COMPARATOR);
    } else if (BracketSortType.RANDOM.equals(bracketSort)) {
      seedingOrder = teams;
      Collections.shuffle(seedingOrder);
    } else if (BracketSortType.CUSTOM.equals(bracketSort)) {
      seedingOrder = teams;
    } else if (BracketSortType.SEEDING.equals(bracketSort)) {
      // standard seeding
      final int tournament = Queries.getCurrentTournament(connection);
      final int numSeedingRounds = TournamentParameters.getNumSeedingRounds(connection, tournament);
      if (numSeedingRounds < 1) {
        throw new FLLRuntimeException("Cannot initialize playoff brackets using scores from regular match play when the number of regular match play rounds is less than 1");
      }

      seedingOrder = Queries.getPlayoffSeedingOrder(connection, winnerCriteria, teams);
    } else {
      throw new FLLInternalException(String.format("Unknown bracket sort type: '%s'", bracketSort));
    }

    if (LOGGER.isDebugEnabled()) {
      LOGGER.debug("seedingOrder: "
          + seedingOrder);
    }

    final int[] seeding = computeInitialBrackets(seedingOrder.size());

    // give byes to the last byesNeeded teams.
    final List<Team> list = new LinkedList<>();
    for (final int element : seeding) {
      if (element > seedingOrder.size()) {
        list.add(Team.BYE);
      } else {
        final Team team = seedingOrder.get(element
            - 1);
        list.add(team);
      }
    }

    if (list.size() != seeding.length) {
      throw new InternalError("Programming error, list size should be the same as seeding length");
    }
    return list;

  }

  /**
   * Decide who is the winner between teamA's score for the provided runNumber
   * and the score data contained in the request object. Calls
   * Queries.updateScoreTotals() to ensure the ComputedScore column is up to
   * date.
   *
   * @param connection Database connection with write access to Performance
   *          table.
   * @param performanceElement the XML element representing the performance
   *          scoring
   * @param tiebreakerElement the XML element representing the tiebreaker
   * @param winnerCriteria the criteria for picking a winner
   * @param teamA First team to check.
   * @param teamB Second team to check
   * @param teamBScore score for teamB
   * @param runNumber The run number to use for teamA's score.
   * @return The team that is the winner. Team.TIE is returned in the case of a
   *         tie and null when the score for teamA has not yet been entered.
   * @see Team#TIE
   * @see Team#NULL
   * @param tournament the tournament to work with
   * @throws SQLException on a database error.
   * @throws RuntimeException if database contains no data for teamA for
   *           runNumber.
   */
  public static @Nullable Team pickWinner(final Connection connection,
                                          final int tournament,
                                          final PerformanceScoreCategory performanceElement,
                                          final List<TiebreakerTest> tiebreakerElement,
                                          final WinnerType winnerCriteria,
                                          final Team teamA,
                                          final Team teamB,
                                          final TeamScore teamBScore,
                                          final int runNumber)
      throws SQLException {
    try (DatabaseTeamScore teamAScore = new DatabaseTeamScore(GenerateDB.PERFORMANCE_TABLE_NAME, tournament,
                                                              teamA.getTeamNumber(), runNumber, connection)) {
      final Team retval = pickWinner(performanceElement, tiebreakerElement, winnerCriteria, teamA, teamAScore, teamB,
                                     teamBScore);
      return retval;
    }
  }

  /**
   * Decide who is the winner of runNumber. Calls Queries.updateScoreTotals() to
   * ensure the ComputedScore column is up to date
   *
   * @param connection database connection with write access to Performance
   *          table
   * @param performanceElement the XML element representing the performance
   *          scoring
   * @param tiebreakerElement the XML element representing the tiebreaker
   * @param winnerCriteria the criteria for picking a winner
   * @param teamA first team to check
   * @param teamB second team to check
   * @param runNumber what run to compare scores for
   * @return the team that is the winner. Team.TIE is returned in the case of a
   *         tie and null when the scores have not yet been entered
   * @see Team#TIE
   * @throws SQLException on a database error
   * @param tournament the tournament to work with
   */
  public static @Nullable Team pickWinner(final Connection connection,
                                          final int tournament,
                                          final PerformanceScoreCategory performanceElement,
                                          final List<TiebreakerTest> tiebreakerElement,
                                          final WinnerType winnerCriteria,
                                          final Team teamA,
                                          final Team teamB,
                                          final int runNumber)
      throws SQLException {
    try (
        DatabaseTeamScore teamAScore = new DatabaseTeamScore(GenerateDB.PERFORMANCE_TABLE_NAME, tournament,
                                                             teamA.getTeamNumber(), runNumber, connection);
        DatabaseTeamScore teamBScore = new DatabaseTeamScore(PerformanceScoreCategory.CATEGORY_TITLE, tournament,
                                                             teamB.getTeamNumber(), runNumber, connection)) {
      final Team retval = pickWinner(performanceElement, tiebreakerElement, winnerCriteria, teamA, teamAScore, teamB,
                                     teamBScore);
      return retval;
    }
  }

  /**
   * Pick the winner between the scores of two teams
   *
   * @return the winner, null on a tie or a missing score
   */
  private static @Nullable Team pickWinner(final PerformanceScoreCategory perf,
                                           final List<TiebreakerTest> tiebreakerElement,
                                           final WinnerType winnerCriteria,
                                           final Team teamA,
                                           final TeamScore teamAScore,
                                           final Team teamB,
                                           final TeamScore teamBScore) {

    // teamA can actually be a bye here in the degenerate case of a 3-team
    // tournament with 3rd/4th place brackets enabled...
    if (Team.BYE.equals(teamA)) {
      return teamB;
    } else if (Team.TIE.equals(teamA)
        || Team.TIE.equals(teamB)) {
      return null;
    } else {
      if (teamAScore.scoreExists()
          && teamBScore.scoreExists()) {
        final boolean noshowA = teamAScore.isNoShow();
        final boolean noshowB = teamBScore.isNoShow();
        if (noshowA
            && !noshowB) {
          return teamB;
        } else if (!noshowA
            && noshowB) {
          return teamA;
        } else {
          final double scoreA = perf.evaluate(teamAScore);
          final double scoreB = perf.evaluate(teamBScore);
          if (FP.lessThan(scoreA, scoreB, TIEBREAKER_TOLERANCE)) {
            return WinnerType.HIGH == winnerCriteria ? teamB : teamA;
          } else if (FP.lessThan(scoreB, scoreA, TIEBREAKER_TOLERANCE)) {
            return WinnerType.HIGH == winnerCriteria ? teamA : teamB;
          } else {
            return evaluateTiebreaker(tiebreakerElement, teamA, teamAScore, teamB, teamBScore);
          }
        }
      } else {
        return null;
      }
    }
  }

  /**
   * Evaluate the tiebreaker to determine the winner.
   *
   * @param tiebreakerElement the element from the XML document specifying the
   *          tiebreaker
   * @param teamAScore team A's score information
   * @param teamBScore team B's score information
   * @return the winner, may be Team.TIE
   */
  private static Team evaluateTiebreaker(final List<TiebreakerTest> tiebreakerElement,
                                         final Team teamA,
                                         final TeamScore teamAScore,
                                         final Team teamB,
                                         final TeamScore teamBScore) {

    // walk test elements in tiebreaker to decide who wins
    for (final TiebreakerTest testElement : tiebreakerElement) {
      final double sumA = testElement.evaluate(teamAScore);
      final double sumB = testElement.evaluate(teamBScore);
      final WinnerType highlow = testElement.getWinner();
      if (sumA > sumB) {
        return (WinnerType.HIGH == highlow ? teamA : teamB);
      } else if (sumA < sumB) {
        return (WinnerType.HIGH == highlow ? teamB : teamA);
      }
    }
    return Team.TIE;
  }

  /**
   * Insert a by run for a given team, tournament, run number in the performance
   * table.
   *
   * @param connection database connection
   * @param team the team
   * @param runNumber the run number
   * @throws SQLException on a database error
   */
  public static void insertBye(final Connection connection,
                               final Team team,
                               final int runNumber)
      throws SQLException {
    final int tournament = Queries.getCurrentTournament(connection);
    if (LOGGER.isDebugEnabled()) {
      LOGGER.debug("Inserting bye for team: "
          + team.getTeamNumber()
          + " run: "
          + runNumber);
    }
    try (
        PreparedStatement prep = connection.prepareStatement("INSERT INTO Performance(TeamNumber, Tournament, RunNumber, Bye, Verified)"
            + " VALUES( ?, ?, ?, 1, 1)")) {
      prep.setInt(1, team.getTeamNumber());
      prep.setInt(2, tournament);
      prep.setInt(3, runNumber);
      prep.executeUpdate();
    }
  }

  /**
   * Get the performance score for the given team, tournament and run number.
   *
   * @param connection database connection
   * @param tournament the tournament to work with
   * @param team the team
   * @param runNumber the run number
   * @return the performance score
   * @throws SQLException on a database error
   * @throws IllegalArgumentException if no score exists
   */
  public static double getPerformanceScore(final Connection connection,
                                           final int tournament,
                                           final Team team,
                                           final int runNumber)
      throws SQLException, IllegalArgumentException {
    if (null == team) {
      throw new IllegalArgumentException("Cannot get score for null team");
    } else {
      try (
          PreparedStatement stmt = connection.prepareStatement("SELECT ComputedTotal FROM Performance WHERE TeamNumber = ?"
              + " AND Tournament = ?"
              + " AND RunNumber = ?")) {
        stmt.setInt(1, team.getTeamNumber());
        stmt.setInt(2, tournament);
        stmt.setInt(3, runNumber);
        try (ResultSet rs = stmt.executeQuery()) {
          if (rs.next()) {
            return rs.getDouble(1);
          } else {
            throw new IllegalArgumentException("No score exists for tournament: "
                + tournament
                + " teamNumber: "
                + team.getTeamNumber()
                + " runNumber: "
                + runNumber);
          }
        }
      }
    }
  }

  /**
   * Get the value of NoShow for the given team, tournament and run number.
   *
   * @param connection database connection
   * @param tournament the tournament to work with
   * @param team the team
   * @param runNumber the run number
   * @throws SQLException on a database error
   * @throws IllegalArgumentException if no score exists
   * @see Queries#isNoShow(Connection, int, int, int)
   * @return is the specified run a no show?
   */
  public static boolean isNoShow(final Connection connection,
                                 final int tournament,
                                 final Team team,
                                 final int runNumber)
      throws SQLException {
    return Queries.isNoShow(connection, tournament, team.getTeamNumber(), runNumber);
  }

  /**
   * Get the value of Bye for the given team, tournament and run number.
   *
   * @param connection database connection
   * @param tournament the tournament to work with
   * @param team the team
   * @param runNumber the run number
   * @throws SQLException on a database error
   * @throws IllegalArgumentException if no score exists
   * @return is the specified run a bye?
   * @see Queries#isBye(Connection, int, int, int)
   */
  public static boolean isBye(final Connection connection,
                              final int tournament,
                              final Team team,
                              final int runNumber)
      throws SQLException {
    return Queries.isBye(connection, tournament, team.getTeamNumber(), runNumber);
  }

  /**
   * Initialize the database portion of the playoff brackets. The current
   * tournament is assumed to be the tournament to initialize.
   * <p>
   * Make sure that the teams listed here are not involved in any unfinished
   * playoffs, otherwise there will be problems.
   * </p>
   *
   * @param connection the connection
   * @param division the playoff division that the specified teams are in
   * @param enableThird true if 3rd place bracket needs to be computed
   * @param teams the teams that are to compete in the specified playoff
   *          division
   * @throws SQLException on database error
   * @throws RuntimeException if teams for the brackets are involved in
   *           unfinished playoffs
   * @param challengeDescription description of the tournament
   * @param bracketSort how to sort the initial seeding of the teams
   */
  public static void initializeBrackets(final Connection connection,
                                        final ChallengeDescription challengeDescription,
                                        final String division,
                                        final boolean enableThird,
                                        final List<? extends Team> teams,
                                        final BracketSortType bracketSort)
      throws SQLException {

    if (LOGGER.isDebugEnabled()) {
      LOGGER.debug("initializing playoff bracket: "
          + division
          + " enableThird: "
          + enableThird);
    }
    final int currentTournament = Queries.getCurrentTournament(connection);

    final WinnerType winnerCriteria = challengeDescription.getWinner();

    // Initialize currentRound to contain a full bracket setup (i.e. playoff
    // round 1 teams)
    // Note: Our math will rely on the length of the list returned by
    // buildInitialBracketOrder to be a power of 2. It always should be.
    final List<? extends Team> firstRound = buildInitialBracketOrder(connection, bracketSort, winnerCriteria, teams);

    final List<Integer> teamNumbers = new LinkedList<>();
    for (final Team t : firstRound) {
      if (!Team.isInternalTeamNumber(t.getTeamNumber())) {
        teamNumbers.add(t.getTeamNumber());
      }
    }
    final String errors = Playoff.involvedInUnfinishedPlayoff(connection, currentTournament, teamNumbers);
    if (null != errors) {
      throw new RuntimeException("Some teams are involved in unfinished playoffs: "
          + errors);
    }

    if (LOGGER.isDebugEnabled()) {
      LOGGER.debug("initial bracket order: "
          + firstRound);
    }

    // find the max performance round across the whole tournament. This puts each
    // playoff bracket in it's own set of performance rounds.
    // This makes it possible to uninitialize and delete brackets.
    final int maxRoundForTeams = Playoff.getMaxPerformanceRound(connection, currentTournament);

    // the performance run number that is equal to playoff round 0, the round
    // before the first playoff round
    // for the teams
    final int baseRunNumber;
    if (0 == maxRoundForTeams) {
      baseRunNumber = TournamentParameters.getNumSeedingRounds(connection, currentTournament);
    } else {
      baseRunNumber = maxRoundForTeams;
    }

    // insert byes for each team through baseRunNumber to ensure that the
    // performance table lines up
    insertByes(connection, baseRunNumber, teams);

    try (PreparedStatement insertStmt = connection.prepareStatement("INSERT INTO PlayoffData"
        + " (Tournament, event_division, PlayoffRound, LineNumber, Team, run_number)" //
        + " VALUES (?, ?, ?, ?, ?, ?)");
        PreparedStatement insertTableStmt = connection.prepareStatement("INSERT INTO PlayoffTableData"
            + " (Tournament, event_division, PlayoffRound, LineNumber)" //
            + " VALUES (?, ?, ?, ?)")) {

      // Insert those teams into the database.
      // At this time we let the table assignment field default to NULL.
      final Iterator<? extends Team> it = firstRound.iterator();
      insertStmt.setInt(1, currentTournament);
      insertStmt.setString(2, division);
      insertStmt.setInt(3, 1);

      insertTableStmt.setInt(1, currentTournament);
      insertTableStmt.setString(2, division);
      insertTableStmt.setInt(3, 1);

      // run_number may overlap, but never for the same team with the
      // exception of the NULL team
      insertStmt.setInt(6, 1
          + baseRunNumber);
      int lineNbr = 1;
      while (it.hasNext()) {
        insertStmt.setInt(4, lineNbr);
        insertTableStmt.setInt(4, lineNbr);
        insertStmt.setInt(5, it.next().getTeamNumber());

        insertStmt.executeUpdate();
        insertTableStmt.executeUpdate();

        ++lineNbr;
      }

      // initial table assignments
      for (int i = 1; i < lineNbr; ++i) {
        final int runNumber = baseRunNumber
            + 1;
        final int playoffRound = Playoff.getPlayoffRound(connection, currentTournament, division, runNumber);
        assignPlayoffTable(connection, division, currentTournament, playoffRound, i);
      }

      // Create the remaining entries for the playoff data table using Null team
      // number
      int currentRoundSize = firstRound.size()
          / 2;
      int roundNumber = 2;
      while (currentRoundSize > 0) {
        insertStmt.setInt(3, roundNumber);
        insertStmt.setInt(6, roundNumber
            + baseRunNumber);
        insertTableStmt.setInt(3, roundNumber);

        lineNbr = currentRoundSize;
        if (enableThird
            && currentRoundSize <= 2) {
          lineNbr = lineNbr
              * 2;
        }
        while (lineNbr >= 1) {
          insertStmt.setInt(4, lineNbr);
          insertStmt.setInt(5, Team.NULL.getTeamNumber());
          insertTableStmt.setInt(4, lineNbr);

          insertStmt.executeUpdate();
          insertTableStmt.executeUpdate();

          --lineNbr;
        }

        ++roundNumber;
        currentRoundSize = currentRoundSize
            / 2;
      }
    }
    // For any byes in the first round, populate the "winner" in the second round,
    // and enter a BYE in the Performance table (I think score entry depends on a
    // "score" being present for every round.)
    // Number of rounds is the log base 2 of the number of teams in round1
    // (including "bye" teams)
    final int numPlayoffRounds = (int) Math.round(Math.log(firstRound.size())
        / Math.log(2));
    try (PreparedStatement selStmt = connection.prepareStatement("SELECT PlayoffRound,LineNumber,Team FROM PlayoffData"//
        + " WHERE Tournament= ?" //
        + " AND event_division= ?" //
        + " ORDER BY PlayoffRound,LineNumber")) {
      selStmt.setInt(1, currentTournament);
      selStmt.setString(2, division);
      try (ResultSet rs = selStmt.executeQuery()) {
        // Condition must look at roundnumber because we don't need to assign
        // anything
        // to the rightmost "round" where the winning team numbers will reside,
        // which
        // exist because I'm lazy and don't want to add special checks to the
        // update/insert
        // methods to see if they shouldn't write that last winning team entry
        // because they
        // are on the last round that has scores associated with it.
        while (rs.next()
            && numPlayoffRounds
                - rs.getInt(1) >= 0) {
          // Obtain the data for both teams in a match
          final int round1 = rs.getInt(1);
          final int line1 = rs.getInt(2);
          final int team1 = rs.getInt(3);
          if (!rs.next()) {
            throw new RuntimeException("Error initializing brackets: uneven number"
                + " of slots in playoff round "
                + round1);
          }
          final int round2 = rs.getInt(1);
          final int line2 = rs.getInt(2);
          final int team2 = rs.getInt(3);

          // Basic sanity checks...
          if (round1 != round2) {
            throw new RuntimeException("Error initializing brackets. Round number"
                + " mismatch between teams expected to be in the same match");
          }
          if (line1
              + 1 != line2) {
            throw new RuntimeException("Error initializing brackets. Line numbers"
                + " are not consecutive");
          }

          // Advance teams if one of them is a bye...
          if ((team1 == Team.BYE_TEAM_NUMBER
              || team2 == Team.BYE_TEAM_NUMBER)
              && !(team1 == Team.BYE_TEAM_NUMBER
                  && team2 == Team.BYE_TEAM_NUMBER)) {
            final int teamToAdvance = (team1 == Team.BYE_TEAM_NUMBER ? team2 : team1);

            insertBye(connection, Team.getTeamFromDatabase(connection, teamToAdvance), baseRunNumber
                + 1);

            try (PreparedStatement insertStmt = connection.prepareStatement("UPDATE PlayoffData SET Team= ?" //
                + " WHERE Tournament= ?" //
                + " AND event_division= ?" //
                + " AND PlayoffRound= ?" //
                + " AND LineNumber=?")) {
              final int lineNumber = (line2
                  + 1)
                  / 2;

              insertStmt.setInt(1, teamToAdvance);
              insertStmt.setInt(2, currentTournament);
              insertStmt.setString(3, division);
              insertStmt.setInt(4, round1
                  + 1);
              insertStmt.setInt(5, lineNumber);
              insertStmt.execute();
              assignPlayoffTable(connection, division, currentTournament, round1
                  + 1, lineNumber);

              // Degenerate case of BYE team advancing to the loser's bracket
              // (i.e. a 3-team tournament with 3rd/4th place bracket enabled...)
              if (enableThird
                  && (numPlayoffRounds
                      - round1) == 1) {
                final int thirdPlaceDbLine = line2
                    / 2
                    + 2;
                insertStmt.setInt(1, Team.BYE_TEAM_NUMBER);
                insertStmt.setInt(5, thirdPlaceDbLine);
                insertStmt.execute();
                assignPlayoffTable(connection, division, currentTournament, round1
                    + 1, thirdPlaceDbLine);
              }
            } // allocate insertStmt
          }
        }
      } // allocate rs
    } // allocate selStmt
  }

  /**
   * Maximum playoff round, this is the final winner.
   *
   * @param connection database connection
   * @param tournament the tournament
   * @param playoffDivision the bracket name
   * @return max playoff round, -1 if there are no playoff rounds for this
   *         bracket
   * @throws SQLException on database error
   */
  public static int getMaxPlayoffRound(final Connection connection,
                                       final int tournament,
                                       final String playoffDivision)
      throws SQLException {
    final int maxPerformanceRound = getMaxPerformanceRound(connection, tournament, playoffDivision);
    if (maxPerformanceRound < 0) {
      return -1;
    } else {
      return getPlayoffRound(connection, tournament, playoffDivision, maxPerformanceRound);
    }
  }

  /**
   * Get max performance run number for playoff division.
   *
   * @param playoffDivision the division to check
   * @return performance round, -1 if there are no playoff rounds for this
   *         division
   * @param connection database connection
   * @param currentTournament tournament to work with
   * @throws SQLException on database error
   */
  public static int getMaxPerformanceRound(final Connection connection,
                                           final int currentTournament,
                                           final String playoffDivision)
      throws SQLException {
    try (PreparedStatement maxPrep = connection.prepareStatement("SELECT MAX(run_number) FROM PlayoffData WHERE" //
        + " event_division = ? AND tournament = ?")) {

      maxPrep.setString(1, playoffDivision);
      maxPrep.setInt(2, currentTournament);

      try (ResultSet max = maxPrep.executeQuery()) {
        if (max.next()) {
          final int runNumber = max.getInt(1);
          return runNumber;
        } else {
          return -1;
        }
      }
    }
  }

  /**
<<<<<<< HEAD
   * Get minimum (first) performance run number for playoff division.
   *
   * @param playoffDivision the division to check
   * @return performance round, -1 if there are no playoff rounds for this
   *         division
=======
   * Get max performance run number across all playoff brackets.
   *
   * @return performance round, -1 if there are no playoff rounds
>>>>>>> 40ee4a81
   * @param connection database connection
   * @param currentTournament tournament to work with
   * @throws SQLException on database error
   */
<<<<<<< HEAD
  public static int getMinPerformanceRound(final Connection connection,
                                           final int currentTournament,
                                           final String playoffDivision)
      throws SQLException {
    try (PreparedStatement maxPrep = connection.prepareStatement("SELECT MIN(run_number) FROM PlayoffData WHERE" //
        + " event_division = ? AND tournament = ?")) {

      maxPrep.setString(1, playoffDivision);
      maxPrep.setInt(2, currentTournament);

      try (ResultSet min = maxPrep.executeQuery()) {
        if (min.next()) {
          final int runNumber = min.getInt(1);
=======
  public static int getMaxPerformanceRound(final Connection connection,
                                           final int currentTournament)
      throws SQLException {
    try (PreparedStatement maxPrep = connection.prepareStatement("SELECT MAX(run_number) FROM PlayoffData WHERE" //
        + " tournament = ?")) {

      maxPrep.setInt(1, currentTournament);

      try (ResultSet max = maxPrep.executeQuery()) {
        if (max.next()) {
          final int runNumber = max.getInt(1);
>>>>>>> 40ee4a81
          return runNumber;
        } else {
          return -1;
        }
      }
    }
  }

  /**
   * Compute the assignments to the initial playoff brackets.
   *
   * @param numTeams will be rounded up to the next power of 2
   * @return the initial bracket index 0 plays 1, 2 plays 3, will have size of
   *         numTeams rounded up to next power of 2
   * @throws IllegalArgumentException if numTeams is less than 1
   */
  public static int[] computeInitialBrackets(final int numTeams) {
    if (numTeams < 1) {
      throw new IllegalArgumentException("numTeams must be greater than or equal to 1 found: "
          + numTeams
          + " perhaps teams have not had scores entered for regular match play?");
    }

    int n = numTeams;
    while (!isPowerOfTwoFast(n)) {
      ++n;
    }

    if (2 == n
        || 1 == n) {
      return new int[] { 1, 2 };
    } else {
      final int[] smallerBracket = computeInitialBrackets(n
          / 2);
      final int[] retval = new int[n];
      for (int index = 0; index < smallerBracket.length; ++index) {
        final int team = smallerBracket[index];
        final int opponent = n
            - team
            + 1;

        if (index
            + 1 < n
                / 2) {
          retval[index
              * 2] = team;
          retval[index
              * 2
              + 1] = opponent;
        } else {
          retval[index
              * 2] = opponent;
          retval[index
              * 2
              + 1] = team;
        }
      }
      return retval;
    }
  }

  /**
   * Check if a number is a power of 2. Found at
   * http://sabbour.wordpress.com/2008/07/24/interview-question-check-that
   * -an-integer-is-a-power-of-two/
   *
   * @param n the number
   * @return if the number is a power of 2
   */
  private static boolean isPowerOfTwoFast(final int n) {
    return ((n != 0)
        && (n
            & (n
                - 1)) == 0);
  }

  /**
   * Get the list of playoff brackets at the specified tournament as a List of
   * Strings.
   *
   * @param connection the database connection
   * @return the List of brackets sorted by bracket name
   * @throws SQLException on a database error
   * @param tournament the tournament to work with
   */
  public static List<String> getPlayoffBrackets(final Connection connection,
                                                final int tournament)
      throws SQLException {
    final List<String> list = new LinkedList<>();

    try (
        PreparedStatement prep = connection.prepareStatement("SELECT DISTINCT bracket_name FROM playoff_bracket_teams WHERE tournament_id = ? ORDER BY bracket_name")) {
      prep.setInt(1, tournament);
      try (ResultSet rs = prep.executeQuery()) {
        while (rs.next()) {
          final String division = castNonNull(rs.getString(1));
          list.add(division);
        }
      }
    }
    return list;
  }

  /**
   * Check if a particular playoff bracket is unfinished.
   *
   * @param connection the database connection
   * @param tournamentId the tournament
   * @param bracketName the bracket to check
   * @return true if the bracket is finished
   * @throws SQLException on database error
   */
  public static boolean isPlayoffBracketUnfinished(final Connection connection,
                                                   final int tournamentId,
                                                   final String bracketName)
      throws SQLException {
    try (PreparedStatement prep = connection.prepareStatement("SELECT team FROM PlayoffData WHERE"//
        + " run_number = (SELECT MAX(run_number) FROM PlayoffData WHERE event_division = ? AND Tournament = ?)" //
        + " AND (team = ? OR team = ?)" //
        + " AND Tournament = ?" //
        + " AND event_division = ?")) {
      prep.setString(1, bracketName);
      prep.setInt(2, tournamentId);
      prep.setInt(3, Team.NULL.getTeamNumber()); // if the null team is the "winner", then it's not done
      prep.setInt(4, Team.TIE.getTeamNumber()); // if the tie team is the "winner", then it's not done
      prep.setInt(5, tournamentId);
      prep.setString(6, bracketName);

      try (ResultSet rs = prep.executeQuery()) {
        // if there are any results then the bracket is unfinished
        return rs.next();
      }
    }
  }

  /**
   * Find all unfinished playoff brackets.
   *
   * @param connection the database connection
   * @param tournamentId the tournament
   * @throws SQLException on a database error
   * @return name of brackets that are unfinished
   * @throws SQLException on database error
   */
  public static List<String> getUnfinishedPlayoffBrackets(final Connection connection,
                                                          final int tournamentId)
      throws SQLException {
    return getPlayoffBrackets(connection,
                              tournamentId).stream()
                                           .filter(Errors.rethrow()
                                                         .wrapPredicate(bracket -> isPlayoffBracketUnfinished(connection,
                                                                                                              tournamentId,
                                                                                                              bracket)))
                                           .collect(Collectors.toList());
  }

  /**
   * Check if some teams are involved in a playoff bracket that isn't finished.
   *
   * @param teamNumbers the teams to check, NULL, BYE and TIE team
   *          numbers will be ignored as they can be in multiple playoffs at the
   *          same time
   * @return null if no teams are involved in an unfinished playoff
   * @param connection database connection
   * @param tournament the tournament to work with
   * @throws SQLException on database error
   */
  @SuppressFBWarnings(value = { "SQL_PREPARED_STATEMENT_GENERATED_FROM_NONCONSTANT_STRING" }, justification = "Need to generate query from list of teams")
  public static @Nullable String involvedInUnfinishedPlayoff(final Connection connection,
                                                             final int tournament,
                                                             final List<Integer> teamNumbers)
      throws SQLException {
    final StringBuilder message = new StringBuilder();

    final List<String> unfinishedPlayoffBrackets = getUnfinishedPlayoffBrackets(connection, tournament);

    final String teamNumbersStr = StringUtils.join(teamNumbers, ",");

    try (
        PreparedStatement detailPrep = connection.prepareStatement("SELECT DISTINCT Team from PlayoffData WHERE event_division = ?" //
            + " AND tournament = ?" //
            + " AND Team NOT IN (?, ?, ?)" // exclude internal teams
            + " AND Team IN ( "
            + teamNumbersStr
            + " )")) {
      detailPrep.setInt(2, tournament);
      detailPrep.setInt(3, Team.BYE.getTeamNumber());
      detailPrep.setInt(4, Team.TIE.getTeamNumber());
      detailPrep.setInt(5, Team.NULL.getTeamNumber());

      for (final String bracketName : unfinishedPlayoffBrackets) {
        detailPrep.setString(1, bracketName);
        try (ResultSet detail = detailPrep.executeQuery()) {
          while (detail.next()) {
            final int teamNumber = detail.getInt(1);
            message.append("<li>Team "
                + teamNumber
                + " is involved in the playoff bracket '"
                + bracketName
                + "', which isn't finished</li>");
          }
        }
      }
    }

    if (message.length() == 0) {
      return null;
    } else {
      return "<ul class='error'>"
          + message.toString()
          + "</ul>";
    }

  }

  /**
   * Insert byes for the specified teams up through baseRunNumber (inclusive).
   *
   * @throws SQLException on a database error
   */
  private static void insertByes(final Connection connection,
                                 final int baseRunNumber,
                                 final List<? extends Team> teams)
      throws SQLException {
    for (final Team team : teams) {
      final int maxRunCompleted = Queries.maxPerformanceRunNumberCompleted(connection, team.getTeamNumber());
      for (int round = maxRunCompleted
          + 1; round <= baseRunNumber; ++round) {
        insertBye(connection, team, round);
      }
    }
  }

  /**
   * Determine the playoff bracket number given a team number and performance
   * run number (1-based).
   *
   * @param connection the database connection
   * @param tournamentId id of the tournament
   * @param teamNumber the team
   * @param runNumber the run
   * @return the bracket number or -1 if the bracket cannot be determined
   * @throws SQLException if a database error occurs
   */
  public static int getBracketNumber(final Connection connection,
                                     final int tournamentId,
                                     final int teamNumber,
                                     final int runNumber)
      throws SQLException {
    try (PreparedStatement prep = connection.prepareStatement("SELECT LineNumber FROM PlayoffData"//
        + " WHERE Team = ? " //
        + " AND run_number = ?"
        + " AND tournament = ?")) {
      prep.setInt(1, teamNumber);
      prep.setInt(2, runNumber);
      prep.setInt(3, tournamentId);
      try (ResultSet rs = prep.executeQuery()) {
        if (rs.next()) {
          final int lineNumber = rs.getInt(1);
          // Always want to round up
          final int bracket = (lineNumber
              + 1)
              / 2;
          return bracket;
        } else {
          return -1;
        }
      }
    }
  }

  /**
   * Find the playoff round run number for the specified division and
   * performance
   * run number in the tournament.
   *
   * @param connection database connection
   * @param tournament the tournament to work with
   * @param division head to head bracket name
   * @param runNumber run number
   * @return the playoff round or -1 if not found
   * @throws SQLException on database error
   */
  public static int getPlayoffRound(final Connection connection,
                                    final int tournament,
                                    final String division,
                                    final int runNumber)
      throws SQLException {

    try (PreparedStatement prep = connection.prepareStatement("SELECT PlayoffRound FROM PlayoffData"
        + " WHERE Tournament = ?"
        + " AND event_division = ?"
        + " AND run_number = ?")) {
      prep.setInt(1, tournament);
      prep.setString(2, division);
      prep.setInt(3, runNumber);
      try (ResultSet rs = prep.executeQuery()) {
        if (rs.next()) {
          final int playoffRound = rs.getInt(1);
          return playoffRound;
        } else {
          return -1;
        }
      }
    }
  }

  /**
   * Given a team, get the playoff brackets that the team is associated with.
   *
   * @param connection database connection
   * @param teamNumber team number
   * @return the brackets, may be an empty list
   * @throws SQLException on database error
   */
  public static List<String> getPlayoffBracketsForTeam(final Connection connection,
                                                       final int teamNumber)
      throws SQLException {
    final List<String> ret = new LinkedList<>();
    final int tournament = Queries.getCurrentTournament(connection);
    try (PreparedStatement prep = connection.prepareStatement("SELECT bracket_name FROM playoff_bracket_teams"
        + " WHERE team_number = ?"//
        + " AND tournament_id = ?")) {
      prep.setInt(1, teamNumber);
      prep.setInt(2, tournament);
      try (ResultSet rs = prep.executeQuery()) {
        while (rs.next()) {
          final String bracket = castNonNull(rs.getString(1));
          ret.add(bracket);
        }
      }
    }
    return ret;
  }

  /**
   * Given a team and run number, get the playoff bracket.
   *
   * @param connection database connection
   * @param teamNumber the team number
   * @param tournamentId the tournament
   * @param runNumber the performance run number
   * @return the division
   * @throws SQLException on database error
   * @throws IllegalArgumentException if the the playoff bracket cannot be found
   */
  public static String getPlayoffDivision(final Connection connection,
                                          final int tournamentId,
                                          final int teamNumber,
                                          final int runNumber)
      throws SQLException {
    try (PreparedStatement prep = connection.prepareStatement("SELECT event_division FROM PlayoffData"
        + " WHERE Team = ?"//
        + " AND run_number = ?" //
        + " AND Tournament = ?")) {
      prep.setInt(1, teamNumber);
      prep.setInt(2, runNumber);
      prep.setInt(3, tournamentId);
      try (ResultSet rs = prep.executeQuery()) {
        if (rs.next()) {
          final String division = castNonNull(rs.getString(1));
          return division;
        } else {
          throw new IllegalArgumentException("Cannot find playoff bracket for team "
              + teamNumber
              + " run number "
              + runNumber
              + " in tournament "
              + tournamentId);
        }
      }
    }
  }

  /**
   * Given a team number and playoff round get the performance run number in the
   * current tournament.
   *
   * @param connection database connection
   * @param division the name of the head to head bracket
   * @param teamNumber the team number
   * @param playoffRound the playoff round number
   * @return the run number or -1 if not found
   * @throws SQLException on database error
   */
  public static int getRunNumber(final Connection connection,
                                 final String division,
                                 final int teamNumber,
                                 final int playoffRound)
      throws SQLException {
    final int tournament = Queries.getCurrentTournament(connection);
    try (PreparedStatement prep = connection.prepareStatement("SELECT run_number FROM PlayoffData" //
        + " WHERE Tournament = ?" //
        + " AND event_division = ?"
        + " AND PlayoffRound = ?" //
        + " AND Team = ?")) {
      prep.setInt(1, tournament);
      prep.setString(2, division);
      prep.setInt(3, playoffRound);
      prep.setInt(4, teamNumber);
      try (ResultSet rs = prep.executeQuery()) {
        if (rs.next()) {
          final int runNumber = rs.getInt(1);
          return runNumber;
        } else {
          return -1;
        }
      }
    }
  }

  /**
   * Get the list of team numbers that are in the specified playoff bracket.
   * The bracket may not be initialized yet.
   *
   * @param connection database connection
   * @param tournamentId the tournament work with
   * @param bracketName the head to head bracket name
   * @throws SQLException on database error
   * @return list of team numbers
   */
  public static List<Integer> getTeamNumbersForPlayoffBracket(final Connection connection,
                                                              final int tournamentId,
                                                              final String bracketName)
      throws SQLException {
    final List<Integer> teams = new LinkedList<>();

    try (PreparedStatement prep = connection.prepareStatement("SELECT team_number" //
        + " FROM playoff_bracket_teams" //
        + " WHERE tournament_id = ?" //
        + "   AND bracket_name = ?")) {
      prep.setInt(1, tournamentId);
      prep.setString(2, bracketName);
      try (ResultSet rs = prep.executeQuery()) {
        while (rs.next()) {
          final int teamNumber = rs.getInt(1);
          teams.add(teamNumber);
        }
      }
    }

    return teams;
  }

  /**
   * Create a playoff bracket.
   * Does not check if the bracket already exists.
   * 
   * @param connection database connection
   * @param tournamentId the tournament to work with
   * @param bracketName the name of the bracket to create
   * @param teamNumbers the teams to put into the playoff bracket
   * @throws SQLException on database error
   */
  public static void createPlayoffBracket(final Connection connection,
                                          final int tournamentId,
                                          final String bracketName,
                                          final List<Integer> teamNumbers)
      throws SQLException {
    try (
        PreparedStatement prep = connection.prepareStatement("INSERT INTO playoff_bracket_teams (tournament_id, bracket_name, team_number) VALUES(?, ?, ?)")) {
      prep.setInt(1, tournamentId);
      prep.setString(2, bracketName);
      for (final Integer teamNumber : teamNumbers) {
        prep.setInt(3, teamNumber);
        prep.executeUpdate();
      }
    }
  }

  /**
   * Package visibility for testing.
   *
   * @param challenge the challenge description
   * @param simpleGoals populated with simple goal initial values
   * @param enumGoals populated with enum goal initial values
   */
  /* package */ static void populateInitialScoreMaps(final ChallengeDescription challenge,
                                                     final Map<String, Double> simpleGoals,
                                                     final Map<String, String> enumGoals) {
    for (final AbstractGoal agoal : challenge.getPerformance().getAllGoals()) {
      if (agoal instanceof Goal) {
        final Goal goal = (Goal) agoal;
        if (!goal.isComputed()) {
          final String name = goal.getName();
          final double initial = goal.getInitialValue();
          if (goal.isEnumerated()) {
            final EnumeratedValue einitial = goal.getValues().stream().filter(value -> Math.abs(initial
                - value.getScore()) < ChallengeParser.INITIAL_VALUE_TOLERANCE).findAny().orElse(null);
            if (null == einitial) {
              throw new FLLInternalException("Enumerated goal "
                  + name
                  + " doesn't have a value that matches the initial value "
                  + initial);
            } else {
              enumGoals.put(name, einitial.getValue());
            }
          } else {
            simpleGoals.put(name, initial);
          }
        } // not computed
      } // Goal
    } // foreach goal
  }

  private static boolean bracketHasTie(final Connection connection,
                                       final int tournamentId,
                                       final String bracketName)
      throws SQLException {
    try (PreparedStatement prep = connection.prepareStatement("SELECT COUNT(*) FROM PlayoffData " //
        + " WHERE event_division = ?" //
        + " AND Tournament = ?" //
        + " AND Team = ?")) {
      prep.setString(1, bracketName);
      prep.setInt(2, tournamentId);
      prep.setInt(3, Team.TIE.getTeamNumber());

      try (ResultSet rs = prep.executeQuery()) {
        if (!rs.next()) {
          throw new FLLInternalException("Did not get result from COUNT(*) looking for ties");
        }

        final int numTies = rs.getInt(1);
        if (numTies > 0) {
          LOGGER.debug("Found "
              + numTies
              + " in bracket "
              + bracketName
              + " of tournament "
              + tournamentId);
          return true;
        } else {
          return false;
        }
      }
    }
  }

  /**
   * Finish a bracket by adding dummy scores to complete it.
   * For each pair competing that doesn't have a score, one will get a "No Show"
   * score and the other will get a score with all initial values.
   * If the bracket is already finished, then this method returns true without
   * making changes.
   * If the bracket has a tie, then this method returns false without making
   * changes.
   * If an exception occurs the database is consistent, but the bracket will not
   * be finished.
   *
   * @param connection the database connection
   * @param tournament the tournament that the bracket is in
   * @param bracketName the name of the head to head bracket
   * @param challenge the challenge description, used to get the goal names and
   *          their initial values.
   * @return true if the bracket is finished when the method returns, false if a
   *         tie is found
   * @throws SQLException if there is a problem talking to the database
   * @throws ParseException if there is an error parsing the score data
   */
  public static boolean finishBracket(final Connection connection,
                                      final ChallengeDescription challenge,
                                      final Tournament tournament,
                                      final String bracketName)
      throws SQLException, ParseException {
    if (bracketHasTie(connection, tournament.getTournamentID(), bracketName)) {
      return false;
    }
    if (!isPlayoffBracketUnfinished(connection, tournament.getTournamentID(), bracketName)) {
      // nothing to do
      return true;
    }

    // populate maps for DummyTeamScore
    final Map<String, Double> simpleGoals = new HashMap<>();
    final Map<String, String> enumGoals = new HashMap<>();
    populateInitialScoreMaps(challenge, simpleGoals, enumGoals);

    // finish rounds from the beginning
    final List<RoundInfo> unfinishedRounds = gatherUnfinishedRounds(connection, tournament.getTournamentID(),
                                                                    bracketName);
    for (final RoundInfo info : unfinishedRounds) {
      LOGGER.trace("Computing winner for bracket: "
          + bracketName
          + " round: "
          + info.round
          + " line: "
          + info.dbLine);
      finishRound(connection, challenge, tournament, simpleGoals, enumGoals, bracketName, info);
    }

    // mark bracket as automatically finished
    try (
        PreparedStatement prep = connection.prepareStatement("INSERT INTO automatic_finished_playoff (tournament_id, bracket_name) VALUES (?, ?)")) {
      prep.setInt(1, tournament.getTournamentID());
      prep.setString(2, bracketName);
      prep.executeUpdate();
    }

    return true;
  }

  private static void finishRound(final Connection connection,
                                  final ChallengeDescription description,
                                  final Tournament tournament,
                                  final Map<String, Double> simpleGoals,
                                  final Map<String, String> enumGoals,
                                  final String bracketName,
                                  final RoundInfo info)
      throws SQLException, ParseException {
    // info is the round that we need the winner for, so we need to walk back
    // through the bracket to find the 2 teams that are competing for this spot.

    final int roundToFinish = info.round
        - 1;
    final int performanceRunNumberToEnter = info.runNumber
        - 1;

    final int finalRound = Queries.getNumPlayoffRounds(connection, tournament.getTournamentID(), bracketName);

    if (finalRound == info.round
        && info.dbLine > 2) {
      // must be the 3rd place bracket computation
      // these teams are already filled in, so skip this
      return;
    }

    final int teamBdbLine = info.dbLine
        * 2;
    final int teamAdbLine = teamBdbLine
        - 1;

    final int teamAteamNumber = Queries.getTeamNumberByPlayoffLine(connection, tournament.getTournamentID(),
                                                                   bracketName, teamAdbLine,
                                                                   performanceRunNumberToEnter);
    if (Team.NULL.getTeamNumber() == teamAteamNumber) {
      throw new FLLInternalException("Cannot find team for bracket: "
          + bracketName
          + " round: "
          + roundToFinish
          + " line: "
          + teamAdbLine);
    }
    final boolean teamAscoreExists = Queries.performanceScoreExists(connection, tournament.getTournamentID(),
                                                                    teamAteamNumber, performanceRunNumberToEnter);

    final int teamBteamNumber = Queries.getTeamNumberByPlayoffLine(connection, tournament.getTournamentID(),
                                                                   bracketName, teamBdbLine,
                                                                   performanceRunNumberToEnter);
    if (Team.NULL.getTeamNumber() == teamBteamNumber) {
      throw new FLLInternalException("Cannot find team for bracket: "
          + bracketName
          + " round: "
          + roundToFinish
          + " line: "
          + teamBdbLine);
    }
    final boolean teamBscoreExists = Queries.performanceScoreExists(connection, tournament.getTournamentID(),
                                                                    teamBteamNumber, performanceRunNumberToEnter);

    LOGGER.trace("Finishing performance run: "
        + performanceRunNumberToEnter
        + " for teams "
        + teamAteamNumber
        + ", "
        + teamBteamNumber);

    if (teamAscoreExists
        && teamBscoreExists) {
      LOGGER.warn("Trying to finish bracket "
          + bracketName
          + " round "
          + roundToFinish
          + " found that it's already finished, skipping");
      return;
    } else if (teamAscoreExists) {
      final TeamScore teamBscore = new DummyTeamScore(teamBteamNumber, performanceRunNumberToEnter, simpleGoals,
                                                      enumGoals, true, false);
      Queries.insertPerformanceScore(connection, description, tournament, true, teamBscore);

    } else if (teamBscoreExists) {
      final TeamScore teamAscore = new DummyTeamScore(teamAteamNumber, performanceRunNumberToEnter, simpleGoals,
                                                      enumGoals, true, false);
      Queries.insertPerformanceScore(connection, description, tournament, true, teamAscore);
    } else {
      // initial value score
      final TeamScore teamAscore = new DummyTeamScore(teamAteamNumber, performanceRunNumberToEnter, simpleGoals,
                                                      enumGoals, false, false);
      Queries.insertPerformanceScore(connection, description, tournament, true, teamAscore);

      // no show
      final TeamScore teamBscore = new DummyTeamScore(teamBteamNumber, performanceRunNumberToEnter, simpleGoals,
                                                      enumGoals, true, false);
      Queries.insertPerformanceScore(connection, description, tournament, true, teamBscore);
    }

  }

  /**
   * Compute the 3rd place database line given the database line of a team
   * competing in the semi-finals.
   *
   * @param dbLine the line of a team in the semi-finals
   * @return the database line that the team will be in if they lost in the
   *         semi-finals
   */
  public static int computeThirdPlaceDbLine(final int dbLine) {
    final int loserDbLine = (dbLine
        + 5)
        / 2;
    return loserDbLine;
  }

  /**
   * This method is the inverse of {@link #computeThirdPlaceDbLine(int)}.
   *
   * @param thirdPlaceDbLine a database line in the 3rd place bracket
   * @return a database line in the semi-finals
   */
  public static int computeSemiFinalDbLine(final int thirdPlaceDbLine) {
    return (2
        * thirdPlaceDbLine)
        - 5;
  }

  /**
   * @return list of rounds that are sorted by lowest round, then lowest line
   *         number.
   * @throws SQLException on database error
   */
  private static List<RoundInfo> gatherUnfinishedRounds(final Connection connection,
                                                        final int tournamentId,
                                                        final String bracketName)
      throws SQLException {
    final List<RoundInfo> unfinishedRounds = new LinkedList<>();
    try (PreparedStatement prep = connection.prepareStatement("SELECT playoffround, linenumber, run_number" //
        + " FROM PlayoffData" //
        + " WHERE tournament = ?"//
        + " AND event_division = ?"
        + " AND team = ?")) {
      prep.setInt(1, tournamentId);
      prep.setString(2, bracketName);
      prep.setInt(3, Team.NULL.getTeamNumber());

      try (ResultSet rs = prep.executeQuery()) {
        while (rs.next()) {
          final RoundInfo info = new RoundInfo();
          info.round = rs.getInt(1);
          info.dbLine = rs.getInt(2);
          info.runNumber = rs.getInt(3);
          unfinishedRounds.add(info);
        }
      }
    }

    Collections.sort(unfinishedRounds);
    return unfinishedRounds;
  }

  /**
   * Get the list of brackets that are finished and have not been automatically
   * completed.
   * 
   * @param connection database connection
   * @param tournamentId tournament identifier
   * @return non-null list of brackets, may be empty
   * @throws SQLException on a database error
   * @see #isPlayoffBracketUnfinished(Connection, int, String)
   * @see #finishBracket(Connection, ChallengeDescription, Tournament, String)
   */
  @Nonnull
  public static List<String> getCompletedBrackets(final Connection connection,
                                                  final int tournamentId)
      throws SQLException {

    return getPlayoffBrackets(connection,
                              tournamentId).stream()
                                           .filter(Errors.rethrow()
                                                         .wrapPredicate(bracket -> !isAutomaticallyFinished(connection,
                                                                                                            tournamentId,
                                                                                                            bracket)))
                                           .filter(Errors.rethrow()
                                                         .wrapPredicate(bracket -> !isPlayoffBracketUnfinished(connection,
                                                                                                               tournamentId,
                                                                                                               bracket)))
                                           .collect(Collectors.toList());
  }

  /**
   * Check if a bracket has been automatically finished.
   * 
   * @param connection database connection
   * @param tournamentId tournament id
   * @param bracketName name of bracket to check
   * @return true if automatically finished, false otherwise (including
   *         unfinished)
   * @throws SQLException on a database error
   * @see #finishBracket(Connection, ChallengeDescription, Tournament, String)
   */
  public static boolean isAutomaticallyFinished(final Connection connection,
                                                final int tournamentId,
                                                final String bracketName)
      throws SQLException {
    try (
        PreparedStatement prep = connection.prepareStatement("SELECT COUNT(*) FROM automatic_finished_playoff WHERE bracket_name = ? and tournament_id = ?")) {
      prep.setString(1, bracketName);
      prep.setInt(2, tournamentId);
      try (ResultSet rs = prep.executeQuery()) {
        if (rs.next()) {
          return rs.getInt(1) > 0;
        } else {
          return false;
        }
      }
    }
  }

  /**
   * Track information about the playoff round that needs to be populated.
   * Serialized via JSON to send to the web clients.
   */
  private static final class RoundInfo implements Comparable<RoundInfo> {
    @SuppressWarnings("checkstyle:visibilitymodifier")
    public int round;

    @SuppressWarnings("checkstyle:visibilitymodifier")
    public int dbLine;

    @SuppressWarnings("checkstyle:visibilitymodifier")
    public int runNumber;

    @Override
    public int compareTo(final RoundInfo o) {
      if (this.round == o.round) {
        if (this.dbLine == o.dbLine) {
          return 0;
        } else if (this.dbLine < o.dbLine) {
          return -1;
        } else {
          return 1;
        }
      } else if (this.round < o.round) {
        return -1;
      } else {
        return 1;
      }
    }

    @Override
    public int hashCode() {
      return Objects.hash(round, dbLine);
    }

    @Override
    @EnsuresNonNullIf(expression = "#1", result = true)
    public boolean equals(final @Nullable Object o) {
      if (this == o) {
        return true;
      } else if (null == o) {
        return false;
      } else if (this.getClass() == o.getClass()) {
        final RoundInfo other = (RoundInfo) o;
        return other.round == this.round
            && other.dbLine == this.dbLine;
      } else {
        return false;
      }
    }
  }

  /**
   * Note that a performance score has changed and update the playoff table with
   * this new information.
   * 
   * @param connection database connection
   * @param verified true if the score has been verified
   * @param currentTournament the id of the current tournament
   * @param winnerCriteria how to determine the winner
   * @param performanceElement the definition of the performance goals
   * @param tiebreakerElement how to break ties
   * @param teamNumber the team number
   * @param runNumber the run number
   * @param teamScore the score
   */
  public static void updatePlayoffScore(final Connection connection,
                                        final boolean verified,
                                        final int currentTournament,
                                        final WinnerType winnerCriteria,
                                        final PerformanceScoreCategory performanceElement,
                                        final List<TiebreakerTest> tiebreakerElement,
                                        final int teamNumber,
                                        final int runNumber,
                                        final TeamScore teamScore)
      throws SQLException, ParseException {
    if (LOGGER.isTraceEnabled()) {
      LOGGER.trace("Updating playoff score for team: "
          + teamNumber
          + " run: "
          + runNumber);
    }

    final Team team = Team.getTeamFromDatabase(connection, teamNumber);

    final int ptLine = Queries.getPlayoffTableLineNumber(connection, currentTournament, teamNumber, runNumber);
    if (LOGGER.isTraceEnabled()) {
      LOGGER.trace("line: "
          + ptLine);
    }

    final String division = Playoff.getPlayoffDivision(connection, currentTournament, teamNumber, runNumber);
    if (ptLine > 0) {
      final double score = performanceElement.evaluate(teamScore);

      // this makes sure that scores get pushed through to the displays
      if (LOGGER.isTraceEnabled()) {
        LOGGER.trace("Sending H2HUpdate with score: "
            + score);
      }

      H2HUpdateWebSocket.updateBracket(connection, performanceElement.getScoreType(), division, team, runNumber);

      final int siblingDbLine = getSiblingDbLine(ptLine);
      final int siblingTeam = Queries.getTeamNumberByPlayoffLine(connection, currentTournament, division, siblingDbLine,
                                                                 runNumber);

      if (LOGGER.isTraceEnabled()) {
        LOGGER.trace("Sibling is: "
            + siblingTeam
            + " division: "
            + division);
      }

      // If sibling team is the NULL team, then updating this score is okay,
      // and no playoff meta data needs updating.
      if (Team.NULL_TEAM_NUMBER != siblingTeam) {
        // Sibling team is not null so we have to check if update can happen
        // anyway

        // See if the modification affects the result of the playoff match
        final int winnerDbLine = (ptLine
            + 1)
            / 2;
        final int winnerRunNumber = runNumber
            + 1;
        final int oldWinnerTeamNumber = Queries.getTeamNumberByPlayoffLine(connection, currentTournament, division,
                                                                           winnerDbLine, winnerRunNumber);

        final Team teamB = Team.getTeamFromDatabase(connection, siblingTeam);
        if (teamB == null) {
          throw new FLLRuntimeException("Unable to find team number in the database: "
              + teamNumber);
        }
        final Team newWinner = Playoff.pickWinner(connection, currentTournament, performanceElement, tiebreakerElement,
                                                  winnerCriteria, teamB, team, teamScore, runNumber);
        try (PreparedStatement prep = connection.prepareStatement("SELECT TeamNumber FROM Performance" //
            + " WHERE TeamNumber = ?" //
            + " AND RunNumber > ?" //
            + " AND Tournament = ?")) {
          if (newWinner != null
              && oldWinnerTeamNumber != newWinner.getTeamNumber()) {
            // This score update changes the result of the match, so make sure
            // no other scores exist in later round for either of these 2 teams.
            if (Queries.getPlayoffTableLineNumber(connection, currentTournament, teamNumber, runNumber
                + 1) > 0) {
              prep.setInt(1, teamNumber);
              prep.setInt(2, runNumber);
              prep.setInt(3, currentTournament);
              try (ResultSet rs = prep.executeQuery()) {
                if (rs.next()) {
                  throw new FLLRuntimeException("Unable to update score for team number "
                      + teamNumber
                      + " in performance run "
                      + runNumber
                      + " because that team has scores entered in subsequent playoff rounds which would become inconsistent. "
                      + "Delete those scores and then you may update this score.");
                }
              }
            }
            if (Queries.getPlayoffTableLineNumber(connection, currentTournament, siblingTeam, runNumber
                + 1) > 0) {
              prep.setInt(1, siblingTeam);
              prep.setInt(2, runNumber);
              prep.setInt(3, currentTournament);
              try (ResultSet rs = prep.executeQuery()) {
                if (rs.next()) {
                  throw new FLLRuntimeException("Unable to update score for team number "
                      + teamNumber
                      + " in performance run "
                      + runNumber
                      + " because opponent team "
                      + siblingTeam
                      + " has scores in subsequent playoff rounds which would become inconsistent. "
                      + "Delete those scores and then you may update this score.");
                }
              }
            }
          } // winner of the match changed

        } // PreparedStatement

        // If the second-check flag is NO or the opposing team is not
        // verified, we set the match "winner" (possibly back) to NULL.
        if (!verified
            || !(Queries.performanceScoreExists(connection, currentTournament, teamB, runNumber)
                && Queries.isVerified(connection, currentTournament, teamB, runNumber))) {
          removePlayoffScore(connection, division, currentTournament, runNumber, ptLine);
        } else if (null != newWinner) {
          // have a winner to record
          final Team newLoser;
          if (newWinner.equals(team)) {
            newLoser = teamB;
          } else {
            newLoser = team;
          }
          updatePlayoffData(connection, division, currentTournament, runNumber, ptLine, newWinner, newLoser);

        } // verified score
      } // no sibling
    } else {
      throw new FLLRuntimeException("Team "
          + teamNumber
          + " could not be found in the playoff table for performance run "
          + runNumber);
    }
  }

  /**
   * Update a row in the playoff table. Assign the specified team and printed
   * flags for the row found by (event_division, Tournament, PlayoffRound,
   * LineNumber).
   */
  private static void updatePlayoffTable(final Connection connection,
                                         final Team team,
                                         final String division,
                                         final int currentTournament,
                                         final int runNumber,
                                         final int lineNumber)
      throws SQLException {

    final int playoffRound = Playoff.getPlayoffRound(connection, currentTournament, division, runNumber);

    try (PreparedStatement prep = connection.prepareStatement("UPDATE PlayoffData" //
        + " SET Team = ?" //
        + ", Printed = ?" //
        + " WHERE event_division = ?" //
        + " AND Tournament = ?" //
        + " AND PlayoffRound = ?" //
        + " AND LineNumber = ?")) {
      prep.setInt(1, team.getTeamNumber());
      prep.setBoolean(2, false);
      prep.setString(3, division);
      prep.setInt(4, currentTournament);
      prep.setInt(5, playoffRound);
      prep.setInt(6, lineNumber);
      prep.executeUpdate();
    }

    if (LOGGER.isTraceEnabled()) {
      LOGGER.trace("Sending H2H update" //
          + " team: "
          + team.getTeamNumber() //
          + " bracket: "
          + division //
          + " dbLine: "
          + lineNumber //
          + " playoffRound: "
          + playoffRound //
      );

    }

    final ChallengeDescription description = GlobalParameters.getChallengeDescription(connection);
    final PerformanceScoreCategory performance = description.getPerformance();
    final ScoreType performanceScoreType = performance.getScoreType();

    H2HUpdateWebSocket.updateBracket(connection, performanceScoreType, division, team, runNumber, lineNumber);
  }

  /**
   * Remove the playoff score for the next run.
   * 
   * @param connection database connection
   * @param division playoff bracket name
   * @param currentTournament id of the current tournament
   * @param runNumber the run number
   * @param ptLine the playoff database line number
   */
  public static void removePlayoffScore(final Connection connection,
                                        final String division,
                                        final int currentTournament,
                                        final int runNumber,
                                        final int ptLine)
      throws SQLException {
    // winner and loser are both null now
    updatePlayoffData(connection, division, currentTournament, runNumber, ptLine, Team.NULL, Team.NULL);
  }

  private static void updatePlayoffData(final Connection connection,
                                        final String bracketName,
                                        final int tournamentId,
                                        final int runNumber,
                                        final int dbLine,
                                        final Team winner,
                                        final Team loser)
      throws SQLException {
    final int nextRunNumber = runNumber
        + 1;
    final int nextDbLine = ((dbLine
        + 1)
        / 2);

    updatePlayoffTable(connection, winner, bracketName, tournamentId, nextRunNumber, nextDbLine);

    assignPlayoffTable(connection, bracketName, tournamentId, nextRunNumber, nextDbLine);

    final int semiFinalRound = Queries.getNumPlayoffRounds(connection, tournamentId, bracketName)
        - 1;
    final int playoffRun = Playoff.getPlayoffRound(connection, tournamentId, bracketName, runNumber);
    if (playoffRun == semiFinalRound
        && Playoff.isThirdPlaceEnabled(connection, tournamentId, bracketName)) {
      final int thirdPlaceDbLine = Playoff.computeThirdPlaceDbLine(dbLine);
      updatePlayoffTable(connection, loser, bracketName, tournamentId, nextRunNumber, thirdPlaceDbLine);
    }
  }

  /**
   * Assign a table to the bracket defined by the team, if it's not already
   * assigned.
   */
  private static void assignPlayoffTable(final Connection connection,
                                         final String bracketName,
                                         final int tournamentId,
                                         final int playoffRound,
                                         final int dbLine)
      throws SQLException {
    final boolean oldAutoCommit = connection.getAutoCommit();

    try (PreparedStatement prep = connection.prepareStatement("UPDATE PlayoffTableData" //
        + " SET AssignedTable = ?" //
        + " WHERE event_division = ?" //
        + " AND Tournament = ?" //
        + " AND PlayoffRound = ?" //
        + " AND LineNumber = ?" //
        + " AND AssignedTable IS NULL")) {
      prep.setString(2, bracketName);
      prep.setInt(3, tournamentId);
      prep.setInt(4, playoffRound);

      connection.setAutoCommit(false);

      // Setting both values in a transaction will ensure that the line isn't modified
      // elsewhere.

      final List<TableInformation> tables = TableInformation.getTablesToUseForBracket(connection, tournamentId,
                                                                                      bracketName);
      final TableInformation tableInfo = tables.get(0);

      prep.setString(1, tableInfo.getSideA());
      prep.setInt(5, dbLine);
      prep.executeUpdate();

      prep.setString(1, tableInfo.getSideB());
      final int siblingDbLine = getSiblingDbLine(dbLine);
      prep.setInt(5, siblingDbLine);
      prep.executeUpdate();

      // commit and if there is an error rollback the changes under the assumption
      // that another thread is updating the assigned table
      try {
        connection.commit();
      } catch (final SQLException e) {
        LOGGER.debug("Got error writing assigned table information. Assuming this is due to someone else modifying the information at the same time",
                     e);
        connection.rollback();
      }

    } finally {
      connection.setAutoCommit(oldAutoCommit);
    }

  }

  private static int getSiblingDbLine(final int ptLine) {
    final int siblingDbLine = ptLine
        % 2 == 0 ? ptLine
            - 1
            : ptLine
                + 1;
    return siblingDbLine;
  }

  /**
<<<<<<< HEAD
   * @param connection the database connection
   * @param tournament the tournament
   * @param division the head to head bracket
   * @return true if third place is enabled for the specified bracket
   * @throws SQLException on a database error
   */
  public static boolean isThirdPlaceEnabled(final Connection connection,
                                            final int tournament,
                                            final String division)
      throws SQLException {
    final int finalRound = Queries.getNumPlayoffRounds(connection, tournament, division);

    try (PreparedStatement prep = connection.prepareStatement("SELECT count(*) FROM PlayoffData" //
        + " WHERE Tournament= ?" //
        + " AND event_division= ?" //
        + " AND PlayoffRound= ?")) {
      prep.setInt(1, tournament);
      prep.setString(2, division);
      prep.setInt(3, finalRound);
      try (ResultSet rs = prep.executeQuery()) {
        if (rs.next()) {
          return rs.getInt(1) == 4;
        } else {
          return false;
=======
   * Get table information for a team in the playoffs.
   * 
   * @param connection database connection
   * @param tournament the tournament
   * @param teamNumber number of the team to find
   * @param runNumber the performance run number to find
   * @return the table information or the empty string if not found
   * @throws SQLException on a database error
   */
  public static String getTableForRun(final Connection connection,
                                      final Tournament tournament,
                                      final int teamNumber,
                                      final int runNumber)
      throws SQLException {
    try (PreparedStatement prep = connection.prepareStatement("SELECT assignedtable FROM playoffdata, playofftabledata" //
        + " WHERE playoffdata.team = ?" //
        + " AND playoffdata.run_number = ?" //
        + " AND playoffdata.tournament = ?" //
        + " AND playoffdata.tournament = playofftabledata.tournament" //
        + " AND playoffdata.playoffround = playofftabledata.playoffround" //
        + " AND playoffdata.event_division = playofftabledata.event_division" //
        + " AND playoffdata.linenumber = playofftabledata.linenumber" //
    )) {
      prep.setInt(1, teamNumber);
      prep.setInt(2, runNumber);
      prep.setInt(3, tournament.getTournamentID());
      try (ResultSet rs = prep.executeQuery()) {
        if (rs.next()) {
          final String table = rs.getString(1);
          if (null == table) {
            return "";
          } else {
            return table;
          }
        } else {
          return "";
>>>>>>> 40ee4a81
        }
      }
    }
  }

}<|MERGE_RESOLUTION|>--- conflicted
+++ resolved
@@ -717,22 +717,15 @@
   }
 
   /**
-<<<<<<< HEAD
    * Get minimum (first) performance run number for playoff division.
    *
    * @param playoffDivision the division to check
    * @return performance round, -1 if there are no playoff rounds for this
    *         division
-=======
-   * Get max performance run number across all playoff brackets.
-   *
-   * @return performance round, -1 if there are no playoff rounds
->>>>>>> 40ee4a81
    * @param connection database connection
    * @param currentTournament tournament to work with
    * @throws SQLException on database error
    */
-<<<<<<< HEAD
   public static int getMinPerformanceRound(final Connection connection,
                                            final int currentTournament,
                                            final String playoffDivision)
@@ -746,7 +739,22 @@
       try (ResultSet min = maxPrep.executeQuery()) {
         if (min.next()) {
           final int runNumber = min.getInt(1);
-=======
+          return runNumber;
+        } else {
+          return -1;
+        }
+      }
+    }
+  }
+
+  /**
+   * Get max performance run number across all playoff brackets.
+   *
+   * @return performance round, -1 if there are no playoff rounds
+   * @param connection database connection
+   * @param currentTournament tournament to work with
+   * @throws SQLException on database error
+   */
   public static int getMaxPerformanceRound(final Connection connection,
                                            final int currentTournament)
       throws SQLException {
@@ -758,7 +766,6 @@
       try (ResultSet max = maxPrep.executeQuery()) {
         if (max.next()) {
           final int runNumber = max.getInt(1);
->>>>>>> 40ee4a81
           return runNumber;
         } else {
           return -1;
@@ -1950,7 +1957,6 @@
   }
 
   /**
-<<<<<<< HEAD
    * @param connection the database connection
    * @param tournament the tournament
    * @param division the head to head bracket
@@ -1975,7 +1981,12 @@
           return rs.getInt(1) == 4;
         } else {
           return false;
-=======
+        }
+      }
+    }
+  }
+
+  /**
    * Get table information for a team in the playoffs.
    * 
    * @param connection database connection
@@ -1985,6 +1996,7 @@
    * @return the table information or the empty string if not found
    * @throws SQLException on a database error
    */
+
   public static String getTableForRun(final Connection connection,
                                       final Tournament tournament,
                                       final int teamNumber,
@@ -2012,7 +2024,6 @@
           }
         } else {
           return "";
->>>>>>> 40ee4a81
         }
       }
     }
