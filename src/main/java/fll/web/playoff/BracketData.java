--- conflicted
+++ resolved
@@ -14,10 +14,7 @@
 import java.util.stream.Collectors;
 
 import org.apache.commons.lang3.tuple.ImmutableTriple;
-<<<<<<< HEAD
 import org.checkerframework.checker.nullness.qual.Nullable;
-=======
->>>>>>> d595db7b
 
 import com.fasterxml.jackson.annotation.JsonIgnore;
 import com.fasterxml.jackson.annotation.JsonProperty;
@@ -93,13 +90,8 @@
 
     private final String table;
 
-<<<<<<< HEAD
     public @Nullable String getTable() {
-      return _table;
-=======
-    public String getTable() {
       return table;
->>>>>>> d595db7b
     }
 
     private final boolean printed;
