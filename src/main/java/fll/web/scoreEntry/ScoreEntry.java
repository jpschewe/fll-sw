/*
 * Copyright (c) 2000-2002 INSciTE.  All rights reserved
 * INSciTE is on the web at: http://www.hightechkids.org
 * This code is released under GPL; see LICENSE.txt for details.
 */
package fll.web.scoreEntry;

import java.io.IOException;
import java.io.Writer;
import java.sql.Connection;
import java.sql.SQLException;
import java.text.ParseException;
import java.util.Collection;
import java.util.Collections;
import java.util.Formatter;
import java.util.List;
import java.util.Map;

import javax.sql.DataSource;

import org.apache.commons.lang3.StringUtils;
import org.checkerframework.checker.nullness.qual.Nullable;

import fll.Team;
import fll.Tournament;
import fll.TournamentTeam;
import fll.Utilities;
import fll.db.Queries;
import fll.db.RunMetadata;
import fll.scores.DatabasePerformanceTeamScore;
import fll.scores.PerformanceTeamScore;
import fll.util.FLLInternalException;
import fll.util.FP;
import fll.web.ApplicationAttributes;
import fll.web.SessionAttributes;
import fll.web.TournamentData;
import fll.web.playoff.Playoff;
import fll.xml.AbstractConditionStatement;
import fll.xml.AbstractGoal;
import fll.xml.BasicPolynomial;
import fll.xml.CaseStatement;
import fll.xml.CaseStatementResult;
import fll.xml.ChallengeDescription;
import fll.xml.ChallengeParser;
import fll.xml.ComplexPolynomial;
import fll.xml.ComputedGoal;
import fll.xml.ConditionStatement;
import fll.xml.EnumConditionStatement;
import fll.xml.EnumeratedValue;
import fll.xml.FloatingPointType;
import fll.xml.Goal;
import fll.xml.GoalElement;
import fll.xml.GoalGroup;
import fll.xml.GoalRef;
import fll.xml.GoalScoreType;
import fll.xml.InequalityComparison;
import fll.xml.PerformanceScoreCategory;
import fll.xml.Restriction;
import fll.xml.ScoreType;
import fll.xml.StringValue;
import fll.xml.SwitchStatement;
import fll.xml.Term;
import fll.xml.Variable;
import fll.xml.VariableRef;
import jakarta.servlet.ServletContext;
import jakarta.servlet.http.HttpServletRequest;
import jakarta.servlet.http.HttpServletResponse;
import jakarta.servlet.http.HttpSession;
import jakarta.servlet.jsp.JspWriter;
import jakarta.servlet.jsp.PageContext;

/**
 * Java code used in scoreEntry.jsp.
 */
public final class ScoreEntry {

  private static final org.apache.logging.log4j.Logger LOG = org.apache.logging.log4j.LogManager.getLogger();

  /**
   * Number of spaces to indent code at each level.
   */
  private static final int INDENT_LEVEL = 2;

  /**
   * Maximum range to use a slider for.
   */
  private static final int SLIDER_RANGE_MAX = 10;

  /**
   * When the range is larger than this value, add increment and decrement buttons
   * for {@link #GOAL_RANGE_MEDIUM_INCREMENT}.
   */
  private static final int GOAL_RANGE_MEDIUM_MIN = 20;

  private static final int GOAL_RANGE_MEDIUM_INCREMENT = 5;

  /**
   * When the range is larger than this value, add increment and decrement buttons
   * for the full range;
   */
  private static final int GOAL_RANGE_MEDIUM_MAX = 30;

  private ScoreEntry() {
  }

  private static boolean isTabletEntry(final HttpServletRequest request,
                                       final HttpSession session) {
    return !StringUtils.isBlank((String) session.getAttribute("scoreEntrySelectedTable"))
        || !StringUtils.isBlank(request.getParameter("tablet"));
  }

  /**
   * Set variables in the page context.
   * Checks request for "displayScores" to force display of scores, even
   * when using a tablet.
   * 
   * @param application for application variables
   * @param request the web request
   * @param response used to redirect on an error
   * @param pageContext where to store the values
   * @param session get session variables
   * @return true if the page should continue loading, false if it should stop
   * @see #isTabletEntry(HttpServletRequest, HttpSession)
   */
  public static boolean populateContext(final ServletContext application,
                                        final HttpServletRequest request,
                                        final HttpServletResponse response,
                                        final HttpSession session,
                                        final PageContext pageContext) {
    final @Nullable String referrer = request.getHeader("Referer");

    final @Nullable String workflowId = request.getParameter(SessionAttributes.WORKFLOW_ID);
    pageContext.setAttribute(SessionAttributes.WORKFLOW_ID, workflowId);

    // set redirect and include the workflow id (if one exists)
    final String baseRedirect = StringUtils.isEmpty(referrer) ? "select_team.jsp" : referrer;
    final String redirect;
    if (!StringUtils.isBlank(workflowId)) {
      redirect = String.format("%s%s%s=%s", baseRedirect, baseRedirect.contains("?") ? "&" : "?",
                               SessionAttributes.WORKFLOW_ID, workflowId);
    } else {
      redirect = baseRedirect;
    }
    pageContext.setAttribute("redirect", redirect);

    final boolean edit = Boolean.parseBoolean(request.getParameter("EditFlag"));

    final boolean tabletEntry = isTabletEntry(request, session);
    final boolean showScores = !tabletEntry
        || Boolean.parseBoolean(request.getParameter("showScores"));
    pageContext.setAttribute("showScores", showScores);

    final boolean practiceParameter = Boolean.parseBoolean(request.getParameter("practice"));

    final ChallengeDescription challengeDescription = ApplicationAttributes.getChallengeDescription(application);
    final double minimumAllowedScore = challengeDescription.getPerformance().getMinimumScore();
    pageContext.setAttribute("minimumAllowedScore", minimumAllowedScore);

    final TournamentData tournamentData = ApplicationAttributes.getTournamentData(application);
    final int tournamentId = tournamentData.getCurrentTournament().getTournamentID();

    final boolean previousVerified;
    final boolean isBye;
    final boolean isNoShow;
    if (practiceParameter) {
      isBye = false;
      isNoShow = false;

      previousVerified = true;
      pageContext.setAttribute("practiceEntryOnly", true);
      pageContext.setAttribute("runType", RunMetadata.RunType.PRACTICE.name());
    } else {
      pageContext.setAttribute("practiceEntryOnly", false);

      final DataSource datasource = ApplicationAttributes.getDataSource(application);
      try (Connection connection = datasource.getConnection()) {
        final String lTeamNum = request.getParameter("TeamNumber");
        if (null == lTeamNum) {
          SessionAttributes.appendToMessage(session,
                                            "<p name='error' class='error'>Attempted to load score entry page without providing a team number.</p>");
          response.sendRedirect(response.encodeRedirectURL("select_team.jsp"));
          return false;
        }

        final int dashIndex = lTeamNum.indexOf('-');
        final int teamNumber;
        final String runNumberStr;
        if (dashIndex > 0) {
          // this came from the verified runs select

          // teamNumber - runNumber
          final String teamStr = lTeamNum.substring(0, dashIndex);
          teamNumber = Integer.parseInt(teamStr);
          runNumberStr = lTeamNum.substring(dashIndex
              + 1);
        } else {
          // this came from the team select
          // RunNumber parameter is non-null if the user selected edit

          runNumberStr = request.getParameter("RunNumber");
          teamNumber = Utilities.getIntegerNumberFormat().parse(lTeamNum).intValue();
        }

        final Map<Integer, TournamentTeam> tournamentTeams = Queries.getTournamentTeams(connection);
        if (!tournamentTeams.containsKey(Integer.valueOf(teamNumber))) {
          throw new RuntimeException("Selected team number is not valid: "
              + teamNumber);
        }

        final Team team = tournamentTeams.get(Integer.valueOf(teamNumber));
        pageContext.setAttribute("team", team);

        // the next run the team will be competing in
        final int nextRunNumber = Queries.getNextRunNumber(connection, team.getTeamNumber());

        // what run number we're going to edit/enter
        final int lRunNumber;
        if (edit) {
          if (null == runNumberStr) {
            SessionAttributes.appendToMessage(session,
                                              "<p name='error' class='error'>Please choose a run number when editing scores</p>");
            response.sendRedirect(response.encodeRedirectURL("select_team.jsp"));
            return false;
          }

          final int runNumber = Utilities.getIntegerNumberFormat().parse(runNumberStr).intValue();
          if (runNumber == 0) {
            // 0 is the value of the parameter when the user selected "Last Run"
            lRunNumber = nextRunNumber
                - 1;
            if (lRunNumber < 1) {
              SessionAttributes.appendToMessage(session,
                                                "<p name='error' class='error'>Selected team has no performance score for this tournament.</p>");
              response.sendRedirect(response.encodeRedirectURL("select_team.jsp"));
              return false;
            }
          } else {
            if (!Queries.performanceScoreExists(connection, tournamentId, teamNumber, runNumber)) {
              SessionAttributes.appendToMessage(session,
                                                "<p name='error' class='error'>Team has not yet competed in run "
                                                    + runNumber
                                                    + ".  Please choose a valid run number.</p>");
              response.sendRedirect(response.encodeRedirectURL("select_team.jsp"));
              return false;
            }

            lRunNumber = runNumber;
          }

          isBye = Queries.isBye(connection, tournamentId, teamNumber, lRunNumber);
          isNoShow = Queries.isNoShow(connection, tournamentId, teamNumber, lRunNumber);
        } else {
          // entering a score
          lRunNumber = nextRunNumber;

          // cannot be a bye or no show already when entering a new score
          isBye = false;
          isNoShow = false;
        }
        pageContext.setAttribute("lRunNumber", lRunNumber);

        // store run number for redirects that need the current run number
        // this only happens when editing scores
        if (edit
            && !StringUtils.isBlank(workflowId)) {
          SessionAttributes.setWorkflowAttribute(session, workflowId, "RunNumber", lRunNumber);
        }

        final RunMetadata runMetadata = tournamentData.getRunMetadataFactory().getRunMetadata(lRunNumber);

        if (!edit
            && runMetadata.isHeadToHead()) {
          if (null == Playoff.involvedInUnfinishedPlayoff(connection, tournamentId,
                                                          Collections.singletonList(teamNumber))) {
            SessionAttributes.appendToMessage(session, "<p name='error' class='error'>Selected team ("
                + teamNumber
                + ") is not involved in an unfinished head to head bracket. Please double check that the head to head brackets were properly initialized"
                + " If you were intending to double check a score, you probably just forgot to check"
                + " the box for doing so.</p>");
            response.sendRedirect(response.encodeRedirectURL("select_team.jsp"));
            return false;
          } else if (!Queries.didTeamReachPlayoffRound(connection, nextRunNumber, teamNumber)) {
            SessionAttributes.appendToMessage(session,
                                              "<p name='error' class='error' id='error-not-advanced'>Selected team has not advanced to the next head to head round.</p>");
            response.sendRedirect(response.encodeRedirectURL("select_team.jsp"));
            return false;
          }
        }

        final String roundText = runMetadata.getDisplayName();
        pageContext.setAttribute("roundText", roundText);

        // check if this is the last run a team has completed
        final int maxRunCompleted = Queries.getMaxRunNumberForTeam(connection, teamNumber);
        pageContext.setAttribute("canDelete", Boolean.valueOf(lRunNumber == maxRunCompleted
            && edit));

        // check if previous run is verified
        if (lRunNumber > 1) {
          previousVerified = Queries.isVerified(connection, tournamentId, teamNumber, lRunNumber
              - 1);
        } else {
          previousVerified = true;
        }

        pageContext.setAttribute("runType", runMetadata.getRunType().name());
      } catch (final ParseException pe) {
        throw new FLLInternalException(pe);
      } catch (final SQLException e) {
        throw new FLLInternalException(e);
      } catch (final IOException e) {
        throw new FLLInternalException(e);
      }

    } // not practice

    pageContext.setAttribute("isBye", isBye);
    pageContext.setAttribute("isNoShow", isNoShow);
    pageContext.setAttribute("previousVerified", previousVerified);
    pageContext.setAttribute("EditFlag", edit);

    return true;
  }

  /**
   * Calls either {@link #generateInitForNewScore(JspWriter, ServletContext)} or
   * {@link #generateInitForScoreEdit(JspWriter, ServletContext, PageContext)}
   * based on the value of the EditFlag.
   *
   * @param writer where to write HTML
   * @param application application context
   * @throws IOException if there is an error writing to the output stream
   * @throws SQLException if there is a problem talking to the database
   * @param pageContext used to get the edit flag
   */
  public static void generateInit(final JspWriter writer,
                                  final ServletContext application,
                                  final PageContext pageContext)
      throws IOException, SQLException {
    if (Boolean.valueOf(String.valueOf(pageContext.getAttribute("isBye")))) {
      // nothing to do and the init methods will fail
      return;
    }

    setupRangeSliders(writer, application);

    final boolean editFlag = (Boolean) pageContext.getAttribute("EditFlag");
    if (editFlag) {
      generateInitForScoreEdit(writer, application, pageContext);
    } else {
      generateInitForNewScore(writer, application);
    }
  }

  private static void setupRangeSliders(final JspWriter writer,
                                        final ServletContext application)
      throws IOException {
    final ChallengeDescription description = ApplicationAttributes.getChallengeDescription(application);
    final PerformanceScoreCategory performanceElement = description.getPerformance();

    for (final AbstractGoal element : performanceElement.getAllGoals()) {
      if (!element.isComputed()) {
        final Goal goal = (Goal) element;

        final double min = goal.getMin();
        final double max = goal.getMax();
        final double range = max
            - min
            + 1;
        final String name = goal.getName();

        if (!goal.isYesNo()
            && !goal.isEnumerated()
            && range <= SLIDER_RANGE_MAX) {
          writer.println(String.format("  document.scoreEntry.%s.oninput = function() {", getSliderName(name)));
          writer.println(String.format("    document.scoreEntry.%s.innerHTML = this.value;", name));
          writer.println(String.format("    %s(this.value);", getSetMethodName(name)));
          writer.println("  };");
        } // use slider
      } // not computed
    } // foreach goal
  }

  /**
   * Generate the isConsistent method for the goals in the performance element
   * of document.
   * 
   * @param writer where to write the HTML
   * @param application used to get the challenge description
   * @throws IOException if there is an error writing to {@code writer}
   */
  public static void generateIsConsistent(final JspWriter writer,
                                          final ServletContext application)
      throws IOException {
    final ChallengeDescription descriptor = ApplicationAttributes.getChallengeDescription(application);
    final PerformanceScoreCategory performanceElement = descriptor.getPerformance();

    writer.println("function isConsistent() {");

    // check all goal min and max values
    for (final AbstractGoal element : performanceElement.getAllGoals()) {
      if (!element.isComputed()) {
        final Goal goal = (Goal) element;
        final String name = goal.getName();
        final double min = goal.getMin();
        final double max = goal.getMax();

        writer.println("  //"
            + name);
        if (goal.isEnumerated()) {
          // enumerated
          writer.println("   // nothing to check");
        } else {
          final String rawVarName = getVarNameForRawScore(name);
          writer.println("  if("
              + rawVarName
              + " < "
              + min
              + " || "
              + rawVarName
              + " > "
              + max
              + ") {");
          writer.println("    return false;");
          writer.println("  }");
        }
        writer.println();
      } // !computed
    } // foreach goal

    writer.println("  return true;");
    writer.println("}");
  }

  /**
   * Genrate the increment methods and variable declarations for the goals in
   * the performance element of document. Generate the methods to compute goals
   * as well.
   *
   * @param writer where to write the text
   * @param application application context
   * @param request used to get information about tablet entry
   * @param pageContext used to get the edit flag state
   * @param session used to determine when running on a tablet
   * @throws IOException if there is an error writing to {@code writer}
   */
  public static void generateIncrementMethods(final Writer writer,
                                              final ServletContext application,
                                              final HttpServletRequest request,
                                              final HttpSession session,
                                              final PageContext pageContext)
      throws IOException {
    final boolean tabletEntry = isTabletEntry(request, session);

    final boolean editFlag = (Boolean) pageContext.getAttribute("EditFlag");

    final ChallengeDescription description = ApplicationAttributes.getChallengeDescription(application);
    final PerformanceScoreCategory performanceElement = description.getPerformance();
    final Formatter formatter = new Formatter(writer);

    for (final AbstractGoal goal : performanceElement.getAllGoals()) {
      if (goal.isComputed()) {
        // generate the method to update the computed goal variables
        final String goalName = goal.getName();
        formatter.format("// %s%n", goalName);
        formatter.format("var %s;%n", getVarNameForComputedScore(goalName));
        generateComputedGoalFunction(formatter, (ComputedGoal) goal);
      } else {
        final String name = goal.getName();
        final double min = goal.getMin();
        final double max = goal.getMax();
        final String rawVarName = getVarNameForRawScore(name);

        formatter.format("// %s%n", name);
        formatter.format("var %s;%n", rawVarName);
        formatter.format("var %s;%n", getVarNameForComputedScore(name));

        // set method
        formatter.format("function %s(newValue) {%n", getSetMethodName(name));
        formatter.format("  var temp = %s;%n", rawVarName);
        formatter.format("  %s = newValue;%n", rawVarName);
        formatter.format("  if(!isConsistent()) {%n");
        formatter.format("    %s = temp;%n", rawVarName);
        formatter.format("  }%n");
        formatter.format("  refresh();%n");
        formatter.format("}%n");

        // check input method
        formatter.format("function %s() {%n", getCheckMethodName(name));
        formatter.format("  var str = document.scoreEntry.%s.value;%n", name);
        if (ScoreType.FLOAT == goal.getScoreType()) {
          formatter.format("  var num = parseFloat(str);%n");
        } else {
          formatter.format("  var num = parseInt(str);%n");
        }
        formatter.format("  if(!isNaN(num)) {%n");
        formatter.format("    %s(num);%n", getSetMethodName(name));
        formatter.format("  }%n");
        formatter.format("  refresh();%n");
        formatter.format("}%n");

        if (!goal.isEnumerated()
            && !goal.isYesNo()) {
          formatter.format("function %s(increment) {%n", getIncrementMethodName(name));
          formatter.format("  var temp = %s%n", rawVarName);
          formatter.format("  %s += increment;%n", rawVarName);
          formatter.format("  if(%s > %s) {%n", rawVarName, max);
          formatter.format("    %s = %s;%n", rawVarName, max);
          formatter.format("   }%n");
          formatter.format("  if(%s < %s) {%n", rawVarName, min);
          formatter.format("    %s = %s;%n", rawVarName, min);
          formatter.format("   }%n");
          formatter.format("  if(!isConsistent()) {%n");
          formatter.format("    %s = temp;%n", rawVarName);
          formatter.format("  }%n");
          formatter.format("  refresh();%n");
          formatter.format("}%n");
        }

        formatter.format("%n%n");
      }
    } // end for each goal

    // method for double-check field
    formatter.format("// Verified %n");
    formatter.format("var Verified;%n");
    formatter.format("function %s(newValue) {%n", getSetMethodName("Verified"));
    formatter.format("  Verified = newValue;%n");

    if (!editFlag
        && !tabletEntry) {
      formatter.format("  if (newValue == 1) {%n");
      formatter.format("    document.getElementById('verification-warning').style.visibility = 'visible';%n");
      formatter.format("  } else if (newValue == 0) {%n");
      formatter.format("    document.getElementById('verification-warning').style.visibility = 'hidden';%n");
      formatter.format("  }%n");
    }

    formatter.format("  refresh();%n");
    formatter.format("}%n%n%n");
  }

  /**
   * Generate the body of the refresh function.
   * 
   * @param writer where to write the HTML
   * @param application used to get the challenge descrption
   * @param pageContext used to check if this is a bye run
   * @throws IOException if there is an error writing to {@code writer}
   */
  public static void generateRefreshBody(final Writer writer,
                                         final ServletContext application,
                                         final PageContext pageContext)
      throws IOException {
    if (LOG.isTraceEnabled()) {
      LOG.trace("Entering generateRefreshBody");
    }
    if (Boolean.valueOf(String.valueOf(pageContext.getAttribute("isBye")))) {
      // nothing to do and the init methods will fail
      return;
    }

    final ChallengeDescription description = ApplicationAttributes.getChallengeDescription(application);
    final Formatter formatter = new Formatter(writer);

    final PerformanceScoreCategory performanceElement = description.getPerformance();

    // output the assignments of each element
    for (final AbstractGoal agoal : performanceElement.getAllGoals()) {
      if (agoal.isComputed()) {
        // output calls to the computed goal methods

        final String goalName = agoal.getName();
        final String computedVarName = getVarNameForComputedScore(goalName);
        formatter.format("%s();%n", getComputedMethodName(goalName));

        // add to the total score
        formatter.format("score += %s;%n", computedVarName);

        formatter.format("%n");

      } else {
        final Goal goal = (Goal) agoal;
        final String name = goal.getName();
        final double multiplier = goal.getMultiplier();
        final double min = goal.getMin();
        final double max = goal.getMax();
        final double range = max
            - min
            + 1;
        final String rawVarName = getVarNameForRawScore(name);
        final String computedVarName = getVarNameForComputedScore(name);

        if (LOG.isTraceEnabled()) {
          LOG.trace("name: "
              + name);
          LOG.trace("multiplier: "
              + multiplier);
          LOG.trace("min: "
              + min);
          LOG.trace("max: "
              + max);
        }

        formatter.format("// %s%n", name);

        if (goal.isEnumerated()) {
          // enumerated
          final List<EnumeratedValue> posValues = agoal.getSortedValues();
          for (int valueIdx = 0; valueIdx < posValues.size(); valueIdx++) {
            final EnumeratedValue valueEle = posValues.get(valueIdx);

            final String value = valueEle.getValue();
            final double valueScore = valueEle.getScore();
            if (valueIdx > 0) {
              formatter.format("} else ");
            }

            formatter.format("if(%s == \"%s\") {%n", rawVarName, value);
            formatter.format("  document.scoreEntry.%s[%d].checked = true;%n", name, valueIdx);
            formatter.format("  %s = %f * %s;%n", computedVarName, valueScore, multiplier);

            formatter.format("  document.scoreEntry.%s.value = '%s'%n", getElementNameForYesNoDisplay(name),
                             value.toUpperCase());
          } // foreach value
          formatter.format("}%n");
        } else if (goal.isYesNo()) {
          // set the radio button to match the gbl variable
          formatter.format("if(%s == 0) {%n", rawVarName);
          // 0/1 needs to match the order of the buttons generated in
          // generateYesNoButtons
          formatter.format("  document.scoreEntry.%s[0].checked = true%n", name);
          formatter.format("  document.scoreEntry.%s_radioValue.value = 'NO'%n", name);
          formatter.format("} else {%n");
          formatter.format("  document.scoreEntry.%s[1].checked = true%n", name);
          formatter.format("  document.scoreEntry.%s_radioValue.value = 'YES'%n", name);
          formatter.format("}%n");
          formatter.format("%s = %s * %s;%n", computedVarName, rawVarName, multiplier);
        } else {
          // set the count form element
          formatter.format("document.scoreEntry.%s.value = %s;%n", name, rawVarName);
          formatter.format("%s = %s * %s;%n", computedVarName, rawVarName, multiplier);

          // link slider to count column
          if (range <= SLIDER_RANGE_MAX) {
            formatter.format("document.scoreEntry.%s.value = %s;%n", getSliderName(name), rawVarName);
          }
        }

        // add to the total score
        formatter.format("score += %s;%n", computedVarName);

        // set the score form element
        formatter.format("document.scoreEntry.score_%s.value = %s;%n", name, computedVarName);
        formatter.format("%n");
      }
    } // end foreach goal

    // set the radio buttons for score verification
    formatter.format("const verifiedLabel = document.getElementById('verify-score-label');%n");
    formatter.format("if(Verified == 0) {%n");
    // order of elements needs to match generateYesNoButtons
    formatter.format("  document.scoreEntry.Verified[0].checked = true;%n"); // NO
    formatter.format("  verifiedLabel.classList.add('verify-score-unverified');%n"); // NO
    formatter.format("  verifiedLabel.classList.remove('verify-score-verified');%n"); // NO
    formatter.format("} else {%n");
    formatter.format("  document.scoreEntry.Verified[1].checked = true;%n"); // YES
    formatter.format("  verifiedLabel.classList.remove('verify-score-unverified');%n"); // YES
    formatter.format("  verifiedLabel.classList.add('verify-score-verified');%n"); // YES
    formatter.format("}%n");

    if (LOG.isTraceEnabled()) {
      LOG.trace("Exiting generateRefreshBody");
    }

  }

  /**
   * Output the body for the check_restrictions method.
   *
   * @param writer where to write
   * @param application used to get the challenge description
   * @param pageContext used to check if this is a bye run
   * @throws IOException on an error writing to {@code writer}
   */
  public static void generateCheckRestrictionsBody(final Writer writer,
                                                   final ServletContext application,
                                                   final PageContext pageContext)
      throws IOException {
    if (Boolean.valueOf(String.valueOf(pageContext.getAttribute("isBye")))) {
      // nothing to do and the init methods will fail
      return;
    }

    final ChallengeDescription description = ApplicationAttributes.getChallengeDescription(application);
    final Formatter formatter = new Formatter(writer);

    final PerformanceScoreCategory performanceElement = description.getPerformance();

    final Collection<Restriction> restrictions = performanceElement.getRestrictions();

    // variables to track which goals need to be highlighted
    for (final AbstractGoal goal : performanceElement.getAllGoals()) {
      if (!goal.isComputed()) {
        formatter.format("  var %s_error = false;%n", goal.getName());
      }
    }

    // output actual check of restriction
    int restrictIdx = 0;
    for (final Restriction restrictEle : restrictions) {
      final double lowerBound = restrictEle.getLowerBound();
      final double upperBound = restrictEle.getUpperBound();
      final String message = restrictEle.getMessage();

      final String polyString = polyToString(restrictEle);
      final String restrictValStr = String.format("restriction_%d_value", restrictIdx);
      formatter.format("  var %s = %s;%n", restrictValStr, polyString);
      formatter.format("  if(%s > %f || %s < %f) {%n", restrictValStr, upperBound, restrictValStr, lowerBound);

      // add error text to score-errors div
      final String errorDiv = String.format("restriction_%d_error", restrictIdx);
      formatter.format("    const %s = document.createElement(\"div\");%n", errorDiv);
      formatter.format("    document.getElementById('score-errors').appendChild(%s);%n", errorDiv);
      formatter.format("    %s.innerText = \"%s\";%n", errorDiv, message);
      formatter.format("    error_found = true;%n");

      for (final GoalRef ref : restrictEle.getReferencedGoals()) {
        formatter.format("    %s_error = true;%n", ref.getGoalName());
      }
      formatter.format("  }%n");
      ++restrictIdx;
    }

    // highlight or clear errors
    for (final AbstractGoal goal : performanceElement.getAllGoals()) {
      if (!goal.isComputed()) {
        formatter.format("if(%s_error) {%n", goal.getName());
        formatter.format("  const ele = document.getElementById(\"%s_row\");%n", goal.getName());
        formatter.format("  if(!ele.classList.contains(\"restriction-error\")) {%n");
        formatter.format("    ele.classList.add(\"restriction-error\");%n");
        formatter.format("  }%n");
        formatter.format("} else {%n");
        formatter.format("  const ele = document.getElementById(\"%s_row\");%n", goal.getName());
        formatter.format("  if(ele.classList.contains(\"restriction-error\")) {%n");
        formatter.format("    ele.classList.remove(\"restriction-error\");%n");
        formatter.format("  }%n");
        formatter.format("}%n");
      }
    }

  }

  /**
   * Generate init for new scores, initializes all variables to their default
   * values.
   * 
   * @param writer where to write the HTML
   * @param application used to get the challenge description
   * @throws IOException if there is an error writing to {@code writer}
   */
  public static void generateInitForNewScore(final JspWriter writer,
                                             final ServletContext application)
      throws IOException {
    final ChallengeDescription description = ApplicationAttributes.getChallengeDescription(application);
    final PerformanceScoreCategory performanceElement = description.getPerformance();

    for (final AbstractGoal element : performanceElement.getAllGoals()) {
      if (!element.isComputed()) {
        final Goal goal = (Goal) element;
        final String name = goal.getName();
        final double initialValue = goal.getInitialValue();
        if (goal.isEnumerated()) {
          // find score that matches initialValue or is min
          final List<EnumeratedValue> values = goal.getSortedValues();
          boolean found = false;
          for (final EnumeratedValue valueEle : values) {
            final String value = valueEle.getValue();
            final double valueScore = valueEle.getScore();
            if (FP.equals(valueScore, initialValue, ChallengeParser.INITIAL_VALUE_TOLERANCE)) {
              writer.println("  "
                  + getVarNameForRawScore(name)
                  + " = \""
                  + value
                  + "\";");
              found = true;
            }
          }
          if (!found) {
            // fall back to just using the first enum value
            LOG.warn(String.format("Initial value for enum goal '%s' does not match the score of any enum value",
                                   name));
            writer.println("  "
                + getVarNameForRawScore(name)
                + " = \""
                + values.get(0).getValue()
                + "\";");
          }

        } else {
          writer.println("  "
              + getVarNameForRawScore(name)
              + " = "
              + initialValue
              + ";");
        }
      } // !computed
    } // foreach goal

    writer.println("  Verified = 0;");
  }

  /**
   * Generates the portion of the score entry form where the user checks whether
   * the score has been double-checked or not.
   * 
   * @param writer where to write the HTML
   * @param request used to get information about tablet entry
   * @param session used to get information about scoring on a tablet
   * @throws IOException if there is an error writing to {@code writer}
   */
  public static void generateVerificationInput(final JspWriter writer,
                                               final HttpServletRequest request,
                                               final HttpSession session)
      throws IOException {
    final boolean tabletEntry = isTabletEntry(request, session);

    writer.println("<!-- Score Verification -->");
    writer.println("      <span id='verify-score-label' class='float_right'>");
    if (!tabletEntry) {
      writer.println("Score entry verified:");
    } else {
      writer.println("Team Agrees with the above entries:");
    }
    writer.println("</span>");

    writer.println("      <span class='verify-score-buttonbox'>");
    generateYesNoButtons("Verified", writer);
    writer.println("      </span>");
  }

  /**
   * Generate the score entry form.
   * 
   * @param writer where to write the HTML
   * @param application used to get the challenge description
   * @throws IOException if there is an error writing to {@code writer}
   */
  public static void generateScoreEntry(final JspWriter writer,
                                        final ServletContext application)
      throws IOException {
    final ChallengeDescription description = ApplicationAttributes.getChallengeDescription(application);

    final PerformanceScoreCategory performanceElement = description.getPerformance();
    for (final GoalElement goalEle : performanceElement.getGoalElements()) {
      if (goalEle.isGoalGroup()) {
        generateGoalGroup(writer, (GoalGroup) goalEle);
      } else if (goalEle.isGoal()) {
        generateGoalEntry(writer, (AbstractGoal) goalEle);
      } else {
        throw new FLLInternalException("Unexpected goal element type: "
            + goalEle.getClass());
      }
    }
  }

  private static void generateGoalGroup(final JspWriter writer,
                                        final GoalGroup group)
      throws IOException {
    final String category = group.getTitleAndDescription();

    writer.println("<tr><td colspan='4' class='goal-group-spacer'>&nbsp;</td></tr>");
    if (!StringUtils.isBlank(category)) {
      writer.println("<tr>");
      writer.println("<td colspan='4' class='center truncate'><b>"
          + category
          + "</b></td>");
      writer.println("</tr>");
    }

    for (final AbstractGoal goal : group.getGoals()) {
      generateGoalEntry(writer, goal);
    }

  }

  private static void generateGoalEntry(final JspWriter writer,
                                        final AbstractGoal goal)
      throws IOException {
    final String name = goal.getName();
    final String title = goal.getTitle();

    writer.println("<!-- "
        + name
        + " -->");
    writer.println("<tr id='"
        + name
        + "_row'>");
    writer.println("  <td class='goal-title'>");
    writer.println("    &nbsp;&nbsp;&nbsp;&nbsp;&nbsp;"
        + title
        + ":");
    writer.println("  </td>");

    if (goal.isComputed()) {
      writer.println("  <td colspan='2' align='center'><b>Computed Goal</b></td>");
    } else {
      if (goal.isEnumerated()) {
        // enumerated
        generateEnumeratedGoalButtons(goal, name, writer);
      } else {
        generateSimpleGoalButtons(goal, name, writer);
      } // end simple goal
    } // goal

    // computed score
    writer.println("  <td align='right' class='score-cell'>");
    writer.println("    <input type='text' name='score_"
        + name
        + "' size='3' align='right' readonly tabindex='-1'>");
    writer.println("  </td>");

    writer.println("</tr>");
    writer.println("<!-- end "
        + name
        + " -->");
    writer.newLine();
  }

  private static final int TICK_WIDTH = 2;

  private static final int TICK_HEIGHT = 15;

  private static void outputTickMark(final JspWriter writer,
                                     final double xPosition)
      throws IOException {
    writer.println(String.format("<rect x=\"%.2f%%\" y=\"0\" width=\"%d\" height=\"100%%\"></rect>", xPosition,
                                 TICK_WIDTH));
  }

  /**
   * Generate a the buttons for a simple goal.
   */
  private static void generateSimpleGoalButtons(final AbstractGoal goalEle,
                                                final String name,
                                                final JspWriter writer)
      throws IOException {

    // edit cell
    writer.println("  <td>");
    final double min = goalEle.getMin();
    final double max = goalEle.getMax();
    final double range = max
        - min
        + 1;
    if (goalEle.isYesNo()) {
      generateYesNoButtons(name, writer);
    } else if (range <= SLIDER_RANGE_MAX) {
      // use slider
      writer.println(String.format("<input type='range' min='%d' max='%d' class='slider' id='%s' />", (int) min,
                                   (int) max, getSliderName(name)));
      // tick marks
      final int numInternalTicks = (int) (max
          - min
          - 1);
      final double increment = 100.0
          / (max
              - min);

      writer.println(String.format("<svg role=\"presentation\" width=\"100%%\" height=\"%d\" xmlns=\"http://www.w3.org/2000/svg\">",
                                   TICK_HEIGHT));

      outputTickMark(writer, 0);

      for (int i = 0; i < numInternalTicks; ++i) {
        final double xPosition = increment
            * (i
                + 1);
        outputTickMark(writer, xPosition);
      }

      // last tick is at 99% otherwise it doesn't show
      outputTickMark(writer, 99);
      writer.println("</svg>");

    } else {
      // use buttons
      writer.println("    <table class='inc-dec-container'>");
      writer.println("      <tr>");

      final int maxRangeIncrement = (int) Math.floor(range);

      if (FP.greaterThanOrEqual(range, GOAL_RANGE_MEDIUM_MAX, ChallengeParser.INITIAL_VALUE_TOLERANCE)) {
        // - full value
        generateIncDecButton(name, -1
            * maxRangeIncrement, writer);
      }

      if (FP.greaterThanOrEqual(range, GOAL_RANGE_MEDIUM_MIN, ChallengeParser.INITIAL_VALUE_TOLERANCE)) {
        generateIncDecButton(name, -1
            * GOAL_RANGE_MEDIUM_INCREMENT, writer);
      }

      // -1
      generateIncDecButton(name, -1, writer);

      // +1
      generateIncDecButton(name, 1, writer);

      if (FP.greaterThanOrEqual(range, GOAL_RANGE_MEDIUM_MIN, ChallengeParser.INITIAL_VALUE_TOLERANCE)) {
        generateIncDecButton(name, GOAL_RANGE_MEDIUM_INCREMENT, writer);
      }

      if (FP.greaterThanOrEqual(range, GOAL_RANGE_MEDIUM_MAX, ChallengeParser.INITIAL_VALUE_TOLERANCE)) {
        // + full value
        generateIncDecButton(name, maxRangeIncrement, writer);
      }

      writer.println("       </tr>");
      writer.println("    </table>");
    }
    writer.println("  </td>");

    // count cell
    writer.println("  <td align='right'>");
    if (goalEle.isYesNo()) {
      writer.println(String.format("    <input type='text' name='%s_radioValue' size='3' align='right' readonly tabindex='-1'>",
                                   name));
    } else {
      // allow these to be editable
      writer.println(String.format("    <input type='text' name='%s' size='3' align='right' onChange='%s()'>", name,
                                   getCheckMethodName(name)));
    }
    writer.println("  </td>");
  }

  /**
   * Generate an increment or decrement button for goal name with
   * increment/decrement increment.
   */
  private static void generateIncDecButton(final String name,
                                           final int increment,
                                           final JspWriter writer)
      throws IOException {
    // generate buttons with calls to increment<name>
    final String buttonName = (increment < 0 ? "" : "+")
        + String.valueOf(increment);
    final String buttonID = getIncDecButtonID(name, increment);
    writer.println("        <td>");
    writer.println("          <input id='"
        + buttonID
        + "' type='button' value='"
        + buttonName
        + "' onclick='"
        + getIncrementMethodName(name)
        + "("
        + increment
        + ")' class='inc-dec-button'>");
    writer.println("        </td>");
  }

  /**
   * Get the id of an increment or decrement button in the generated page.
   * 
   * @param name goal name
   * @param increment the amount of the increment
   * @return the id for the button
   */
  public static String getIncDecButtonID(final String name,
                                         final int increment) {
    final String incdec = (increment < 0 ? "dec" : "inc");
    return incdec
        + "_"
        + name
        + "_"
        + String.valueOf(Math.abs(increment));
  }

  /**
   * Generate yes and no buttons for goal name.
   */
  private static void generateYesNoButtons(final String name,
                                           final JspWriter writer)
      throws IOException {
    // generate radio buttons with calls to set<name>

    // order of yes/no buttons needs to match order in generateRefreshBody
    writer.println(String.format("        <label class='y-n-button'>"));
    writer.println(String.format("          <input type='radio' id='%s_no' name='%s' value='0' onclick='%s(0)'>", name,
                                 name, getSetMethodName(name)));
    writer.println(String.format("        <span id='%s_no_span'>No</span>", name));
    writer.println(String.format("        </label>"));
    writer.println(String.format("        <label class='y-n-button'>"));
    writer.println(String.format("          <input type='radio' id='%s_yes' name='%s' value='1' onclick='%s(1)'>", name,
                                 name, getSetMethodName(name)));
    writer.println(String.format("        <span id='%s_yes_span'>Yes</span>", name));
    writer.println(String.format("        </label>"));
  }

  /**
   * Generate the initial assignment of the global variables for editing a
   * team's score.
   * 
   * @param writer where to write the HTML
   * @param application used to get the challenge description
   * @param page used to get page variables
   * @throws SQLException on a database error
   * @throws IOException if there is a problem writing to {@code writer}
   */
  public static void generateInitForScoreEdit(final JspWriter writer,
                                              final ServletContext application,
                                              final PageContext page)
      throws SQLException, IOException {
    final ChallengeDescription description = ApplicationAttributes.getChallengeDescription(application);
    final Team team = (Team) page.getAttribute("team");
    final int teamNumber = team.getTeamNumber();
    final int runNumber = ((Number) page.getAttribute("lRunNumber")).intValue();

    final DataSource datasource = ApplicationAttributes.getDataSource(application);
    final Tournament tournament = ApplicationAttributes.getTournamentData(application).getCurrentTournament();

    try (Connection connection = datasource.getConnection()) {
      final @Nullable PerformanceTeamScore teamScore = DatabasePerformanceTeamScore.fetchTeamScore(tournament.getTournamentID(),
                                                                                                   teamNumber,
                                                                                                   runNumber,
                                                                                                   connection);
      if (null == teamScore) {
        throw new FLLInternalException("Cannot find score for TeamNumber and RunNumber."
            + " TeamNumber: "
            + teamNumber
            + " RunNumber: "
            + runNumber);
      }

<<<<<<< HEAD
    try (Connection connection = datasource.getConnection()) {
      final int tournament = Queries.getCurrentTournament(connection);

      final @Nullable PerformanceTeamScore teamScore = DatabasePerformanceTeamScore.fetchTeamScore(tournament,
                                                                                                   teamNumber,
                                                                                                   runNumber,
                                                                                                   connection);
      if (null == teamScore) {
        throw new FLLInternalException("Cannot find score for TeamNumber and RunNumber."
            + " TeamNumber: "
            + teamNumber
            + " RunNumber: "
            + runNumber);
      }

=======
>>>>>>> ad97ff43
      if (!teamScore.isBye()
          && !teamScore.isNoShow()) {
        final PerformanceScoreCategory performanceElement = description.getPerformance();
        for (final AbstractGoal element : performanceElement.getAllGoals()) {
          if (!element.isComputed()) {
            final Goal goal = (Goal) element;
            final String name = goal.getName();
            final String rawVarName = getVarNameForRawScore(name);

            if (goal.isEnumerated()) {
              // enumerated
              final String storedValue = teamScore.getEnumRawScore(name);
              boolean found = false;
              for (final EnumeratedValue valueElement : goal.getSortedValues()) {
                final String value = valueElement.getValue();
                if (value.equals(storedValue)) {
                  writer.println("  "
                      + rawVarName
                      + " = \""
                      + value
                      + "\";");
                  found = true;
                }
              }
<<<<<<< HEAD
=======

>>>>>>> ad97ff43
              if (!found) {
                throw new RuntimeException("Found enumerated value in the database that's not in the XML document, goal: "
                    + name
                    + " value: "
                    + storedValue);
              }
            } else {
              // just use the value that is stored in the database
              writer.println("  "
                  + rawVarName
                  + " = "
                  + teamScore.getRawScore(name)
                  + ";");
            }
          } // !computed
        } // foreach goal
<<<<<<< HEAD
      }
=======
      } // real score
>>>>>>> ad97ff43

      // Always init the special double-check column
      writer.println("  Verified = "
          + teamScore.isVerified()
          + ";");
    }
  }

  private static void generateEnumeratedGoalButtons(final AbstractGoal goal,
                                                    final String goalName,
                                                    final JspWriter writer)
      throws IOException {

    writer.println("  <td>");
    for (final EnumeratedValue valueEle : goal.getSortedValues()) {
      final String valueTitle = valueEle.getTitle();
      final String value = valueEle.getValue();
      final String id = getIDForEnumRadio(goalName, value);

      writer.println("      <label class='enum-button'>");
      writer.println(String.format("          <input type='radio' name='%s' value='%s' id='%s' onclick='%s(\"%s\")'/>",
                                   goalName, value, id, getSetMethodName(goalName), value));
      writer.println(String.format("        <span id='%s_span'>", id));
      writer.println("          "
          + valueTitle);
      writer.println("        </span>");
      writer.println("      </label>");
    }
    writer.println("  </td>");

    writer.println("  <td align='right'>");
    writer.println("    <input type='text' name='"
        + goalName
        + "_radioValue' size='10' align='right' readonly tabindex='-1'/>");
    writer.println("  </td>");

  }

  /**
   * Name of the element that stores the textual value of the specified yes/no
   * value.
   * 
   * @param goalName the goal name
   * @return id to use for the yes/no radio buttons
   */
  public static String getElementNameForYesNoDisplay(final String goalName) {
    return goalName
        + "_radioValue";
  }

  /**
   * The ID assigned to the radio button for a particular value of an enumerated
   * goal.
   * 
   * @param goalName the goal name
   * @param value the enumerated value
   * @return id to use for the enum radio button
   */
  public static String getIDForEnumRadio(final String goalName,
                                         final String value) {
    return goalName
        + "_"
        + value;
  }

  /**
   * The name of the javascript variable that represents the raw score for a
   * goal
   *
   * @param goalName
   * @return
   */
  private static String getVarNameForComputedScore(final String goalName) {
    return goalName
        + "_computed";
  }

  /**
   * The name of the javascript variable that represents the computed score for
   * a goal
   */
  private static String getVarNameForRawScore(final String goalName) {
    return goalName
        + "_raw";
  }

  /**
   * The name of the slider for the specified goal.
   */
  private static String getSliderName(final String goalName) {
    return goalName
        + "_slider";
  }

  /**
   * The name of method that increments scores for the specified goal.
   */
  private static String getIncrementMethodName(final String goalName) {
    return "increment_"
        + goalName;
  }

  /**
   * The name of the method that sets scores for the specified goal.
   */
  private static String getSetMethodName(final String goalName) {
    return "set_"
        + goalName;
  }

  /**
   * The name of the method that checks input for the specified goal.
   */
  private static String getCheckMethodName(final String goalName) {
    return "check_"
        + goalName;
  }

  /**
   * The name of the method that computes scores for the specified goal.
   */
  private static String getComputedMethodName(final String goalName) {
    return "compute_"
        + goalName;
  }

  private static void generateComputedGoalFunction(final Formatter formatter,
                                                   final ComputedGoal compGoal) {
    final String goalName = compGoal.getName();

    formatter.format("function %s() {%n", getComputedMethodName(goalName));

    for (final Variable var : compGoal.getVariables()) {
      final String varName = getComputedGoalLocalVarName(var.getName());
      final String varValue = polyToString(var);
      formatter.format("var %s = %s;%n", varName, varValue);
    }

    generateSwitch(formatter, compGoal.getSwitch(), goalName, INDENT_LEVEL);

    formatter.format("%sdocument.scoreEntry.score_%s.value = %s;%n", generateIndentSpace(INDENT_LEVEL), goalName,
                     getVarNameForComputedScore(goalName));
    formatter.format("}%n");
  }

  /**
   * Get the name of a local variable inside a computed goal function that
   * stores the specified variable value.
   */
  private static String getComputedGoalLocalVarName(final String varname) {
    return varname;
  }

  private static void generateSwitch(final Formatter formatter,
                                     final SwitchStatement ele,
                                     final String goalName,
                                     final int indent) {
    // keep track if there are any case statements
    boolean first = true;
    final boolean hasCase = !ele.getCases().isEmpty();

    for (final CaseStatement childEle : ele.getCases()) {
      final AbstractConditionStatement condition = childEle.getCondition();
      final String ifPrefix;
      if (!first) {
        ifPrefix = " else ";
      } else {
        first = false;
        ifPrefix = generateIndentSpace(indent);
      }
      generateCondition(formatter, ifPrefix, condition);

      formatter.format(" {%n");
      final CaseStatementResult caseResult = childEle.getResult();
      if (caseResult instanceof ComplexPolynomial) {
        final ComplexPolynomial resultPoly = (ComplexPolynomial) caseResult;
        formatter.format("%s%s = %s;%n", generateIndentSpace(indent
            + INDENT_LEVEL), getVarNameForComputedScore(goalName), polyToString(resultPoly));
      } else if (caseResult instanceof SwitchStatement) {
        final SwitchStatement resultSwitch = (SwitchStatement) caseResult;
        generateSwitch(formatter, resultSwitch, goalName, indent
            + INDENT_LEVEL);
      } else {
        throw new FLLInternalException("Expected case statement to have result poly or result switch, but found neight");
      }
      formatter.format("%s}", generateIndentSpace(indent));
    }

    if (hasCase) {
      formatter.format(" else {%n");
    }
    formatter.format("%s%s = %s;%n", generateIndentSpace(indent
        + INDENT_LEVEL), getVarNameForComputedScore(goalName), polyToString(ele.getDefaultCase()));
    if (hasCase) {
      formatter.format("%s}%n", generateIndentSpace(indent));
    }
  }

  /**
   * Convert a polynomial to a string. Handles both {@link BasicPolynomial} and
   * {@link ComplexPolynomial}.
   *
   * @param poly the polynomial
   * @return the string that represents the polynomial
   */
  private static String polyToString(final BasicPolynomial poly) {
    final Formatter formatter = new Formatter();

    boolean first = true;
    for (final Term term : poly.getTerms()) {
      if (!first) {
        formatter.format(" + ");
      } else {
        first = false;
      }

      final double coefficient = term.getCoefficient();

      final Formatter termFormatter = new Formatter();
      termFormatter.format("%f", coefficient);

      for (final GoalRef goalRef : term.getGoals()) {
        final String goal = goalRef.getGoalName();
        final GoalScoreType scoreType = goalRef.getScoreType();
        final String varName;
        switch (scoreType) {
        case RAW:
          varName = getVarNameForRawScore(goal);
          break;
        case COMPUTED:
          varName = getVarNameForComputedScore(goal);
          break;
        default:
          throw new RuntimeException("Expected 'raw' or 'computed', but found: "
              + scoreType);
        }
        termFormatter.format("* %s", varName);
      }

      for (final VariableRef varRef : term.getVariables()) {
        final String var = varRef.getVariableName();
        final String varName = getComputedGoalLocalVarName(var);
        termFormatter.format("* %s", varName);
      }

      formatter.format("%s", termFormatter.toString());
    }

    final FloatingPointType floatingPoint = poly.getFloatingPoint();
    return applyFloatingPoint(formatter.toString(), floatingPoint);
  }

  /**
   * Make the appropriate modifications to <code>value</code> to reflect the
   * specified floating point handling
   *
   * @param value the expression
   * @param floatingPoint the floating point handling
   * @return value with the floating point handling applied
   */
  private static String applyFloatingPoint(final String value,
                                           final FloatingPointType floatingPoint) {
    switch (floatingPoint) {
    case DECIMAL:
      return value;
    case ROUND:
      return "Math.round("
          + value
          + ")";
    case TRUNCATE:
      return "parseInt("
          + value
          + ")";
    default:
      throw new RuntimeException("Unexpected floating point type: "
          + floatingPoint);
    }
  }

  private static String ineqToString(final InequalityComparison eq) {
    switch (eq) {
    case EQUAL_TO:
      return "==";
    case GREATER_THAN:
      return ">";
    case GREATER_THAN_OR_EQUAL:
      return ">=";
    case LESS_THAN:
      return "<";
    case LESS_THAN_OR_EQUAL:
      return "<=";
    case NOT_EQUAL_TO:
      return "!=";
    default:
      throw new FLLInternalException("Unknown inequality found: "
          + eq);
    }
  }

  /**
   * @param formatter where to write
   * @param ifPrefix what goes before "if", either spaces or "else"
   * @param ele condition statement
   */
  private static void generateCondition(final Formatter formatter,
                                        final String ifPrefix,
                                        final AbstractConditionStatement ele) {
    formatter.format("%sif(", ifPrefix);

    if (ele instanceof ConditionStatement) {
      final ConditionStatement cond = (ConditionStatement) ele;
      formatter.format("%s %s %s", polyToString(cond.getLeft()), ineqToString(ele.getComparison()),
                       polyToString(cond.getRight()));
    } else if (ele instanceof EnumConditionStatement) {
      final EnumConditionStatement cond = (EnumConditionStatement) ele;

      final StringValue left = cond.getLeft();
      final String leftStr;
      if (left.isGoalRef()) {
        leftStr = getVarNameForRawScore(left.getRawStringValue());
      } else {
        leftStr = "'"
            + left.getRawStringValue()
            + "'";
      }

      final StringValue right = cond.getRight();
      final String rightStr;
      if (right.isGoalRef()) {
        rightStr = getVarNameForRawScore(right.getRawStringValue());
      } else {
        rightStr = "'"
            + right.getRawStringValue()
            + "'";
      }

      formatter.format("%s %s %s", leftStr, ineqToString(ele.getComparison()), rightStr);
    } else {
      throw new FLLInternalException("Expecting ConditionStatement or EnumConditionStatement, but was"
          + ele.getClass().getName());
    }
    formatter.format(")");
  }

  private static String generateIndentSpace(final int indent) {
    final StringBuilder retval = new StringBuilder();
    for (int i = 0; i < indent; ++i) {
      retval.append(' ');
    }
    return retval.toString();
  }

}<|MERGE_RESOLUTION|>--- conflicted
+++ resolved
@@ -1132,24 +1132,6 @@
             + runNumber);
       }
 
-<<<<<<< HEAD
-    try (Connection connection = datasource.getConnection()) {
-      final int tournament = Queries.getCurrentTournament(connection);
-
-      final @Nullable PerformanceTeamScore teamScore = DatabasePerformanceTeamScore.fetchTeamScore(tournament,
-                                                                                                   teamNumber,
-                                                                                                   runNumber,
-                                                                                                   connection);
-      if (null == teamScore) {
-        throw new FLLInternalException("Cannot find score for TeamNumber and RunNumber."
-            + " TeamNumber: "
-            + teamNumber
-            + " RunNumber: "
-            + runNumber);
-      }
-
-=======
->>>>>>> ad97ff43
       if (!teamScore.isBye()
           && !teamScore.isNoShow()) {
         final PerformanceScoreCategory performanceElement = description.getPerformance();
@@ -1174,10 +1156,6 @@
                   found = true;
                 }
               }
-<<<<<<< HEAD
-=======
-
->>>>>>> ad97ff43
               if (!found) {
                 throw new RuntimeException("Found enumerated value in the database that's not in the XML document, goal: "
                     + name
@@ -1194,11 +1172,7 @@
             }
           } // !computed
         } // foreach goal
-<<<<<<< HEAD
-      }
-=======
-      } // real score
->>>>>>> ad97ff43
+      }
 
       // Always init the special double-check column
       writer.println("  Verified = "
