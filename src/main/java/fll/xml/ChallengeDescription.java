/*
 * Copyright (c) 2013 INSciTE.  All rights reserved
 * INSciTE is on the web at: http://www.hightechkids.org
 * This code is released under GPL; see LICENSE.txt for details.
 */

package fll.xml;

import java.io.Serializable;
import java.util.LinkedList;
import java.util.List;
import java.util.Objects;

<<<<<<< HEAD
import javax.annotation.Nonnull;

=======
import org.checkerframework.checker.nullness.qual.EnsuresNonNullIf;
import org.checkerframework.checker.nullness.qual.NonNull;
>>>>>>> d595db7b
import org.checkerframework.checker.nullness.qual.Nullable;
import org.w3c.dom.Document;
import org.w3c.dom.Element;

import net.mtu.eggplant.xml.NodelistElementCollectionAdapter;
import net.mtu.eggplant.xml.XMLUtils;

/**
 * The description of a tournament.
 */
public class ChallengeDescription implements Serializable {

  /**
<<<<<<< HEAD
   * XML attribute for title.
=======
   * XML attribute for {@link #getTitle()}.
>>>>>>> d595db7b
   */
  public static final String TITLE_ATTRIBUTE = "title";

  /**
<<<<<<< HEAD
   * XML attribute for revision.
=======
   * XML attribute for {@link #getRevision()}.
>>>>>>> d595db7b
   */
  public static final String REVISION_ATTRIBUTE = "revision";

  /**
<<<<<<< HEAD
   * XML attribute for copyright.
=======
   * XML attribute for {@link #getCopyright()}.
>>>>>>> d595db7b
   */
  public static final String COPYRIGHT_ATTRIBUTE = "copyright";

  /**
<<<<<<< HEAD
   * XML attribute for schema version.
=======
   * XML attribute for the schema version.
>>>>>>> d595db7b
   */
  public static final String SCHEMA_VERSION_ATTRIBUTE = "schemaVersion";

  /**
   * It's assumed that this element is the root element from the Document from
   * {@link ChallengeParser#parse(java.io.Reader)}.
   *
   * @param ele the challenge description
   */
  public ChallengeDescription(final Element ele) {
    mTitle = ele.getAttribute(TITLE_ATTRIBUTE);
    mRevision = ele.getAttribute(REVISION_ATTRIBUTE);
    mWinner = ChallengeParser.getWinnerCriteria(ele);

    if (ele.hasAttribute(COPYRIGHT_ATTRIBUTE)) {
      mCopyright = ele.getAttribute(COPYRIGHT_ATTRIBUTE);
    } else {
      mCopyright = null;
    }

    final Element performanceElement = (Element) ele.getElementsByTagName(PerformanceScoreCategory.TAG_NAME).item(0);
    mPerformance = new PerformanceScoreCategory(performanceElement);

    for (final Element subjEle : new NodelistElementCollectionAdapter(ele.getElementsByTagName(SubjectiveScoreCategory.TAG_NAME))) {
      final SubjectiveScoreCategory subj = new SubjectiveScoreCategory(subjEle);
      mSubjectiveCategories.add(subj);
    }

    for (final Element catEle : new NodelistElementCollectionAdapter(ele.getElementsByTagName(NonNumericCategory.TAG_NAME))) {
      final NonNumericCategory cat = new NonNumericCategory(catEle);
      nonNumericCategories.add(cat);
    }

  }

  /**
   * Default constructor uses the empty string for {@link #getRevision()},
   * {@link WinnerType#HIGH} for {@link #getWinner()}, null for
   * {@link #getCopyright()}, an empty {@link #getPerformance()} and no
   * {@link #getSubjectiveCategories()}.
   *
   * @param title the title of the challenge
   */
  public ChallengeDescription(@NonNull final String title) {
    mTitle = title;
    mRevision = "";
    mWinner = WinnerType.HIGH;
    mCopyright = null;
    mPerformance = new PerformanceScoreCategory();
  }

  private @Nullable String mCopyright;

  /**
   * Copyright statement for the challenge.
   *
   * @return the statement or null if there is no copyright
   */
  public @Nullable String getCopyright() {
    return mCopyright;
  }

  /**
   * @param v see {@link #getCopyright()}
   */
  public void setCopyright(final @Nullable String v) {
    mCopyright = v;
  }

  private String mTitle;

  /**
   * The name of the challenge description, it cannot be null, but may be the
   * empty string, although this is not advised.
   *
   * @return the title of the tournament
   */
  @NonNull
  public String getTitle() {
    return mTitle;
  }

  /**
   * @param v see {@link #getTitle()}
   */
  public void setTitle(@NonNull final String v) {
    Objects.requireNonNull(v);
    mTitle = v;
  }

  private String mRevision;

  /**
   * This is used to keep track of changes, it can be an empty string, but not
   * null.
   *
   * @return the revision of the description
   */
  @NonNull
  public String getRevision() {
    return mRevision;
  }

  /**
   * @param v see {@link #setRevision(String)}
   */
  public void setRevision(@NonNull final String v) {
    Objects.requireNonNull(v);
    mRevision = v;
  }

  private WinnerType mWinner;

  public WinnerType getWinner() {
    return mWinner;
  }

  public void setWinner(final WinnerType v) {
    mWinner = v;
  }

  private PerformanceScoreCategory mPerformance;

  /**
   * @return description of the performance category
   */
  public PerformanceScoreCategory getPerformance() {
    return mPerformance;
  }

  /**
   * Since {@link PerformanceScoreCategory} is mutable, this should not be
   * needed except to add or remove the performance element.
   *
   * @param v see {@link #getPerformance()}
   */
  public void setPerformance(final PerformanceScoreCategory v) {
    mPerformance = v;
  }

  private final List<SubjectiveScoreCategory> mSubjectiveCategories = new LinkedList<>();

  /**
   * @return unmodifiable list
   */
  public List<SubjectiveScoreCategory> getSubjectiveCategories() {
    return mSubjectiveCategories;
  }

  /**
   * Add a subjective category to the end of the list.
   * Since {@link ScoreCategory} is mutable, this does not check that the names
   * are unique. That needs to be done by a higher level class.
   *
   * @param v the category to add
   */
  public void addSubjectiveCategory(final SubjectiveScoreCategory v) {
    mSubjectiveCategories.add(v);
  }

  /**
   * Add a subjective category at the specified index.
   * Since {@link ScoreCategory} is mutable, this does not check that the names
   * are unique. That needs to be done by a higher level class.
   *
   * @param v the category to add
   * @param index the index to add the category at
   */
  public void addSubjectiveCategory(final int index,
                                    final SubjectiveScoreCategory v)
      throws IndexOutOfBoundsException {
    mSubjectiveCategories.add(index, v);
  }

  /**
   * Remove a subjective category.
   *
   * @param v the category to remove
   * @return if the category was removed
   * @see List#remove(Object)
   */
  public boolean removeSubjectiveCategory(final SubjectiveScoreCategory v) {
    return mSubjectiveCategories.remove(v);
  }

  /**
   * Remove the subjective category at the specified index.
   *
   * @param index the index to remove the element from
   * @return the category that was removed
   */
  public SubjectiveScoreCategory removeSubjectiveCategory(final int index) throws IndexOutOfBoundsException {
    return mSubjectiveCategories.remove(index);
  }

  /**
   * @param name category name
   * @return the category or null if not found
   */
  public @Nullable SubjectiveScoreCategory getSubjectiveCategoryByName(final String name) {
    return mSubjectiveCategories.stream().filter(c -> c.getName().equals(name)).findAny().orElse(null);
  }

  private final LinkedList<NonNumericCategory> nonNumericCategories = new LinkedList<>();

  /**
   * @return unmodifiable list
   */
  public List<NonNumericCategory> getNonNumericCategories() {
    return nonNumericCategories;
  }

  /**
   * @param title category title
   * @return the category or null if not found
   */
  public @Nullable NonNumericCategory getNonNumericCategoryByTitle(final String title) {
    return nonNumericCategories.stream().filter(c -> c.getTitle().equals(title)).findAny().orElse(null);
  }

  /**
   * Add a subjective category to the end of the list.
   * Since {@link ScoreCategory} is mutable, this does not check that the names
   * are unique. That needs to be done by a higher level class.
   *
   * @param v the category to add
   */
  public void addNonNumericCategory(final NonNumericCategory v) {
    nonNumericCategories.add(v);
  }

  /**
   * Add a non-numeric category at the specified index.
   * Since {@link NonNumericCategory} is mutable, this does not check that the
   * titles
   * are unique. That needs to be done by a higher level class.
   *
   * @param v the category to add
   * @param index the index to add the category at
   */
  public void addNonNumericCategory(final int index,
                                    final NonNumericCategory v)
      throws IndexOutOfBoundsException {
    nonNumericCategories.add(index, v);
  }

  /**
   * Remove a non-numeric category.
   *
   * @param v the category to remove
   * @return if the category was removed
   * @see List#remove(Object)
   */
  public boolean removeNonNumericCategory(final NonNumericCategory v) {
    return nonNumericCategories.remove(v);
  }

  /**
   * Remove the non-numeric category at the specified index.
   *
   * @param index the index to remove the element from
   * @return the category that was removed
   */
  public NonNumericCategory removeNonNumericCategory(final int index) throws IndexOutOfBoundsException {
    return nonNumericCategories.remove(index);
  }

  /**
   * Create the XML for the current state of this challenge description.
   *
   * @return a non-null document.
   */
  public Document toXml() {
    final Document document = XMLUtils.DOCUMENT_BUILDER.newDocument();
    final Element fll = document.createElementNS(null, "fll");
    document.appendChild(fll);

    fll.setAttribute(TITLE_ATTRIBUTE, mTitle);
    fll.setAttribute(REVISION_ATTRIBUTE, mRevision);
    fll.setAttribute(ChallengeParser.WINNER_ATTRIBUTE, mWinner.toString());
    fll.setAttribute(SCHEMA_VERSION_ATTRIBUTE, String.valueOf(ChallengeParser.CURRENT_SCHEMA_VERSION));

    if (null != mCopyright) {
      fll.setAttribute(COPYRIGHT_ATTRIBUTE, mCopyright);
    }

    if (null != mPerformance) {
      final Element performanceElement = mPerformance.toXml(document);
      fll.appendChild(performanceElement);
    }

    for (final SubjectiveScoreCategory cat : mSubjectiveCategories) {
      final Element subjEle = cat.toXml(document);
      fll.appendChild(subjEle);
    }

    for (final NonNumericCategory cat : nonNumericCategories) {
      final Element catEle = cat.toXml(document);
      fll.appendChild(catEle);
    }

    return document;
  }

  /**
   * @param str remove carriage returns and multiple spaces
   * @return string without the line endings and multiple spaces in a row
   */
<<<<<<< HEAD
  /* package */ static String removeExtraWhitespace(final @Nullable String str) {
=======
  @EnsuresNonNullIf(expression = "str != null", result = true)
  /* package */ static @Nullable String removeExtraWhitespace(final @Nullable String str) {
>>>>>>> d595db7b
    if (null == str) {
      return str;
    } else {
      return str.replaceAll("\\s+", " ");
    }
  }

}<|MERGE_RESOLUTION|>--- conflicted
+++ resolved
@@ -11,13 +11,8 @@
 import java.util.List;
 import java.util.Objects;
 
-<<<<<<< HEAD
-import javax.annotation.Nonnull;
-
-=======
 import org.checkerframework.checker.nullness.qual.EnsuresNonNullIf;
 import org.checkerframework.checker.nullness.qual.NonNull;
->>>>>>> d595db7b
 import org.checkerframework.checker.nullness.qual.Nullable;
 import org.w3c.dom.Document;
 import org.w3c.dom.Element;
@@ -31,38 +26,22 @@
 public class ChallengeDescription implements Serializable {
 
   /**
-<<<<<<< HEAD
-   * XML attribute for title.
-=======
    * XML attribute for {@link #getTitle()}.
->>>>>>> d595db7b
    */
   public static final String TITLE_ATTRIBUTE = "title";
 
   /**
-<<<<<<< HEAD
-   * XML attribute for revision.
-=======
    * XML attribute for {@link #getRevision()}.
->>>>>>> d595db7b
    */
   public static final String REVISION_ATTRIBUTE = "revision";
 
   /**
-<<<<<<< HEAD
-   * XML attribute for copyright.
-=======
    * XML attribute for {@link #getCopyright()}.
->>>>>>> d595db7b
    */
   public static final String COPYRIGHT_ATTRIBUTE = "copyright";
 
   /**
-<<<<<<< HEAD
-   * XML attribute for schema version.
-=======
    * XML attribute for the schema version.
->>>>>>> d595db7b
    */
   public static final String SCHEMA_VERSION_ATTRIBUTE = "schemaVersion";
 
@@ -371,12 +350,8 @@
    * @param str remove carriage returns and multiple spaces
    * @return string without the line endings and multiple spaces in a row
    */
-<<<<<<< HEAD
-  /* package */ static String removeExtraWhitespace(final @Nullable String str) {
-=======
   @EnsuresNonNullIf(expression = "str != null", result = true)
   /* package */ static @Nullable String removeExtraWhitespace(final @Nullable String str) {
->>>>>>> d595db7b
     if (null == str) {
       return str;
     } else {
