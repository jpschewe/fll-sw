--- conflicted
+++ resolved
@@ -230,18 +230,6 @@
    */
   @Override
   public boolean isTrue(final TeamScore teamScore) {
-<<<<<<< HEAD
-    final String leftStr = getLeftGoalNameOrString();
-=======
-    if (null == mLeftGoalRef
-        && null == mLeftString) {
-      throw new IllegalArgumentException("Left goal ref OR left string must be non-null");
-    }
-    if (null == mRightGoalRef
-        && null == mRightString) {
-      throw new IllegalArgumentException("Right goal ref OR right string must be non-null");
-    }
-
     final String leftRawStr = getLeftGoalNameOrString();
     final String leftStr;
     if (null != getLeftGoal()) {
@@ -249,7 +237,6 @@
     } else {
       leftStr = leftRawStr;
     }
->>>>>>> dc6b5467
 
     final String rightRawStr = getRightGoalNameOrString();
     final String rightStr;
