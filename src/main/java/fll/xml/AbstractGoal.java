/*
 * Copyright (c) 2013 INSciTE.  All rights reserved
 * INSciTE is on the web at: http://www.hightechkids.org
 * This code is released under GPL; see LICENSE.txt for details.
 */

package fll.xml;

import java.io.Serializable;
import java.util.Collection;
import java.util.Collections;
import java.util.Comparator;
import java.util.LinkedList;
import java.util.List;

import javax.annotation.Nonnull;

<<<<<<< HEAD
import org.apache.commons.lang3.StringUtils;
import org.checkerframework.checker.nullness.qual.Nullable;
=======
>>>>>>> d595db7b
import org.w3c.dom.Document;
import org.w3c.dom.Element;

import fll.util.FLLInternalException;
import fll.util.FP;
import fll.web.playoff.TeamScore;

/**
 * Base type for goals in the challenge description.
 */
public abstract class AbstractGoal extends GoalElement {

  /**
   * XML attribute for goal name.
   */
  public static final String NAME_ATTRIBUTE = "name";

  /**
   * Default constructor for creating a new goal.
   */
  public AbstractGoal() {
    super();
  }

  /**
   * Constructor for reading from an XML document.
   *
   * @param ele the XML element to parse
   */
  public AbstractGoal(@Nonnull final Element ele) {
    super(ele);

    mName = ele.getAttribute(NAME_ATTRIBUTE);
  }

  /**
   * @param name see {@link #getName()}
   */
  public AbstractGoal(final String name) {
    this();

    mName = name;
<<<<<<< HEAD
    mTitle = null;
    mDescription = null;
    mCategory = null;
  }

  private String mCategory;

  /**
   * @return the category of the goal, may be null
   */
  public @Nullable String getCategory() {
    return mCategory;
=======
>>>>>>> d595db7b
  }

  private String mName = "no_name";

  /**
   * @return the name of the goal
   */
  @Nonnull
  public String getName() {
    return mName;
  }

  /**
   * @param v see {@link #getName()}
   *          Fires property change event.
   */
  public void setName(@Nonnull final String v) {
    final String old = mName;
    mName = v;
<<<<<<< HEAD
    this.propChangeSupport.firePropertyChange("name", old, v);
  }

  private String mTitle;

  /**
   * @return the title of the goal, may be null.
   */
  public String getTitle() {
    return mTitle;
  }

  /**
   * @param v see {@link #getTitle()}
   *          Fires property change event.
   */
  public void setTitle(final String v) {
    final String old = mTitle;
    mTitle = v;
    this.propChangeSupport.firePropertyChange("title", old, v);
  }

  private @Nullable String mDescription;

  /**
   * @return the description, may be null
   */
  public String getDescription() {
    return null == mDescription ? null : mDescription.trim().replaceAll("\\s+", " ");
  }

  /**
   * @param v see {@link #getDescription()}
   *          Fires property change event.
   */
  public void setDescription(final String v) {
    final String old = mDescription;
    mDescription = v;
    this.propChangeSupport.firePropertyChange("description", old, v);
=======
    firePropertyChange("name", old, v);
>>>>>>> d595db7b
  }

  /**
   * Get the raw score.
   *
   * @param teamScore the score to evaluate
   * @return the score or NaN if there is currently no score for this goal
   */
  public abstract double getRawScore(TeamScore teamScore);

  /**
   * Get the computed score. Raw values are available through
   * {@link #getRawScore(TeamScore)}.
   *
   * @param teamScore the score to evaluate
   * @return the score or NaN if there is currently no score for this goal
   */
  @Override
  public abstract double evaluate(TeamScore teamScore);

  /**
   * @return true if this is a computed goal and can be safely cast to
   *         {@link ComputedGoal}
   */
  public abstract boolean isComputed();

  /***
   * @return true if this is an enumerated goal
   */
  public abstract boolean isEnumerated();

  /**
   * @return Read-only collection of the values.
   */
  public abstract Collection<EnumeratedValue> getValues();

  /**
   * Get the enumerated values from the goal and sort them for display.
   * This ensures that all usages have the elements in the same order.
   *
   * @return the enumerated values for this goal
   */
  public List<EnumeratedValue> getSortedValues() {
    final List<EnumeratedValue> values = new LinkedList<>(getValues());
    Collections.sort(values, EnumeratedValueLowestFirst.INSTANCE);
    return values;
  }

  /**
   * @return the score type
   */
  public abstract ScoreType getScoreType();

  /**
   * @return minimum raw value for the goal
   */
  public abstract double getMin();

  /**
   * @return maximum raw value for the goal
   */
  public abstract double getMax();

  /**
   * @return if this goal is a yes/no.
   */
  public boolean isYesNo() {
    if (isComputed()
        || isEnumerated()) {
      return false;
    } else {
      return FP.equals(0, getMin(), ChallengeParser.INITIAL_VALUE_TOLERANCE)
          && FP.equals(1, getMax(), ChallengeParser.INITIAL_VALUE_TOLERANCE);
    }
  }

  /**
   * @param score the raw score
   * @return the value after the score type has been applied
   */
  protected final double applyScoreType(final double score) {
    switch (getScoreType()) {
    case FLOAT:
      return score;
    case INTEGER:
      return ((long) score);
    default:
      throw new FLLInternalException("Unknown score type: "
          + getScoreType());
    }
  }

  /**
   * @param document the document used to create elements
   * @param ele the goal element to be populated with this object's state
   */
  protected void populateXml(final Document document,
                             final Element ele) {
    super.populateXml(document, ele);
    ele.setAttribute(NAME_ATTRIBUTE, getName());
  }

  private static final class EnumeratedValueLowestFirst implements Comparator<EnumeratedValue>, Serializable {
    public static final EnumeratedValueLowestFirst INSTANCE = new EnumeratedValueLowestFirst();

    private EnumeratedValueLowestFirst() {
    }

    @Override
    public int compare(final EnumeratedValue one,
                       final EnumeratedValue two) {
      return Double.compare(one.getScore(), two.getScore());
    }
  }

  /**
   * Subclasses need to override this method to create the appropriate element and
   * then call {@link #populateXml(Document, Element)} to get data from this
   * class.
   *
   * @param doc the document to create elements with
   * @return XML element that represents the current state
   */
  public abstract Element toXml(Document doc);

  @Override
  public boolean isGoal() {
    return true;
  }

  @Override
  public boolean isGoalGroup() {
    return false;
  }

}<|MERGE_RESOLUTION|>--- conflicted
+++ resolved
@@ -15,11 +15,6 @@
 
 import javax.annotation.Nonnull;
 
-<<<<<<< HEAD
-import org.apache.commons.lang3.StringUtils;
-import org.checkerframework.checker.nullness.qual.Nullable;
-=======
->>>>>>> d595db7b
 import org.w3c.dom.Document;
 import org.w3c.dom.Element;
 
@@ -62,21 +57,6 @@
     this();
 
     mName = name;
-<<<<<<< HEAD
-    mTitle = null;
-    mDescription = null;
-    mCategory = null;
-  }
-
-  private String mCategory;
-
-  /**
-   * @return the category of the goal, may be null
-   */
-  public @Nullable String getCategory() {
-    return mCategory;
-=======
->>>>>>> d595db7b
   }
 
   private String mName = "no_name";
@@ -84,7 +64,6 @@
   /**
    * @return the name of the goal
    */
-  @Nonnull
   public String getName() {
     return mName;
   }
@@ -93,52 +72,10 @@
    * @param v see {@link #getName()}
    *          Fires property change event.
    */
-  public void setName(@Nonnull final String v) {
+  public void setName(final String v) {
     final String old = mName;
     mName = v;
-<<<<<<< HEAD
-    this.propChangeSupport.firePropertyChange("name", old, v);
-  }
-
-  private String mTitle;
-
-  /**
-   * @return the title of the goal, may be null.
-   */
-  public String getTitle() {
-    return mTitle;
-  }
-
-  /**
-   * @param v see {@link #getTitle()}
-   *          Fires property change event.
-   */
-  public void setTitle(final String v) {
-    final String old = mTitle;
-    mTitle = v;
-    this.propChangeSupport.firePropertyChange("title", old, v);
-  }
-
-  private @Nullable String mDescription;
-
-  /**
-   * @return the description, may be null
-   */
-  public String getDescription() {
-    return null == mDescription ? null : mDescription.trim().replaceAll("\\s+", " ");
-  }
-
-  /**
-   * @param v see {@link #getDescription()}
-   *          Fires property change event.
-   */
-  public void setDescription(final String v) {
-    final String old = mDescription;
-    mDescription = v;
-    this.propChangeSupport.firePropertyChange("description", old, v);
-=======
     firePropertyChange("name", old, v);
->>>>>>> d595db7b
   }
 
   /**
