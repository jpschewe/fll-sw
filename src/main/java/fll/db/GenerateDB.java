/*
 * Copyright (c) 2000-2002 INSciTE.  All rights reserved
 * INSciTE is on the web at: http://www.hightechkids.org
 * This code is released under GPL; see LICENSE.txt for details.
 */
package fll.db;

import java.io.ByteArrayInputStream;
import java.io.ByteArrayOutputStream;
import java.io.IOException;
import java.io.InputStream;
import java.io.OutputStreamWriter;
import java.io.UnsupportedEncodingException;
import java.sql.Connection;
import java.sql.PreparedStatement;
import java.sql.ResultSet;
import java.sql.SQLException;
import java.sql.Statement;
import java.util.Formatter;

import org.apache.commons.io.IOUtils;

import edu.umd.cs.findbugs.annotations.SuppressFBWarnings;
import fll.Team;
import fll.Tournament;
import fll.TournamentLevel;
import fll.TournamentLevel.NoSuchTournamentLevelException;
import fll.Utilities;
import fll.util.FLLInternalException;
import fll.xml.AbstractGoal;
import fll.xml.ChallengeDescription;
import fll.xml.PerformanceScoreCategory;
import fll.xml.SubjectiveScoreCategory;
import net.mtu.eggplant.xml.XMLUtils;

/**
 * Generate tables for tournament from challenge description.
 */
public final class GenerateDB {

  /**
   * Version of the database that will be created.
   */
<<<<<<< HEAD
  public static final int DATABASE_VERSION = 37;
=======
  public static final int DATABASE_VERSION = 39;
>>>>>>> a595c679

  private static final org.apache.logging.log4j.Logger LOGGER = org.apache.logging.log4j.LogManager.getLogger();

  private GenerateDB() {
    // no instances
  }

  /**
   * Default team name.
   */
  public static final String DEFAULT_TEAM_NAME = "<No Name>";

  /**
   * Default team division.
   */
  public static final String DEFAULT_TEAM_DIVISION = "1";

  /**
   * Name of the default tournament.
   */
  public static final String DUMMY_TOURNAMENT_NAME = "DUMMY";

  /**
   * Internal tournament ID.
   */
  public static final int INTERNAL_TOURNAMENT_ID = -1;

  /**
   * Internal tournament name.
   */
  public static final String INTERNAL_TOURNAMENT_NAME = "__INTERNAL__";

  /**
   * ID for {@link #INTERNAL_TOURNAMENT_LEVEL_NAME}}.
   */
  public static final int INTERNAL_TOURNAMENT_LEVEL_ID = INTERNAL_TOURNAMENT_ID;

  /**
   * Name of level for {@link #INTERNAL_TOURNAMENT_NAME}.
   */
  public static final String INTERNAL_TOURNAMENT_LEVEL_NAME = INTERNAL_TOURNAMENT_NAME;

  /**
   * Name of the performance table.
   */
  public static final String PERFORMANCE_TABLE_NAME = PerformanceScoreCategory.CATEGORY_NAME;

  /**
   * Generate a completely new DB from a challenge description. This also stores
   * the description
   * in the database for later use. Any existing data in the database is removed.
   *
   * @param description tournament description
   * @param connection connection to the database to create the tables in
   * @throws SQLException on a database error
   * @throws UnsupportedEncodingException if the challenge description cannot be
   *           decoded
   */
  @SuppressFBWarnings(value = { "SQL_NONCONSTANT_STRING_PASSED_TO_EXECUTE" }, justification = "Need dynamic data for default values, Bug in findbugs - ticket:2924739")
  public static void generateDB(final ChallengeDescription description,
                                final Connection connection)
      throws SQLException, UnsupportedEncodingException {

    try (Statement stmt = connection.createStatement()) {

      // write to disk regularly in case of a crash
      stmt.executeUpdate("SET WRITE_DELAY 100 MILLIS");

      // use MVCC transaction model to handle high rate of updates from multiple
      // threads
      stmt.executeUpdate("SET DATABASE TRANSACTION CONTROL MVCC");

      // make sure the database is empty
      stmt.executeUpdate("DROP SCHEMA PUBLIC CASCADE");

      createGlobalParameters(description, connection);

      // authentication tables
      createAuthentication(connection);
      createAuthenticationRoles(connection, true);

      // Table structure for table 'Tournaments'
      createTournamentLevelsTable(connection, true);
      tournaments(connection);

      // Table structure for table 'Teams'
      stmt.executeUpdate("CREATE TABLE Teams ("
          + "  TeamNumber integer NOT NULL," //
          + "  TeamName varchar(255) default '"
          + DEFAULT_TEAM_NAME
          + "' NOT NULL," //
          + "  Organization varchar(255)," //
          + "  CONSTRAINT teams_pk PRIMARY KEY (TeamNumber)"
          + ")");

      // add the bye team so that references work
      try (
          PreparedStatement prep = connection.prepareStatement("INSERT INTO Teams(TeamNumber, TeamName) VALUES(?, ?)")) {
        prep.setInt(1, Team.BYE.getTeamNumber());
        prep.setString(2, Team.BYE.getTeamName());
        prep.executeUpdate();

        // add the tie team so that references work
        prep.setInt(1, Team.TIE.getTeamNumber());
        prep.setString(2, Team.TIE.getTeamName());
        prep.executeUpdate();

        // add the null team so that references work
        prep.setInt(1, Team.NULL.getTeamNumber());
        prep.setString(2, Team.NULL.getTeamName());
        prep.executeUpdate();
      }

      // Table structure for table 'tablenames'
      stmt.executeUpdate("CREATE TABLE tablenames ("
          + "  Tournament INTEGER NOT NULL," //
          + "  PairID INTEGER NOT NULL," //
          + "  SideA varchar(64) NOT NULL," //
          + "  SideB varchar(64) NOT NULL," //
          + "  CONSTRAINT tablenames_pk PRIMARY KEY (Tournament,PairID)" //
          + " ,CONSTRAINT tablenames_fk1 FOREIGN KEY(Tournament) REFERENCES Tournaments(tournament_id)"
          + ")");

      createTableDivision(connection, true);

      // table to hold head-to-head playoff meta-data
      // stored as 2 tables to handle concurrency, one can update team information
      // separately from assigned tables.
      stmt.executeUpdate("CREATE TABLE PlayoffData ("
          + " event_division varchar(32) NOT NULL," //
          + " Tournament INTEGER  NOT NULL," //
          + " PlayoffRound integer NOT NULL," // round of this set of playoff
                                              // brackets
          + " LineNumber integer NOT NULL," // the line in the brackets that are
                                            // displayed
          + " Team integer default "
          + Team.NULL_TEAM_NUMBER
          + "," //
          + " Printed boolean default FALSE," //
          + " run_number integer NOT NULL," // the performance run number for
                                            // this score
          + " CONSTRAINT playoff_data_pk PRIMARY KEY (event_division, Tournament, PlayoffRound, LineNumber)" //
          + ",CONSTRAINT playoff_data_fk1 FOREIGN KEY(Tournament) REFERENCES Tournaments(tournament_id)" //
          + ",CONSTRAINT playoff_data_fk2 FOREIGN KEY(Team) REFERENCES Teams(TeamNumber)" //
          + ")");

      createPlayoffTableData(connection, true);

      // table to track which teams are in which playoff bracket
      createPlayoffBracketTeams(connection);

      // track which brackets are automatically finished
      createAutomaticFinishedPlayoffTable(connection, true);

      // table to hold team numbers of teams in this tournament
      stmt.executeUpdate("CREATE TABLE TournamentTeams ("
          + "  TeamNumber integer NOT NULL" //
          + " ,Tournament INTEGER NOT NULL" //
          + " ,event_division varchar(32) default '"
          + DEFAULT_TEAM_DIVISION
          + "' NOT NULL" //
          + " ,judging_station varchar(64) NOT NULL"
          + " ,CONSTRAINT tournament_teams_pk PRIMARY KEY (TeamNumber, Tournament)" //
          + " ,CONSTRAINT tournament_teams_fk1 FOREIGN KEY(TeamNumber) REFERENCES Teams(TeamNumber)" //
          + " ,CONSTRAINT tournament_teams_fk2 FOREIGN KEY(Tournament) REFERENCES Tournaments(tournament_id)"
          + ")");

      tournamentParameters(connection);

      createScheduleTables(connection, true);

      createSubjectiveCategoryScheduleColumnMappingTables(connection);

      createNonNumericNomineesTables(connection, true);

      createFinalistScheduleTables(connection, true);

      // Table structure for table 'Judges'
      stmt.executeUpdate("CREATE TABLE Judges ("
          + "  id varchar(64) NOT NULL,"//
          + "  category longvarchar NOT NULL," //
          + "  Tournament INTEGER NOT NULL," //
          + "  station varchar(64) NOT NULL," //
          + "  CONSTRAINT judges_pk PRIMARY KEY (id,category,Tournament,station)"//
          + " ,CONSTRAINT judges_fk1 FOREIGN KEY(Tournament) REFERENCES Tournaments(tournament_id)" //
          + ")");

      final StringBuilder createStatement = new StringBuilder();

      // performance

      // used for view below
      final StringBuilder performanceColumns = new StringBuilder();
      {
        final PerformanceScoreCategory performanceElement = description.getPerformance();
        final String tableName = PERFORMANCE_TABLE_NAME;
        createStatement.append("CREATE TABLE "
            + tableName
            + " (");
        performanceColumns.append("TeamNumber,");
        createStatement.append(" TeamNumber INTEGER NOT NULL,");
        performanceColumns.append("Tournament,");
        createStatement.append(" Tournament INTEGER NOT NULL,");
        performanceColumns.append("RunNumber,");
        createStatement.append(" RunNumber INTEGER NOT NULL,");
        performanceColumns.append("TimeStamp,");
        createStatement.append(" TimeStamp TIMESTAMP DEFAULT CURRENT_TIMESTAMP NOT NULL,");
        performanceColumns.append("NoShow,");
        createStatement.append(" NoShow boolean DEFAULT FALSE NOT NULL,");
        performanceColumns.append("Bye,");
        createStatement.append(" Bye boolean DEFAULT FALSE NOT NULL,");
        createStatement.append(" Verified boolean DEFAULT FALSE NOT NULL,");
        createStatement.append(" tablename varchar(64) DEFAULT 'UNKNOWN' NOT NULL,");
        for (final AbstractGoal element : performanceElement.getAllGoals()) {
          if (!element.isComputed()) {
            final String columnDefinition = generateGoalColumnDefinition(element);
            createStatement.append(" "
                + columnDefinition
                + ",");
            performanceColumns.append(element.getName()
                + ",");
          }
        }
        performanceColumns.append("ComputedTotal,");
        createStatement.append(" ComputedTotal float DEFAULT NULL,");
        performanceColumns.append("StandardizedScore");
        createStatement.append(" StandardizedScore float default NULL,");
        createStatement.append(" CONSTRAINT "
            + tableName
            + "_pk PRIMARY KEY (TeamNumber, Tournament, RunNumber)");
        createStatement.append(",CONSTRAINT "
            + tableName
            + "_fk1 FOREIGN KEY(TeamNumber) REFERENCES Teams(TeamNumber)");
        createStatement.append(",CONSTRAINT "
            + tableName
            + "_fk2 FOREIGN KEY(Tournament) REFERENCES Tournaments(tournament_id)");
        createStatement.append(");");
        stmt.executeUpdate(createStatement.toString());

      }

      // loop over each subjective category and create a table for it
      for (final SubjectiveScoreCategory categoryElement : description.getSubjectiveCategories()) {
        createStatement.setLength(0);

        final String tableName = categoryElement.getName();

        createStatement.append("CREATE TABLE "
            + tableName
            + " (");
        createStatement.append(" TeamNumber INTEGER NOT NULL,");
        createStatement.append(" Tournament INTEGER NOT NULL,");
        createStatement.append(" Judge VARCHAR(64) NOT NULL,");
        createStatement.append(" NoShow boolean DEFAULT FALSE NOT NULL,");
        for (final AbstractGoal element : categoryElement.getAllGoals()) {
          final String columnDefinition = generateGoalColumnDefinition(element);
          createStatement.append(" "
              + columnDefinition
              + ",");

          createStatement.append(String.format(" %s longvarchar DEFAULT NULL,", getGoalCommentColumnName(element)));
        }
        createStatement.append(" note longvarchar DEFAULT NULL,");

        createStatement.append(" comment_great_job longvarchar DEFAULT NULL,");
        createStatement.append(" comment_think_about longvarchar DEFAULT NULL,");

        createStatement.append(" CONSTRAINT "
            + tableName
            + "_pk PRIMARY KEY (TeamNumber, Tournament, Judge)");
        createStatement.append(",CONSTRAINT "
            + tableName
            + "_fk1 FOREIGN KEY(TeamNumber) REFERENCES Teams(TeamNumber)");
        createStatement.append(",CONSTRAINT "
            + tableName
            + "_fk2 FOREIGN KEY(Tournament) REFERENCES Tournaments(tournament_id)");
        createStatement.append(");");
        stmt.executeUpdate(createStatement.toString());
      }

      createSubjectiveComputedScoresTable(connection, true);
      createFinalScoresTable(connection, true);
      createOverallScoresTable(connection, true);

      createSubjectiveAwardWinnerTables(connection, true);
      createAdvancingTeamsTable(connection, true);

      createAwardGroupOrder(connection, true);

      createDelayedPerformanceTable(connection, true);

      createFinalistParameterTables(connection, true);

      createCategoriesIgnored(connection, true);

      createAwardsScriptTables(connection, true);

      createDeliberationTables(connection, true);
      createDeliberationCategoryOrder(connection, true);

      // --------------- create views ---------------

      // number of seeding rounds for each tournament
      stmt.executeUpdate("DROP VIEW IF EXISTS tournament_seeding_rounds");
      stmt.executeUpdate("CREATE VIEW tournament_seeding_rounds AS" //
          + " SELECT T1.tournament_id, " //
          + "      (SELECT TP3.param_value FROM tournament_parameters AS TP3" //
          + "   WHERE TP3.param = 'SeedingRounds'" //
          + "      AND TP3.tournament = ( " //
          + "      SELECT MAX(TP2.tournament) FROM tournament_parameters AS TP2 " //
          + "           WHERE TP2.param = '"
          + TournamentParameters.SEEDING_ROUNDS
          + "' " //
          + "           AND TP2.tournament IN (-1, T1.tournament_id ) )) as seeding_rounds" //
          + "      FROM tournaments as T1");

      // max seeding round score for all tournaments
      stmt.executeUpdate("DROP VIEW IF EXISTS performance_seeding_max");
      stmt.executeUpdate("CREATE VIEW performance_seeding_max AS "//
          + "    SELECT MAX(Performance.TeamNumber) AS TeamNumber" //
          + "         , MAX(Performance.ComputedTotal) AS score" //
          + "         , AVG(Performance.ComputedTotal) AS average" //
          + "         , Performance.tournament" //
          + "    FROM Performance, tournament_seeding_rounds AS TSR" //
          + "    WHERE Performance.RunNumber <= TSR.seeding_rounds" //
          + "    GROUP BY Performance.tournament, Performance.TeamNumber");

      // verified performance scores
      stmt.executeUpdate("DROP VIEW IF EXISTS verified_performance");
      stmt.executeUpdate("CREATE VIEW verified_performance AS SELECT "
          + performanceColumns.toString()
          + " FROM Performance WHERE Verified = TRUE");

      setDefaultParameters(connection, TournamentParameters.RUNNING_HEAD_2_HEAD_DEFAULT);

    }

  }

  /* package */ static void createPlayoffTableData(final Connection connection,
                                                   final boolean createConstraints)
      throws SQLException {
    try (Statement stmt = connection.createStatement()) {

      final StringBuilder sql = new StringBuilder();

      sql.append("CREATE TABLE PlayoffTableData (");
      sql.append(" event_division varchar(32) NOT NULL");
      sql.append(",Tournament INTEGER  NOT NULL");
      sql.append(",PlayoffRound integer NOT NULL");
      sql.append(",LineNumber integer NOT NULL");
      sql.append(",AssignedTable varchar(64) default NULL");
      sql.append(",CONSTRAINT playoff_table_data_pk PRIMARY KEY (event_division, Tournament, PlayoffRound, LineNumber)");
      if (createConstraints) {
        sql.append(",CONSTRAINT playoff_table_data_fk1 FOREIGN KEY(Tournament) REFERENCES Tournaments(tournament_id)");
        sql.append(",CONSTRAINT playoff_table_data_fk2 FOREIGN KEY(event_division, Tournament, PlayoffRound, LineNumber) REFERENCES PlayoffData(event_division, Tournament, PlayoffRound, LineNumber)");
      }
      sql.append(")");

      stmt.executeUpdate(sql.toString());
    }
  }

  /**
   * @param goal the goal to get the column name for
   * @return the name of the column that stores the comments for this goal
   */
  public static String getGoalCommentColumnName(final AbstractGoal goal) {
    return goal.getName()
        + "_comment";
  }

  /* package */static void createNonNumericNomineesTables(final Connection connection,
                                                          final boolean createConstraints)
      throws SQLException {
    try (Statement stmt = connection.createStatement()) {
      final StringBuilder sql = new StringBuilder();
      sql.append("CREATE TABLE non_numeric_nominees (");
      sql.append("  tournament INTEGER NOT NULL");
      sql.append(" ,category LONGVARCHAR NOT NULL");
      sql.append(" ,team_number INTEGER NOT NULL");
      sql.append(" ,judge VARCHAR(64) DEFAULT NULL");
      if (createConstraints) {
        sql.append(" ,CONSTRAINT non_numeric_nominees_fk1 FOREIGN KEY(tournament) REFERENCES Tournaments(tournament_id)");
        sql.append(" ,CONSTRAINT non_numeric_nominees_fk2 FOREIGN KEY(team_number) REFERENCES Teams(TeamNumber)");
      }
      sql.append(")");
      stmt.executeUpdate(sql.toString());
    }
  }

  /**
   * Create finalist schedule tables.
   *
   * @param connection
   * @param forceRebuild
   * @param tables
   * @param createConstraints if false, don't create foreign key constraints
   */
  /* package */static void createFinalistScheduleTables(final Connection connection,
                                                        final boolean createConstraints)
      throws SQLException {
    try (Statement stmt = connection.createStatement()) {
      final StringBuilder sql = new StringBuilder();
      sql.append("CREATE TABLE finalist_categories (");
      sql.append("  tournament INTEGER NOT NULL");
      sql.append(" ,category LONGVARCHAR NOT NULL");
      sql.append(" ,division VARCHAR(32) NOT NULL");
      sql.append(" ,room VARCHAR(32) DEFAULT NULL");
      sql.append(" ,CONSTRAINT finalist_categories_pk PRIMARY KEY (tournament, category, division)");
      if (createConstraints) {
        sql.append(" ,CONSTRAINT finalist_categories_fk1 FOREIGN KEY(tournament) REFERENCES Tournaments(tournament_id)");
      }
      sql.append(")");
      stmt.executeUpdate(sql.toString());

      final StringBuilder scheduleSql = new StringBuilder();
      scheduleSql.append("CREATE TABLE finalist_schedule (");
      scheduleSql.append("  tournament INTEGER NOT NULL");
      scheduleSql.append(" ,category LONGVARCHAR NOT NULL");
      scheduleSql.append(" ,judge_time TIME NOT NULL");
      scheduleSql.append(" ,judge_end_time TIME NOT NULL");
      scheduleSql.append(" ,team_number INTEGER NOT NULL");
      scheduleSql.append(" ,division VARCHAR(32) NOT NULL");
      scheduleSql.append(" ,CONSTRAINT finalist_schedule_pk PRIMARY KEY (tournament, category, division, judge_time)");
      if (createConstraints) {
        scheduleSql.append(" ,CONSTRAINT finalist_schedule_fk1 FOREIGN KEY(tournament) REFERENCES Tournaments(tournament_id)");
        scheduleSql.append(" ,CONSTRAINT finalist_schedule_fk2 FOREIGN KEY(team_number) REFERENCES Teams(TeamNumber)");
        scheduleSql.append(" ,CONSTRAINT finalist_schedule_fk3 FOREIGN KEY(tournament, category, division) REFERENCES finalist_categories(tournament, category, division)");
      }
      scheduleSql.append(")");
      stmt.executeUpdate(scheduleSql.toString());
    }
  }

  /**
   * Create the 'authentication' table. Drops the table if it exists.
   * 
   * @param connection database connection
   * @throws SQLException on a database error
   */
  public static void createAuthentication(final Connection connection) throws SQLException {
    try (Statement stmt = connection.createStatement()) {
      stmt.executeUpdate("CREATE TABLE fll_authentication ("
          + "  fll_user varchar(64) NOT NULL" //
          + " ,fll_pass char(32)"//
          + " ,num_failures INTEGER DEFAULT 0 NOT NULL" //
          + " ,last_failure TIMESTAMP DEFAULT NULL" //
          + " ,CONSTRAINT fll_authentication_pk PRIMARY KEY (fll_user)" //
          + ")");
    }
  }

  /**
   * Create the 'auth_roles" table. Drops the table if it exists.
   * 
   * @param connection database connection
   * @param createConstraints if true create the constraints
   * @throws SQLException on a database error
   */
  public static void createAuthenticationRoles(final Connection connection,
                                               final boolean createConstraints)
      throws SQLException {
    try (Statement stmt = connection.createStatement()) {
      final StringBuilder sql = new StringBuilder();
      sql.append("CREATE TABLE auth_roles (");
      sql.append("  fll_user VARCHAR(64) NOT NULL");
      sql.append(" ,fll_role VARCHAR(64) NOT NULL");
      if (createConstraints) {
        sql.append(" ,CONSTRAINT auth_roles_pk PRIMARY KEY (fll_user, fll_role)");
        sql.append(" ,CONSTRAINT auth_roles_fk1 FOREIGN KEY(fll_user) REFERENCES fll_authentication(fll_user)");
      }
      sql.append(")");
      stmt.executeUpdate(sql.toString());

    }
  }

  /** Table structure for table 'tournament_parameters' */
  /* package */static void tournamentParameters(final Connection connection) throws SQLException {
    try (Statement stmt = connection.createStatement()) {
      stmt.executeUpdate("CREATE TABLE tournament_parameters ("
          + "  param varchar(64) NOT NULL" //
          + " ,param_value longvarchar NOT NULL" //
          + " ,tournament integer NOT NULL" //
          + " ,CONSTRAINT tournament_parameters_pk PRIMARY KEY  (param, tournament)" //
          + " ,CONSTRAINT tournament_parameters_fk1 FOREIGN KEY(tournament) REFERENCES Tournaments(tournament_id)" //
          + ")");
    }
  }

  /**
   * Create Tournaments table.
   */
  /* package */static void tournaments(final Connection connection) throws SQLException {
    try (Statement stmt = connection.createStatement()) {

      stmt.executeUpdate("CREATE TABLE Tournaments ("
          + "  tournament_id INTEGER GENERATED BY DEFAULT AS IDENTITY" //
          + " ,Name varchar(128) NOT NULL" //
          + " ,Location longvarchar" //
          + " ,performance_seeding_modified TIMESTAMP DEFAULT NULL" //
          + " ,subjective_modified TIMESTAMP DEFAULT NULL" //
          + " ,summary_computed TIMESTAMP DEFAULT NULL" //
          + " ,tournament_date DATE DEFAULT NULL" //
          + " ,level_id INTEGER NOT NULL" //
          + " ,CONSTRAINT tournaments_pk PRIMARY KEY (tournament_id)" //
          + " ,CONSTRAINT name_unique UNIQUE(Name)" //
          + ")");

      try {
        final TournamentLevel defaultLevel = TournamentLevel.getByName(connection,
                                                                       TournamentLevel.DEFAULT_TOURNAMENT_LEVEL_NAME);
        Tournament.createTournament(connection, DUMMY_TOURNAMENT_NAME, "Default dummy tournament", null, defaultLevel);
      } catch (final NoSuchTournamentLevelException e) {
        throw new FLLInternalException("Cannot find the default tournament level named", e);
      }

      // add internal tournament for default values and such
      createInternalTournament(connection);
    }
  }

  /**
   * Create the "internal" tournament used for default parameters, if needed.
   */
  /* package */static void createInternalTournamentLevel(final Connection connection) throws SQLException {
    // make sure another level with the internal name doesn't exist
    if (TournamentLevel.levelExists(connection, INTERNAL_TOURNAMENT_LEVEL_NAME)) {
      final TournamentLevel level = TournamentLevel.getByName(connection, INTERNAL_TOURNAMENT_LEVEL_NAME);
      if (INTERNAL_TOURNAMENT_LEVEL_ID != level.getId()) {
        if (TournamentLevel.NO_NEXT_LEVEL_ID == level.getNextLevelId()) {
          TournamentLevel.updateTournamentLevel(connection, level.getId(), "Imported-"
              + level.getName());
        } else {
          final TournamentLevel nextLevel = TournamentLevel.getById(connection, level.getNextLevelId());
          TournamentLevel.updateTournamentLevel(connection, level.getId(), "Imported-"
              + level.getName(), nextLevel);
        }
      }
    }

    // check for internal tournament level by id
    if (!TournamentLevel.levelExists(connection, INTERNAL_TOURNAMENT_LEVEL_ID)) {
      // cannot use standard method as we need to set the id
      try (
          PreparedStatement prepInsert = connection.prepareStatement("INSERT INTO tournament_level (level_id, level_name, next_level_id) VALUES(?, ?, ?)")) {
        prepInsert.setInt(1, INTERNAL_TOURNAMENT_LEVEL_ID);
        prepInsert.setString(2, INTERNAL_TOURNAMENT_LEVEL_NAME);
        prepInsert.setInt(3, TournamentLevel.NO_NEXT_LEVEL_ID);
        prepInsert.executeUpdate();
      }
    }
  }

  /**
   * Create the "internal" tournament used for default parameters, if needed.
   */
  /* package */static void createInternalTournament(final Connection connection) throws SQLException {
    createInternalTournamentLevel(connection);

    // make sure another tournament with the internal name doesn't exist
    if (Tournament.doesTournamentExist(connection, INTERNAL_TOURNAMENT_NAME)) {
      final Tournament importedInternal = Tournament.findTournamentByName(connection, INTERNAL_TOURNAMENT_NAME);
      if (INTERNAL_TOURNAMENT_ID != importedInternal.getTournamentID()) {
        Tournament.updateTournament(connection, importedInternal.getTournamentID(), "Imported-"
            + importedInternal.getName(), importedInternal.getDescription(), importedInternal.getDate(),
                                    importedInternal.getLevel());
      }
    }

    // check if a tournament exists with the internal id
    if (!Tournament.doesTournamentExist(connection, INTERNAL_TOURNAMENT_ID)) {
      try {
        final TournamentLevel internalLevel = TournamentLevel.getById(connection, INTERNAL_TOURNAMENT_LEVEL_ID);

        // cannot use standard method as we need to set the id
        try (
            PreparedStatement prepInsert = connection.prepareStatement("INSERT INTO Tournaments (tournament_id, Name, level_id) VALUES(?, ?, ?)")) {
          prepInsert.setInt(1, INTERNAL_TOURNAMENT_ID);
          prepInsert.setString(2, INTERNAL_TOURNAMENT_NAME);
          prepInsert.setInt(3, internalLevel.getId());
          prepInsert.executeUpdate();
        }

      } catch (final NoSuchTournamentLevelException e) {
        throw new FLLInternalException("Cannot find the default tournament level", e);
      }
    }
  }

  /**
   * Put the default parameters (global and tournament) in the database if they
   * don't already exist.
   *
   * @param headToHead what to set running head to head to, if upgrading this is
   *          true, otherwise it's the default value
   */
  /* package */static void setDefaultParameters(final Connection connection,
                                                final boolean headToHead)
      throws SQLException {
    try (
        PreparedStatement globalInsert = connection.prepareStatement("INSERT INTO global_parameters (param_value, param) VALUES (?, ?)");
        PreparedStatement findTournament = connection.prepareStatement("SELECT tournament_id FROM Tournaments WHERE Name = ?")) {
      // Global Parameters

      boolean check;
      check = GlobalParameters.globalParameterExists(connection, GlobalParameters.CURRENT_TOURNAMENT);
      if (!check) {
        findTournament.setString(1, DUMMY_TOURNAMENT_NAME);
        try (ResultSet rs = findTournament.executeQuery()) {
          if (rs.next()) {
            final int tournamentId = rs.getInt(1);
            globalInsert.setString(2, GlobalParameters.CURRENT_TOURNAMENT);
            globalInsert.setInt(1, tournamentId);
            globalInsert.executeUpdate();
          }
        }
      }

      check = GlobalParameters.globalParameterExists(connection, GlobalParameters.STANDARDIZED_MEAN);
      if (!check) {
        globalInsert.setString(2, GlobalParameters.STANDARDIZED_MEAN);
        globalInsert.setDouble(1, GlobalParameters.STANDARDIZED_MEAN_DEFAULT);
        globalInsert.executeUpdate();
      }

      check = GlobalParameters.globalParameterExists(connection, GlobalParameters.STANDARDIZED_SIGMA);
      if (!check) {
        globalInsert.setString(2, GlobalParameters.STANDARDIZED_SIGMA);
        globalInsert.setDouble(1, GlobalParameters.STANDARDIZED_SIGMA_DEFAULT);
        globalInsert.executeUpdate();
      }

      check = GlobalParameters.globalParameterExists(connection, GlobalParameters.DIVISION_FLIP_RATE);
      if (!check) {
        globalInsert.setString(2, GlobalParameters.DIVISION_FLIP_RATE);
        globalInsert.setInt(1, GlobalParameters.DIVISION_FLIP_RATE_DEFAULT);
        globalInsert.executeUpdate();
      }

      // Tournament Parameters
      if (!TournamentParameters.defaultParameterExists(connection, TournamentParameters.SEEDING_ROUNDS)) {
        TournamentParameters.setDefaultNumSeedingRounds(connection, TournamentParameters.SEEDING_ROUNDS_DEFAULT);
      }

      if (!TournamentParameters.defaultParameterExists(connection,
                                                       TournamentParameters.PERFORMANCE_ADVANCEMENT_PERCENTAGE)) {
        TournamentParameters.setDefaultPerformanceAdvancementPercentage(connection,
                                                                        TournamentParameters.PERFORMANCE_ADVANCEMENT_PERCENTAGE_DEFAULT);
      }

      if (!TournamentParameters.defaultParameterExists(connection, TournamentParameters.RUNNING_HEAD_2_HEAD)) {
        TournamentParameters.setDefaultRunningHeadToHead(connection, headToHead);
      }

      if (!TournamentParameters.defaultParameterExists(connection, TournamentParameters.PRACTICE_ROUNDS)) {
        TournamentParameters.setDefaultNumPracticeRounds(connection, TournamentParameters.PRACTICE_ROUNDS_DEFAULT);
      }

    }
  }

  /**
   * Replace the challenge description in the database. It is assumed that it
   * is compatible with the database.
   * 
   * @param description to put in the database
   * @param connection the database connection
   * @throws SQLException on a database error
   */
  public static void insertOrUpdateChallengeDocument(final ChallengeDescription description,
                                                     final Connection connection)
      throws SQLException {
    final boolean check = GlobalParameters.globalParameterExists(connection, GlobalParameters.CHALLENGE_DOCUMENT);
    LOGGER.trace("Inserting challenge into database. Check: {}", check);

    try (PreparedStatement challengePrep = check //
        ? connection.prepareStatement("UPDATE global_parameters SET param_value = ? WHERE param = ?") //
        : connection.prepareStatement("INSERT INTO global_parameters (param_value, param) VALUES (?, ?)")) {
      challengePrep.setString(2, GlobalParameters.CHALLENGE_DOCUMENT);

      // get the challenge descriptor put in the database
      // dump the document into a byte array so we can push it into the
      // database
      final ByteArrayOutputStream baos = new ByteArrayOutputStream();
      XMLUtils.writeXML(description.toXml(), new OutputStreamWriter(baos, Utilities.DEFAULT_CHARSET),
                        Utilities.DEFAULT_CHARSET.name());
      final byte[] bytes = baos.toByteArray();
      final ByteArrayInputStream bais = new ByteArrayInputStream(bytes);
      challengePrep.setAsciiStream(1, bais, bytes.length);
      challengePrep.executeUpdate();
    }
  }

  /* package */static void createGlobalParameters(final ChallengeDescription description,
                                                  final Connection connection)
      throws SQLException {
    try (Statement stmt = connection.createStatement()) {

      stmt.executeUpdate("CREATE TABLE global_parameters (" //
          + "  param varchar(64) NOT NULL" //
          + " ,param_value longvarchar NOT NULL" //
          + " ,CONSTRAINT global_parameters_pk PRIMARY KEY (param)" //
          + ")");
    }

    // set database version
    try (PreparedStatement deletePrep = connection.prepareStatement("DELETE FROM global_parameters WHERE param = ?")) {
      deletePrep.setString(1, GlobalParameters.DATABASE_VERSION);
      deletePrep.executeUpdate();
    }

    try (
        PreparedStatement insertPrep = connection.prepareStatement("INSERT INTO global_parameters (param_value, param) VALUES (?, ?)")) {
      insertPrep.setInt(1, DATABASE_VERSION);
      insertPrep.setString(2, GlobalParameters.DATABASE_VERSION);
      insertPrep.executeUpdate();

      insertOrUpdateChallengeDocument(description, connection);
    }
  }

  /**
   * Get SQL type for a given goal.
   * 
   * @param goalElement the goal to get it's SQL type for
   * @return SQL type
   */
  public static String getTypeForGoalColumn(final AbstractGoal goalElement) {
    if (goalElement.isEnumerated()) {
      // enumerated
      // HSQLDB doesn't support enum
      return "longvarchar";
    } else {
      return "float";
    }
  }

  /**
   * Generate the definition of a column for the given goal element.
   *
   * @param goalElement element that represents the goal
   * @return the column definition
   */
  public static String generateGoalColumnDefinition(final AbstractGoal goalElement) {
    final String goalName = goalElement.getName();

    final String definition = String.format("%s %s", goalName, getTypeForGoalColumn(goalElement));

    if (LOGGER.isDebugEnabled()) {
      LOGGER.debug("GoalColumnDefinition: "
          + definition);
    }

    return definition;
  }

  /* package */static void createTableDivision(final Connection connection,
                                               final boolean createConstraints)
      throws SQLException {
    try (Statement stmt = connection.createStatement()) {

      final StringBuilder sql = new StringBuilder();
      sql.append("CREATE TABLE table_division (");
      sql.append("  playoff_division VARCHAR(32) NOT NULL");
      sql.append(" ,tournament INTEGER NOT NULL");
      sql.append(" ,table_id INTEGER NOT NULL");
      sql.append(" ,CONSTRAINT table_division_pk PRIMARY KEY (playoff_division, tournament, table_id)");
      if (createConstraints) {
        sql.append(" ,CONSTRAINT table_division_fk1 FOREIGN KEY(tournament, table_id) REFERENCES tablenames(tournament, PairID)");
      }
      sql.append(")");
      stmt.executeUpdate(sql.toString());
    }
  }

  /**
   * Create tables for schedule data
   *
   * @param connection
   * @param createConstraints if false, don't create foreign key constraints
   * @throws SQLException
   */
  /* package */static void createScheduleTables(final Connection connection,
                                                final boolean createConstraints)
      throws SQLException {
    try (Statement stmt = connection.createStatement()) {

      final StringBuilder sql = new StringBuilder();
      sql.append("CREATE TABLE schedule (");
      sql.append("  tournament INTEGER NOT NULL");
      sql.append(" ,team_number INTEGER NOT NULL");
      sql.append(" ,CONSTRAINT schedule_pk PRIMARY KEY (tournament, team_number)");
      if (createConstraints) {
        sql.append(" ,CONSTRAINT schedule_fk1 FOREIGN KEY(tournament) REFERENCES Tournaments(tournament_id)");
        sql.append(" ,CONSTRAINT schedule_fk2 FOREIGN KEY(team_number) REFERENCES Teams(TeamNumber)");
      }
      sql.append(")");
      stmt.executeUpdate(sql.toString());

      final StringBuilder perfRoundsSql = new StringBuilder();
      perfRoundsSql.append("CREATE TABLE sched_perf_rounds (");
      perfRoundsSql.append("  tournament INTEGER NOT NULL");
      perfRoundsSql.append(" ,team_number INTEGER NOT NULL");
      perfRoundsSql.append(" ,perf_time TIME NOT NULL");
      perfRoundsSql.append(" ,table_color LONGVARCHAR NOT NULL");
      perfRoundsSql.append(" ,table_side INTEGER NOT NULL");
      perfRoundsSql.append(" ,practice BOOLEAN NOT NULL");
      perfRoundsSql.append(" ,CONSTRAINT sched_perf_rounds_pk PRIMARY KEY (tournament, team_number, perf_time)");
      if (createConstraints) {
        perfRoundsSql.append(" ,CONSTRAINT sched_perf_rounds_fk1 FOREIGN KEY(tournament, team_number) REFERENCES schedule(tournament, team_number)");
      }
      perfRoundsSql.append(")");
      stmt.executeUpdate(perfRoundsSql.toString());

      final StringBuilder subjectiveSql = new StringBuilder();
      subjectiveSql.append("CREATE TABLE sched_subjective (");
      subjectiveSql.append("  tournament INTEGER NOT NULL");
      subjectiveSql.append(" ,team_number INTEGER NOT NULL");
      subjectiveSql.append(" ,name LONGVARCHAR NOT NULL");
      subjectiveSql.append(" ,subj_time TIME NOT NULL");
      subjectiveSql.append(" ,CONSTRAINT sched_subjective_pk PRIMARY KEY (tournament, team_number, name)");
      if (createConstraints) {
        subjectiveSql.append(" ,CONSTRAINT sched_subjective_fk1 FOREIGN KEY(tournament, team_number) REFERENCES schedule(tournament, team_number)");
      }
      subjectiveSql.append(")");
      stmt.executeUpdate(subjectiveSql.toString());
    }
  }

  /**
   * Create the subjective_computed_scores table.
   *
   * @param connection database connection
   * @param createConstraints true if creating constraints, false when using from
   *          {@link ImportDB} to upgrade a database
   */
  /* package */ static void createSubjectiveComputedScoresTable(final Connection connection,
                                                                final boolean createConstraints)
      throws SQLException {
    try (Statement stmt = connection.createStatement()) {

      final StringBuilder sql = new StringBuilder();
      sql.append("CREATE TABLE subjective_computed_scores (");
      sql.append("  category LONGVARCHAR NOT NULL");
      sql.append(" ,goal_group LONGVARCHAR NOT NULL");
      sql.append(" ,tournament INTEGER NOT NULL");
      sql.append(" ,team_number INTEGER NOT NULL");
      sql.append(" ,judge VARCHAR(64) NOT NULL");
      sql.append(" ,computed_total float");
      sql.append(" ,no_show BOOLEAN DEFAULT FALSE NOT NULL");
      sql.append(" ,standardized_score float");
      if (createConstraints) {
        sql.append(" ,CONSTRAINT subjective_computed_scores_pk1 PRIMARY KEY (category, goal_group, team_number, tournament, judge)");
        sql.append(" ,CONSTRAINT subjective_computed_scores_fk1 FOREIGN KEY(team_number) REFERENCES Teams(TeamNumber)");
        sql.append(" ,CONSTRAINT subjective_computed_scores_fk2 FOREIGN KEY(tournament) REFERENCES Tournaments(tournament_id)");
      }
      sql.append(")");

      stmt.executeUpdate(sql.toString());
    }
  }

  /**
   * Create the final_scores table.
   *
   * @param connection database connection
   * @param createConstraints true if creating constraints, false when using from
   *          {@link ImportDB} to upgrade a database
   */
  /* package */ static void createFinalScoresTable(final Connection connection,
                                                   final boolean createConstraints)
      throws SQLException {
    try (Statement stmt = connection.createStatement()) {

      final StringBuilder sql = new StringBuilder();
      sql.append("CREATE TABLE final_scores (");
      sql.append("  category LONGVARCHAR NOT NULL");
      sql.append(" ,goal_group LONGVARCHAR NOT NULL");
      sql.append(" ,tournament INTEGER NOT NULL");
      sql.append(" ,team_number INTEGER NOT NULL");
      sql.append(" ,final_score float");
      if (createConstraints) {
        sql.append(" ,CONSTRAINT final_scores_pk01 PRIMARY KEY (category, goal_group, team_number, tournament)");
        sql.append(" ,CONSTRAINT final_scores_fk01 FOREIGN KEY(team_number) REFERENCES Teams(TeamNumber)");
        sql.append(" ,CONSTRAINT final_scores_fk02 FOREIGN KEY(tournament) REFERENCES Tournaments(tournament_id)");
      }
      sql.append(")");

      stmt.executeUpdate(sql.toString());
    }
  }

  /**
   * Create the overall_scores table.
   *
   * @param connection database connection
   * @param createConstraints true if creating constraints, false when using from
   *          {@link ImportDB} to upgrade a database
   */
  /* package */ static void createOverallScoresTable(final Connection connection,
                                                     final boolean createConstraints)
      throws SQLException {
    try (Statement stmt = connection.createStatement()) {

      final StringBuilder sql = new StringBuilder();
      sql.append("CREATE TABLE overall_scores (");
      sql.append("  tournament INTEGER NOT NULL");
      sql.append(" ,team_number INTEGER NOT NULL");
      sql.append(" ,overall_score float");
      if (createConstraints) {
        sql.append(" ,CONSTRAINT overall_scores_pk PRIMARY KEY (team_number, tournament)");
        sql.append(" ,CONSTRAINT overall_scores_fk1 FOREIGN KEY(team_number) REFERENCES Teams(TeamNumber)");
        sql.append(" ,CONSTRAINT overall_scores_fk2 FOREIGN KEY(tournament) REFERENCES Tournaments(tournament_id)");
      }
      sql.append(")");

      stmt.executeUpdate(sql.toString());
    }
  }

  /**
   * Create tables for mapping schedule columns (schedule columns)
   * to subjective categories.
   *
   * @param connection
   * @throws SQLException
   */
  /* package */static void createSubjectiveCategoryScheduleColumnMappingTables(final Connection connection)
      throws SQLException {
    try (Statement stmt = connection.createStatement()) {

      final StringBuilder sql = new StringBuilder();
      sql.append("CREATE TABLE category_schedule_column (");
      sql.append("  tournament INTEGER NOT NULL");
      sql.append(" ,category LONGVARCHAR NOT NULL");
      sql.append(" ,schedule_column LONGVARCHAR NOT NULL");
      sql.append(" ,CONSTRAINT category_schedule_column_pk PRIMARY KEY (tournament, category, schedule_column)");
      sql.append(")");
      stmt.executeUpdate(sql.toString());

    }
  }

  /**
   * Create the table playoff_bracket_teams.
   *
   * @param connection
   */
  /* package */ static void createPlayoffBracketTeams(final Connection connection) throws SQLException {
    try (Statement stmt = connection.createStatement()) {

      final StringBuilder sql = new StringBuilder();
      sql.append("CREATE TABLE playoff_bracket_teams (");
      sql.append("  tournament_id INTEGER NOT NULL");
      sql.append(" ,bracket_name LONGVARCHAR NOT NULL");
      sql.append(" ,team_number INTEGER NOT NULL");
      sql.append(" ,CONSTRAINT playoff_bracket_teams_pk PRIMARY KEY (tournament_id, bracket_name, team_number)");
      sql.append(")");
      stmt.executeUpdate(sql.toString());

    }
  }

  /* package */ static void createSubjectiveAwardWinnerTables(final Connection connection,
                                                              final boolean createConstraints)
      throws SQLException {
    try (Statement stmt = connection.createStatement()) {

      final StringBuilder subjectiveOverallAward = new StringBuilder();
      subjectiveOverallAward.append("CREATE TABLE subjective_overall_award (");
      subjectiveOverallAward.append("  tournament_id INTEGER NOT NULL");
      subjectiveOverallAward.append(" ,name LONGVARCHAR NOT NULL");
      subjectiveOverallAward.append(" ,team_number INTEGER NOT NULL");
      subjectiveOverallAward.append(" ,description LONGVARCHAR");
      subjectiveOverallAward.append(" ,place INTEGER NOT NULL");
      if (createConstraints) {
        subjectiveOverallAward.append(" ,CONSTRAINT subjective_overall_award_pk PRIMARY KEY (tournament_id, name, team_number)");
        subjectiveOverallAward.append(" ,CONSTRAINT subjective_overall_award_fk1 FOREIGN KEY(tournament_id) REFERENCES Tournaments(tournament_id)");
        subjectiveOverallAward.append(" ,CONSTRAINT subjective_overall_award_fk2 FOREIGN KEY(team_number) REFERENCES Teams(TeamNumber)");
      }
      subjectiveOverallAward.append(")");
      stmt.executeUpdate(subjectiveOverallAward.toString());

      final StringBuilder subjectiveExtraAward = new StringBuilder();
      subjectiveExtraAward.append("CREATE TABLE subjective_extra_award (");
      subjectiveExtraAward.append("  tournament_id INTEGER NOT NULL");
      subjectiveExtraAward.append(" ,name LONGVARCHAR NOT NULL");
      subjectiveExtraAward.append(" ,team_number INTEGER NOT NULL");
      subjectiveExtraAward.append(" ,description LONGVARCHAR");
      subjectiveExtraAward.append(" ,award_group LONGVARCHAR NOT NULL");
      subjectiveExtraAward.append(" ,place INTEGER NOT NULL");
      if (createConstraints) {
        subjectiveExtraAward.append(" ,CONSTRAINT subjective_extra_award_pk PRIMARY KEY (tournament_id, name, team_number)");
        subjectiveExtraAward.append(" ,CONSTRAINT subjective_extra_award_fk1 FOREIGN KEY(tournament_id) REFERENCES Tournaments(tournament_id)");
        subjectiveExtraAward.append(" ,CONSTRAINT subjective_extra_award_fk2 FOREIGN KEY(team_number) REFERENCES Teams(TeamNumber)");
      }
      subjectiveExtraAward.append(")");
      stmt.executeUpdate(subjectiveExtraAward.toString());

      final StringBuilder subjectiveChallengeAward = new StringBuilder();
      subjectiveChallengeAward.append("CREATE TABLE subjective_challenge_award (");
      subjectiveChallengeAward.append("  tournament_id INTEGER NOT NULL");
      subjectiveChallengeAward.append(" ,name LONGVARCHAR NOT NULL");
      subjectiveChallengeAward.append(" ,team_number INTEGER NOT NULL");
      subjectiveChallengeAward.append(" ,description LONGVARCHAR");
      subjectiveChallengeAward.append(" ,award_group LONGVARCHAR NOT NULL");
      subjectiveChallengeAward.append(" ,place INTEGER NOT NULL");
      if (createConstraints) {
        subjectiveChallengeAward.append(" ,CONSTRAINT subjective_challenge_award_pk PRIMARY KEY (tournament_id, name, team_number)");
        subjectiveChallengeAward.append(" ,CONSTRAINT subjective_challenge_award_fk1 FOREIGN KEY(tournament_id) REFERENCES Tournaments(tournament_id)");
        subjectiveChallengeAward.append(" ,CONSTRAINT subjective_challenge_award_fk2 FOREIGN KEY(team_number) REFERENCES Teams(TeamNumber)");
      }
      subjectiveChallengeAward.append(")");
      stmt.executeUpdate(subjectiveChallengeAward.toString());
    }
  }

  /* package */ static void createAdvancingTeamsTable(final Connection connection,
                                                      final boolean createConstraints)
      throws SQLException {
    try (Statement stmt = connection.createStatement()) {

      final StringBuilder sql = new StringBuilder();
      sql.append("CREATE TABLE advancing_teams (");
      sql.append("  tournament_id INTEGER NOT NULL");
      sql.append(" ,team_number INTEGER NOT NULL");
      sql.append(" ,award_group LONGVARCHAR");
      if (createConstraints) {
        sql.append(" ,CONSTRAINT advancing_teams_pk PRIMARY KEY (tournament_id, team_number)");
        sql.append(" ,CONSTRAINT advancing_teams_fk1 FOREIGN KEY(tournament_id) REFERENCES Tournaments(tournament_id)");
        sql.append(" ,CONSTRAINT advancing_teams_fk2 FOREIGN KEY(team_number) REFERENCES Teams(TeamNumber)");
      }
      sql.append(")");
      stmt.executeUpdate(sql.toString());
    }
  }

  /* package */ static void createAutomaticFinishedPlayoffTable(final Connection connection,
                                                                final boolean createConstraints)
      throws SQLException {
    try (Statement stmt = connection.createStatement()) {

      final StringBuilder sql = new StringBuilder();
      sql.append("CREATE TABLE automatic_finished_playoff (");
      sql.append("  tournament_id INTEGER NOT NULL");
      sql.append(" ,bracket_name LONGVARCHAR NOT NULL");
      if (createConstraints) {
        sql.append(" ,CONSTRAINT automatic_finished_playoff_pk PRIMARY KEY (tournament_id, bracket_name)");
        sql.append(" ,CONSTRAINT automatic_finished_playoff_fk1 FOREIGN KEY(tournament_id) REFERENCES Tournaments(tournament_id)");

      }
      sql.append(")");
      stmt.executeUpdate(sql.toString());
    }
  }

  /* package */ static void createAwardGroupOrder(final Connection connection,
                                                  final boolean createConstraints)
      throws SQLException {
    try (Statement stmt = connection.createStatement()) {

      final StringBuilder sql = new StringBuilder();
      sql.append("CREATE TABLE award_group_order (");
      sql.append("  tournament_id INTEGER NOT NULL");
      sql.append(" ,award_group LONGVARCHAR NOT NULL");
      sql.append(" ,sort_order INTEGER NOT NULL");
      if (createConstraints) {
        sql.append(" ,CONSTRAINT award_group_order_pk PRIMARY KEY (tournament_id, award_group)");
        sql.append(" ,CONSTRAINT award_group_order_fk1 FOREIGN KEY(tournament_id) REFERENCES Tournaments(tournament_id)");
      }
      sql.append(")");
      stmt.executeUpdate(sql.toString());
    }
  }

  /* package */ static void createDeliberationTables(final Connection connection,
                                                     final boolean createConstraints)
      throws SQLException {
    try (Statement stmt = connection.createStatement()) {

      final StringBuilder writers = new StringBuilder();
      writers.append("CREATE TABLE deliberation_writers (");
      writers.append("  tournament_id INTEGER NOT NULL");
      writers.append(" ,award_group LONGVARCHAR NOT NULL");
      writers.append(" ,category_name LONGVARCHAR NOT NULL");
      writers.append(" ,writer_number INTEGER NOT NULL");
      writers.append(" ,writer_name LONGVARCHAR NOT NULL");
      if (createConstraints) {
        writers.append(" ,CONSTRAINT deliberation_writers_pk PRIMARY KEY (tournament_id, award_group, category_name, writer_number)");
        writers.append(" ,CONSTRAINT deliberation_writers_fk1 FOREIGN KEY(tournament_id) REFERENCES Tournaments(tournament_id)");
      }
      writers.append(")");
      stmt.executeUpdate(writers.toString());

      final StringBuilder potentialWinners = new StringBuilder();
      potentialWinners.append("CREATE TABLE deliberation_potential_winners (");
      potentialWinners.append("  tournament_id INTEGER NOT NULL");
      potentialWinners.append(" ,award_group LONGVARCHAR NOT NULL");
      potentialWinners.append(" ,category_name LONGVARCHAR NOT NULL");
      potentialWinners.append(" ,place INTEGER NOT NULL");
      potentialWinners.append(" ,team_number INTEGER NOT NULL");
      if (createConstraints) {
        potentialWinners.append(" ,CONSTRAINT deliberation_potential_winners_pk PRIMARY KEY (tournament_id, award_group, category_name, team_number)");
        potentialWinners.append(" ,CONSTRAINT deliberation_potential_winners_fk1 FOREIGN KEY(tournament_id) REFERENCES Tournaments(tournament_id)");
        potentialWinners.append(" ,CONSTRAINT deliberation_potential_winners_fk2 FOREIGN KEY(team_number) REFERENCES Teams(TeamNumber)");
      }
      potentialWinners.append(")");
      stmt.executeUpdate(potentialWinners.toString());

      final StringBuilder numAwards = new StringBuilder();
      numAwards.append("CREATE TABLE deliberation_num_awards (");
      numAwards.append("  tournament_id INTEGER NOT NULL");
      numAwards.append(" ,award_group LONGVARCHAR NOT NULL");
      numAwards.append(" ,category_name LONGVARCHAR NOT NULL");
      numAwards.append(" ,num_awards INTEGER NOT NULL");
      if (createConstraints) {
        numAwards.append(" ,CONSTRAINT deliberation_num_awards_pk PRIMARY KEY (tournament_id, award_group, category_name)");
        numAwards.append(" ,CONSTRAINT deliberation_num_awards_fk1 FOREIGN KEY(tournament_id) REFERENCES Tournaments(tournament_id)");
      }
      numAwards.append(")");
      stmt.executeUpdate(numAwards.toString());
    }

  }

  /* package */ static void createDeliberationCategoryOrder(final Connection connection,
                                                            final boolean createConstraints)
      throws SQLException {
    try (Statement stmt = connection.createStatement()) {

      final StringBuilder sql = new StringBuilder();
      sql.append("CREATE TABLE deliberation_category_order (");
      sql.append("  tournament_id INTEGER NOT NULL");
      sql.append(" ,award_group LONGVARCHAR NOT NULL");
      sql.append(" ,category_name LONGVARCHAR NOT NULL");
      sql.append(" ,sort_order INTEGER NOT NULL");
      if (createConstraints) {
        sql.append(" ,CONSTRAINT deliberation_category_order_pk PRIMARY KEY (tournament_id, award_group, category_name)");
        sql.append(" ,CONSTRAINT deliberation_category_order_fk1 FOREIGN KEY(tournament_id) REFERENCES Tournaments(tournament_id)");
      }
      sql.append(")");
      stmt.executeUpdate(sql.toString());
    }
  }

  /* package */ static void createDelayedPerformanceTable(final Connection connection,
                                                          final boolean createConstraints)
      throws SQLException {
    try (Statement stmt = connection.createStatement()) {

      final StringBuilder sql = new StringBuilder();
      sql.append("CREATE TABLE delayed_performance (");
      sql.append("  tournament_id INTEGER NOT NULL");
      sql.append(" ,run_number INTEGER NOT NULL");
      sql.append(" ,delayed_until TIMESTAMP NOT NULL");
      if (createConstraints) {
        sql.append(" ,CONSTRAINT performance_delay_pk PRIMARY KEY(tournament_id, run_number)");
        sql.append(" ,CONSTRAINT performance_delay_fk1 FOREIGN KEY(tournament_id) REFERENCES Tournaments(tournament_id)");
      }
      sql.append(")");

      stmt.executeUpdate(sql.toString());
    }
  }

  /**
   * Create the tables to store finalist parameter information.
   *
   * @param connection
   */
  /* package */ static void createFinalistParameterTables(final Connection connection,
                                                          final boolean createConstraints)
      throws SQLException {
    LOGGER.trace("Creating finalist parameter tables. Create constraints: {}", createConstraints);

    try (Statement stmt = connection.createStatement()) {

      final StringBuilder sql = new StringBuilder();
      sql.append("CREATE TABLE playoff_schedules (");
      sql.append("    tournament_id INTEGER NOT NULL");
      sql.append("   ,bracket_name LONGVARCHAR NOT NULL");
      sql.append("   ,start_time TIME NOT NULL");
      sql.append("   ,end_time TIME NOT NULL");
      if (createConstraints) {
        sql.append("   ,CONSTRAINT playoff_schedules_pk PRIMARY KEY(tournament_id, bracket_name)");
        sql.append("   ,CONSTRAINT playoff_schedules_fk1 FOREIGN KEY(tournament_id) REFERENCES Tournaments(tournament_id)");
      }
      sql.append(")");
      stmt.executeUpdate(sql.toString());

      final StringBuilder sql2 = new StringBuilder();
      sql2.append("CREATE TABLE finalist_parameters (");
      sql2.append("    tournament_id INTEGER NOT NULL");
      sql2.append("   ,award_group LONGVARCHAR NOT NULL");
      sql2.append("   ,start_time TIME NOT NULL");
      sql2.append("   ,slot_duration INTEGER NOT NULL");
      if (createConstraints) {
        sql2.append("   ,CONSTRAINT finalist_parameters_pk PRIMARY KEY(tournament_id, award_group)");
        sql2.append("   ,CONSTRAINT finalist_parameters_fk1 FOREIGN KEY(tournament_id) REFERENCES Tournaments(tournament_id)");
      }
      sql2.append(")");
      stmt.executeUpdate(sql2.toString());

    }
  }

  /**
   * Create the tournament levels table and create the default level.
   * 
   * @param connection database connection
   * @param createConstraints true if constraints shoudl be created, false
   *          typically for import and upgrade
   * @throws SQLException on a database error
   */
  /* package */ static void createTournamentLevelsTable(final Connection connection,
                                                        final boolean createConstraints)
      throws SQLException {
    try (Statement stmt = connection.createStatement()) {

      final StringBuilder sql = new StringBuilder();
      sql.append("CREATE TABLE tournament_level (");
      sql.append("  level_id INTEGER GENERATED BY DEFAULT AS IDENTITY");
      sql.append(" ,level_name LONGVARCHAR NOT NULL");
      sql.append(" ,next_level_id INTEGER NOT NULL");
      if (createConstraints) {
        sql.append(" ,CONSTRAINT tournament_level_pk PRIMARY KEY (level_id)");
        sql.append(" ,CONSTRAINT tournament_level_name_unique UNIQUE(level_name)");
      }
      sql.append(")");

      stmt.executeUpdate(sql.toString());

      createInternalTournamentLevel(connection);

      TournamentLevel.createTournamentLevel(connection, TournamentLevel.DEFAULT_TOURNAMENT_LEVEL_NAME);
    }
  }

  /**
   * Table of categories to not award at a tournament level.
   * 
   * @param connection database connections
   * @param createConstrints if constraints should be created
   * @throws SQLException on a database error
   */
  /* package */ static void createCategoriesIgnored(final Connection connection,
                                                    final boolean createConstrints)
      throws SQLException {
    try (Statement stmt = connection.createStatement()) {
      final StringBuilder sql = new StringBuilder();
      sql.append("CREATE TABLE categories_ignored (");
      sql.append("  level_id INTEGER NOT NULL");
      sql.append(" ,category_identifier LONGVARCHAR NOT NULL");
      sql.append(" ,category_type VARCHAR(64) NOT NULL");
      if (createConstrints) {
        sql.append(" ,CONSTRAINT categories_ignored_pk PRIMARY KEY (level_id, category_identifier)");
        sql.append(" ,CONSTRAINT categories_ignored_level_fk FOREIGN KEY(level_id) REFERENCES tournament_level(level_id) ON DELETE CASCADE");
      }
      sql.append(")");

      stmt.executeUpdate(sql.toString());

    }
  }

  @SuppressFBWarnings(value = { "SQL_NONCONSTANT_STRING_PASSED_TO_EXECUTE" }, justification = "table and columns are passed in")
  private static void createAwardsScriptTable(final Connection connection,
                                              final boolean createConstraints,
                                              final String tableName,
                                              final String keyColumn,
                                              final String valueColumn,
                                              final boolean valueAllowNull)
      throws SQLException {
    try (Statement stmt = connection.createStatement()) {
      final Formatter sql = new Formatter();

      sql.format("CREATE TABLE %s (", tableName);
      sql.format("  tournament_level_id INTEGER NOT NULL");
      sql.format(" ,tournament_id INTEGER NOT NULL");
      sql.format(" ,layer_rank INTEGER NOT NULL");
      sql.format(" ,%s VARCHAR(64) NOT NULL", keyColumn);
      if (valueAllowNull) {
        sql.format(" ,%s LONGVARCHAR", valueColumn);
      } else {
        sql.format(" ,%s LONGVARCHAR NOT NULL", valueColumn);
      }
      if (createConstraints) {
        sql.format(" ,CONSTRAINT %s_pk PRIMARY KEY (%s, tournament_level_id, tournament_id, layer_rank)", tableName,
                   keyColumn);
      }
      sql.format(")");
      stmt.executeUpdate(sql.toString());
    }
  }

  @SuppressFBWarnings(value = { "SQL_NONCONSTANT_STRING_PASSED_TO_EXECUTE" }, justification = "table and columns are passed in")
  private static void createAwardsScriptRankTable(final Connection connection,
                                                  final boolean createConstraints,
                                                  final String tableName,
                                                  final String keyColumn,
                                                  final String rankColumn)
      throws SQLException {
    try (Statement stmt = connection.createStatement()) {
      final Formatter sql = new Formatter();
      sql.format("CREATE TABLE %s (", tableName);
      sql.format("  tournament_level_id INTEGER NOT NULL");
      sql.format(" ,tournament_id INTEGER NOT NULL");
      sql.format(" ,layer_rank INTEGER NOT NULL");
      sql.format(" ,%s LONGVARCHAR NOT NULL", keyColumn);
      sql.format(" ,%s INTEGER NOT NULL", rankColumn);
      if (createConstraints) {
        sql.format(" ,CONSTRAINT %s_pk PRIMARY KEY (%s, tournament_level_id, tournament_id)", tableName, keyColumn);
      }
      sql.format(")");
      stmt.executeUpdate(sql.toString());
    }

  }

  /**
   * Create tables used to store information about the awards script.
   * This also populates the default values.
   * 
   * @param connection database connections
   * @param createConstrints if constraints should be created
   * @throws SQLException on a database error
   */
  /* package */ static void createAwardsScriptTables(final Connection connection,
                                                     final boolean createConstraints)
      throws SQLException {
    try (Statement stmt = connection.createStatement()) {

      // store text for sections
      createAwardsScriptTable(connection, createConstraints, "awards_script_text", "section_name", "text", true);

      try (PreparedStatement insert = connection.prepareStatement("INSERT INTO awards_script_text"
          + " (section_name, tournament_level_id, tournament_id, layer_rank, text)"//
          + " VALUES(?, ?, ?, ?, ?)")) {
        insert.setInt(2, GenerateDB.INTERNAL_TOURNAMENT_LEVEL_ID);
        insert.setInt(3, GenerateDB.INTERNAL_TOURNAMENT_ID);
        insert.setInt(4, AwardsScript.Layer.SEASON.getRank());

        final ClassLoader loader = Utilities.getClassLoader();

        for (final AwardsScript.Section section : AwardsScript.Section.values()) {
          try (InputStream stream = loader.getResourceAsStream(String.format("fll/resources/awards-script/%s.txt",
                                                                             section.name()))) {
            if (null != stream) {
              final String text = IOUtils.toString(stream, Utilities.DEFAULT_CHARSET);

              insert.setString(1, section.name());
              insert.setString(5, text);
              insert.executeUpdate();
            }
          } catch (final IOException e) {
            LOGGER.warn("Error loading default text for section {}, skipping", section.name(), e);
          }
        }
      }

      // store values for macros
      createAwardsScriptTable(connection, createConstraints, "awards_script_parameters", "param_name", "param_value",
                              true);

      // store descriptions for categories and presenters
      createAwardsScriptTable(connection, createConstraints, "awards_script_subjective_text", "category_name", "text",
                              true);
      createAwardsScriptTable(connection, createConstraints, "awards_script_subjective_presenter", "category_name",
                              "presenter", true);
      createAwardsScriptTable(connection, createConstraints, "awards_script_nonnumeric_text", "category_title", "text",
                              true);
      createAwardsScriptTable(connection, createConstraints, "awards_script_nonnumeric_presenter", "category_title",
                              "presenter", true);

      // store awards order
      createAwardsScriptRankTable(connection, createConstraints, "awards_script_award_order", "award", "award_rank");

      // store sponsor order
      createAwardsScriptRankTable(connection, createConstraints, "awards_script_sponsor_order", "sponsor",
                                  "sponsor_rank");
    }
  }

}<|MERGE_RESOLUTION|>--- conflicted
+++ resolved
@@ -41,11 +41,7 @@
   /**
    * Version of the database that will be created.
    */
-<<<<<<< HEAD
-  public static final int DATABASE_VERSION = 37;
-=======
-  public static final int DATABASE_VERSION = 39;
->>>>>>> a595c679
+  public static final int DATABASE_VERSION = 40;
 
   private static final org.apache.logging.log4j.Logger LOGGER = org.apache.logging.log4j.LogManager.getLogger();
 
