/*
 * Copyright (c) 2000-2002 INSciTE.  All rights reserved
 * INSciTE is on the web at: http://www.hightechkids.org
 * This code is released under GPL; see LICENSE.txt for details.
 */
package fll.db;

import java.io.BufferedReader;
import java.io.IOException;
import java.io.InputStreamReader;
import java.io.Reader;
import java.io.StringReader;
import java.io.StringWriter;
import java.nio.file.Files;
import java.nio.file.Path;
import java.nio.file.Paths;
import java.sql.Connection;
import java.sql.DatabaseMetaData;
import java.sql.PreparedStatement;
import java.sql.ResultSet;
import java.sql.SQLException;
import java.sql.Statement;
import java.sql.Time;
import java.sql.Timestamp;
import java.sql.Types;
import java.text.DateFormat;
import java.text.ParseException;
import java.text.SimpleDateFormat;
import java.time.LocalDate;
import java.time.LocalDateTime;
import java.time.format.DateTimeFormatter;
import java.util.Collection;
import java.util.Collections;
import java.util.Date;
import java.util.HashMap;
import java.util.HashSet;
import java.util.LinkedList;
import java.util.List;
import java.util.Map;
import java.util.Objects;
import java.util.Set;
import java.util.stream.Collectors;
import java.util.zip.ZipEntry;
import java.util.zip.ZipInputStream;

import javax.sql.DataSource;

import org.apache.commons.lang3.tuple.ImmutablePair;
import org.checkerframework.checker.nullness.qual.Nullable;

import com.opencsv.CSVReader;
import com.opencsv.exceptions.CsvValidationException;

import static org.checkerframework.checker.nullness.util.NullnessUtil.castNonNull;

import edu.umd.cs.findbugs.annotations.SuppressFBWarnings;
import fll.Team;
import fll.Tournament;
import fll.TournamentLevel;
import fll.TournamentLevel.NoSuchTournamentLevelException;
import fll.TournamentTeam;
import fll.Utilities;
import fll.db.AwardsScript.Macro;
import fll.db.AwardsScript.Section;
import fll.db.TeamPropertyDifference.TeamProperty;
import fll.util.FLLInternalException;
import fll.util.FLLRuntimeException;
import fll.web.GatherBugReport;
import fll.web.UserRole;
import fll.web.developer.importdb.ImportDBDump;
import fll.web.developer.importdb.awardsScript.AwardOrderDifference;
import fll.web.developer.importdb.awardsScript.AwardsScriptDifference;
import fll.web.developer.importdb.awardsScript.MacroValueDifference;
import fll.web.developer.importdb.awardsScript.NonNumericCategoryPresenterDifference;
import fll.web.developer.importdb.awardsScript.NonNumericCategoryTextDifference;
import fll.web.developer.importdb.awardsScript.NumPerformanceAwardsDifference;
import fll.web.developer.importdb.awardsScript.SectionTextDifference;
import fll.web.developer.importdb.awardsScript.SponsorsDifference;
import fll.web.developer.importdb.awardsScript.SubjectiveCategoryPresenterDifference;
import fll.web.developer.importdb.awardsScript.SubjectiveCategoryTextDifference;
import fll.web.report.awards.AwardCategory;
import fll.xml.AbstractGoal;
import fll.xml.ChallengeDescription;
import fll.xml.ChallengeParser;
import fll.xml.NonNumericCategory;
import fll.xml.PerformanceScoreCategory;
import fll.xml.SubjectiveScoreCategory;
import net.mtu.eggplant.util.sql.SQLFunctions;

/**
 * Import scores from a tournament database
 * into a master score database.
 */
public final class ImportDB {

  private static final org.apache.logging.log4j.Logger LOGGER = org.apache.logging.log4j.LogManager.getLogger();

  /**
   * Version of the dump format created by this code.
   */
  public static final int DUMP_VERSION = 2;

  private ImportDB() {
    // no instances
  }

  /**
   * Load data from a dump file into a new database specified by
   * <code>database</code>. Unlike
   * {@link #loadFromDumpIntoNewDB(ZipInputStream, Connection)}, this
   * will result in a database with all views and generated columns.
   *
   * @param zipfile the dump file to read
   * @param destConnection where to load the data
   * @return the result of the import
   * @throws IOException if there is an error reading the dump file
   * @throws SQLException if there is an error importing the data
   * @see ImportDB#loadDatabaseDump(ZipInputStream, Connection)
   * @see ImportDB#importDatabase(Connection, Connection, String, boolean,
   *      boolean, boolean, boolean)
   */

  public static ImportDB.ImportResult loadFromDumpIntoNewDB(final ZipInputStream zipfile,
                                                            final Connection destConnection)
      throws IOException, SQLException {
    final String databaseName = "dbimport"
        + String.valueOf(ImportDBDump.getNextDBCount());
    final DataSource memSource = Utilities.createMemoryDataSource(databaseName);
    try (Connection sourceConnection = memSource.getConnection();
        Statement memStmt = sourceConnection.createStatement()) {

      final ImportDB.ImportResult importResult = loadDatabaseDump(zipfile, sourceConnection);
      final ChallengeDescription challengeDescription = GlobalParameters.getChallengeDescription(sourceConnection);
      GenerateDB.generateDB(challengeDescription, destConnection);

      // load the teams table into the destination database
      try (ResultSet memRS = memStmt.executeQuery("SELECT TeamNumber, TeamName, Organization FROM Teams");
          PreparedStatement destPrep = destConnection.prepareStatement("INSERT INTO Teams (TeamNumber, TeamName, Organization) VALUES (?, ?, ?)")) {
        while (memRS.next()) {
          final int num = memRS.getInt(1);
          final String name = memRS.getString(2);
          final String org = memRS.getString(3);
          if (!Team.isInternalTeamNumber(num)) {
            LOGGER.debug("Inserting into teams: {}, {}, {}", num, name, org);
            destPrep.setInt(1, num);
            destPrep.setString(2, name == null
                || "".equals(name) ? GenerateDB.DEFAULT_TEAM_NAME : name);
            destPrep.setString(3, org);
            destPrep.executeUpdate();
          }
        }
      }

      // create all of the tournament levels
      for (final TournamentLevel sourceLevel : TournamentLevel.getAllLevels(sourceConnection)) {
        if (!TournamentLevel.levelExists(destConnection, sourceLevel.getName())) {
          TournamentLevel.createTournamentLevel(destConnection, sourceLevel.getName());
        }
      }
      // set next level for destination levels
      for (final TournamentLevel sourceLevel : TournamentLevel.getAllLevels(sourceConnection)) {
        if (TournamentLevel.NO_NEXT_LEVEL_ID != sourceLevel.getNextLevelId()) {
          final TournamentLevel sourceNextLevel = TournamentLevel.getById(sourceConnection,
                                                                          sourceLevel.getNextLevelId());
          final TournamentLevel destLevel = TournamentLevel.getByName(destConnection, sourceLevel.getName());
          final TournamentLevel destNextLevel = TournamentLevel.getByName(destConnection, sourceNextLevel.getName());
          TournamentLevel.updateTournamentLevel(destConnection, destLevel.getId(), destLevel.getName(), destNextLevel);
        }
      }

      // load all of the tournaments
      // don't worry about bringing the times over, this way they will all be
      // null and this will force score summarization
      for (final Tournament sourceTournament : Tournament.getTournaments(sourceConnection)) {
        if (GenerateDB.INTERNAL_TOURNAMENT_ID != sourceTournament.getTournamentID()) {
          createTournament(sourceTournament, destConnection);
        }
      }

      importAuthentication(sourceConnection, destConnection);

      // for each tournament listed in the dump file, import it
      for (final Tournament sourceTournament : Tournament.getTournaments(sourceConnection)) {
        final String tournament = sourceTournament.getName();
        // import the data from the tournament
        importDatabase(sourceConnection, destConnection, tournament, true, true, true, true);
      }

      // for each tournament level import the data relating to the tournament level
      // NOTE: all levels were created above
      for (final TournamentLevel sourceLevel : TournamentLevel.getAllLevels(sourceConnection)) {
        final TournamentLevel destLevel = TournamentLevel.getByName(destConnection, sourceLevel.getName());
        importTournamentLevelData(sourceConnection, destConnection, sourceLevel.getId(), destLevel.getId());

        // import awards script tournament level information
        importAwardsScriptData(sourceConnection, destConnection, sourceLevel.getId(), GenerateDB.INTERNAL_TOURNAMENT_ID,
                               destLevel.getId(), GenerateDB.INTERNAL_TOURNAMENT_ID);
      }

      // import awards script season information
      importAwardsScriptData(sourceConnection, destConnection, GenerateDB.INTERNAL_TOURNAMENT_LEVEL_ID,
                             GenerateDB.INTERNAL_TOURNAMENT_ID, GenerateDB.INTERNAL_TOURNAMENT_LEVEL_ID,
                             GenerateDB.INTERNAL_TOURNAMENT_ID);

      final String sourceSelectedTournamentName = Tournament.getCurrentTournament(sourceConnection).getName();
      final Tournament destSelectedTournament = Tournament.findTournamentByName(destConnection,
                                                                                sourceSelectedTournamentName);
      Queries.setCurrentTournament(destConnection, destSelectedTournament.getTournamentID());

      // remove in-memory database
      memStmt.executeUpdate("SHUTDOWN");

      return importResult;
    }
  }

  private static void importAuthentication(final Connection sourceConnection,
                                           final Connection destConnection)
      throws SQLException {
    try (Statement source = sourceConnection.createStatement();
        ResultSet sourceData = source.executeQuery("SELECT fll_user, fll_pass FROM fll_authentication");
        PreparedStatement dest = destConnection.prepareStatement("INSERT INTO fll_authentication (fll_user, fll_pass) VALUES(?, ?)")) {
      while (sourceData.next()) {
        final String user = sourceData.getString("fll_user");
        final String pass = sourceData.getString("fll_pass");
        dest.setString(1, user);
        dest.setString(2, pass);
        dest.executeUpdate();
      }
    }

    try (Statement source = sourceConnection.createStatement();
        ResultSet sourceData = source.executeQuery("SELECT fll_user, fll_role FROM auth_roles");
        PreparedStatement dest = destConnection.prepareStatement("INSERT INTO auth_roles (fll_user, fll_role) VALUES(?, ?)")) {
      while (sourceData.next()) {
        final String user = sourceData.getString("fll_user");
        final String role = sourceData.getString("fll_role");
        dest.setString(1, user);
        dest.setString(2, role);
        dest.executeUpdate();
      }
    }
  }

  /**
   * Create a tournament in the destination matching the source tournament.
   */
  private static void createTournament(final Tournament sourceTournament,
                                       final Connection destConnection)
      throws SQLException {
    // add the tournament to the tournaments table if it doesn't already
    // exist
    if (!Tournament.doesTournamentExist(destConnection, sourceTournament.getName())) {
      Tournament.createTournament(destConnection, sourceTournament.getName(), sourceTournament.getDescription(),
                                  sourceTournament.getDate(), sourceTournament.getLevel());
    }
  }

  /**
   * Load type info from reader and return in a Map.
   *
   * @param reader where to read the data from
   * @return key is column name, value is type
   */
  private static Map<String, String> loadTypeInfo(final Reader reader) throws IOException {
    try {
      final CSVReader csvreader = new CSVReader(reader);
      final Map<String, String> columnTypes = new HashMap<>();

      String[] line;
      while (null != (line = csvreader.readNext())) {
        if (line.length != 2) {
          throw new RuntimeException("Typeinfo file has incorrect number of columns, should be 2");
        }
        if ("character".equalsIgnoreCase(line[1])) {
          // handle broken dumps from version 7.0
          columnTypes.put(line[0].toLowerCase(), "character(64)");
        } else {
          columnTypes.put(line[0].toLowerCase(), line[1]);
        }
      }
      return columnTypes;
    } catch (final CsvValidationException e) {
      throw new IOException("Error parsing line", e);
    }
  }

  private static final String LOGS_DIRECTORY_WINDOWS = "logs\\";

  private static final String BUGS_DIRECTORY_WINDOWS = "bugs\\";

  /**
   * <p>
   * Load a database dumped as a zipfile into an existing empty database. No
   * checks are done, csv files are expected to be in the zipfile and they are
   * used as table names and table data in the database.
   * </p>
   * <p>
   * Once the database has been loaded it will be upgraded to the current
   * version using
   * {@link #upgradeDatabase(Connection, ChallengeDescription)}.
   * </p>
   * <p>
   * The created database does not have constraints, nor does it have the
   * views. The intention is that this database will be migrated
   * into a newly created database.
   * </p>
   *
   * @param zipfile the database dump
   * @param connection where to store the data
   * @return the challenge document
   * @throws IOException if there is an error reading the zipfile
   * @throws SQLException if there is an error loading the data into the
   *           database
   * @throws FLLRuntimeException if the database version in the dump is too new
   */
  public static ImportResult loadDatabaseDump(final ZipInputStream zipfile,
                                              final Connection connection)
      throws IOException, SQLException {
    ChallengeDescription description = null;
    final Path importDirectory = Paths.get("import_"
        + LocalDateTime.now().format(DateTimeFormatter.ofPattern("yyyy-MM-dd_HH-mm-ss")));
    boolean hasBugs = false;
    int dumpVersion = 1;

    final Map<String, Map<String, String>> typeInfo = new HashMap<>();
    ZipEntry entry;
    final Map<String, String> tableData = new HashMap<>();
    while (null != (entry = zipfile.getNextEntry())) {
      final String name = entry.getName();
      if ("challenge.xml".equals(name)) {
        final Reader reader = new InputStreamReader(zipfile, Utilities.DEFAULT_CHARSET);
        description = ChallengeParser.parse(reader);
      } else if ("dump_version.txt".equals(name)) {
        final BufferedReader reader = new BufferedReader(new InputStreamReader(zipfile, Utilities.DEFAULT_CHARSET));
        final String versionInfo = reader.readLine();
        if (null != versionInfo) {
          try {
            dumpVersion = Integer.parseInt(versionInfo);
          } catch (final NumberFormatException e) {
            throw new FLLRuntimeException(String.format("Error reading dump version information from '%s': %s",
                                                        versionInfo, e.getMessage()));
          }
        } else {
          throw new FLLRuntimeException("db_version.txt file is empty");
        }
      } else if (name.endsWith(".csv")) {
        final String tablename = name.substring(0, name.indexOf(".csv")).toLowerCase();
        final Reader reader = new InputStreamReader(zipfile, Utilities.DEFAULT_CHARSET);

        final StringWriter writer = new StringWriter();
        reader.transferTo(writer);
        final String content = writer.toString();
        tableData.put(tablename, content);
      } else if (name.endsWith(".types")) {
        final String tablename = name.substring(0, name.indexOf(".types")).toLowerCase();
        final Reader reader = new InputStreamReader(zipfile, Utilities.DEFAULT_CHARSET);
        final Map<String, String> columnTypes = loadTypeInfo(reader);
        typeInfo.put(tablename, columnTypes);
      } else if (name.startsWith(GatherBugReport.LOGS_DIRECTORY)
          || name.startsWith(LOGS_DIRECTORY_WINDOWS)) {
        if (!entry.isDirectory()) {
          LOGGER.trace("Found log file "
              + name);

          final Path outputFileName = importDirectory.resolve(name);
          final Path outputParent = outputFileName.getParent();
          if (null != outputParent) {
            Files.createDirectories(outputParent);
          }
          Files.copy(zipfile, outputFileName);
        }
      } else if (name.startsWith(DumpDB.BUGS_DIRECTORY)
          || name.startsWith(BUGS_DIRECTORY_WINDOWS)) {
        if (!entry.isDirectory()) {
          LOGGER.warn("Found bug report "
              + name);
          hasBugs = true;

          final Path outputFileName = importDirectory.resolve(name);
          final Path outputParent = outputFileName.getParent();
          if (null != outputParent) {
            Files.createDirectories(outputParent);
          }
          Files.copy(zipfile, outputFileName);
        }
      } else {
        LOGGER.warn("Unexpected file found in imported zip file, skipping: "
            + name);
      }
      zipfile.closeEntry();
    }

    if (null == description) {
      throw new RuntimeException("Cannot find challenge document in the zipfile");
    }

    if (typeInfo.isEmpty()) {
      // before types were added, assume version 0 types
      createVersion0TypeInfo(typeInfo, description);
    }
    for (final Map.Entry<String, String> tableEntry : tableData.entrySet()) {
      final String tablename = tableEntry.getKey();

      if (null != tablename) {
        final String content = tableEntry.getValue();
        final Map<String, String> tableTypes = typeInfo.getOrDefault(tablename, Collections.emptyMap());

        ImportDB.loadCSVFile(connection, tablename, tableTypes, new StringReader(content), dumpVersion);
      }
    }

    final int dbVersion = Queries.getDatabaseVersion(connection);
    if (dbVersion > GenerateDB.DATABASE_VERSION) {
      throw new FLLRuntimeException("Database dump too new. Current known database version : "
          + GenerateDB.DATABASE_VERSION
          + " dump version: "
          + dbVersion);
    }

    upgradeDatabase(connection, description);

    return new ImportResult(importDirectory, hasBugs);
  }

  /**
   * Setup typeInfo for a version 0 database (before type information was
   * stored).
   */
  private static void createVersion0TypeInfo(final Map<String, Map<String, String>> typeInfo,
                                             final ChallengeDescription description) {
    final Map<String, String> tournaments = new HashMap<>();
    tournaments.put("Name".toLowerCase(), "varchar(128)");
    tournaments.put("Location".toLowerCase(), "longvarchar");
    typeInfo.put("Tournaments".toLowerCase(), tournaments);

    final Map<String, String> teams = new HashMap<>();
    teams.put("TeamNumber".toLowerCase(), "integer");
    teams.put("TeamName".toLowerCase(), "varchar(255)");
    teams.put("Organization".toLowerCase(), "varchar(255)");
    teams.put("Division".toLowerCase(), "varchar(32)");
    teams.put("Region".toLowerCase(), "varchar(255)");
    typeInfo.put("Teams".toLowerCase(), teams);

    final Map<String, String> tablenames = new HashMap<>();
    tablenames.put("Tournament".toLowerCase(), "varchar(128)");
    tablenames.put("PairID".toLowerCase(), "integer");
    tablenames.put("SideA".toLowerCase(), "varchar(64)");
    tablenames.put("SideB".toLowerCase(), "varchar(64)");
    typeInfo.put("tablenames".toLowerCase(), tablenames);

    final Map<String, String> playoffData = new HashMap<>();
    playoffData.put("event_division".toLowerCase(), "varchar(32)");
    playoffData.put("Tournament".toLowerCase(), "varchar(128)");
    playoffData.put("PlayoffRound".toLowerCase(), "integer");
    playoffData.put("LineNumber".toLowerCase(), "integer");
    playoffData.put("Team".toLowerCase(), "integer");
    playoffData.put("AssignedTable".toLowerCase(), "varchar(64)");
    playoffData.put("Printed".toLowerCase(), "boolean");
    typeInfo.put("PlayoffData".toLowerCase(), playoffData);

    final Map<String, String> tournamentTeams = new HashMap<>();
    tournamentTeams.put("TeamNumber".toLowerCase(), "integer");
    tournamentTeams.put("Tournament".toLowerCase(), "varchar(128)");
    tournamentTeams.put("event_division".toLowerCase(), "varchar(32)");
    typeInfo.put("TournamentTeams".toLowerCase(), tournamentTeams);

    final Map<String, String> judges = new HashMap<>();
    judges.put("id".toLowerCase(), "varchar(64)");
    judges.put("category".toLowerCase(), "varchar(64)");
    judges.put("Tournament".toLowerCase(), "varchar(128)");
    judges.put("event_division".toLowerCase(), "varchar(32)");
    typeInfo.put("Judges".toLowerCase(), judges);

    final Map<String, String> performance = new HashMap<>();
    performance.put("TeamNumber".toLowerCase(), "integer");
    performance.put("Tournament".toLowerCase(), "varchar(128)");
    performance.put("RunNumber".toLowerCase(), "integer");
    performance.put("TimeStamp".toLowerCase(), "timestamp");
    performance.put("NoShow".toLowerCase(), "boolean");
    performance.put("Bye".toLowerCase(), "boolean");
    performance.put("Verified".toLowerCase(), "boolean");

    final PerformanceScoreCategory performanceElement = description.getPerformance();
    for (final AbstractGoal element : performanceElement.getAllGoals()) {
      if (!element.isComputed()) {
        final String goalName = element.getName();
        final String type = GenerateDB.getTypeForGoalColumn(element);
        performance.put(goalName.toLowerCase(), type);
      }
    }
    performance.put("ComputedTotal".toLowerCase(), "float");
    performance.put("StandardizedScore".toLowerCase(), "float");
    typeInfo.put("Performance".toLowerCase(), performance);

    final Map<String, String> finalScores = new HashMap<>();
    finalScores.put("TeamNumber".toLowerCase(), "integer");
    finalScores.put("Tournament".toLowerCase(), "varchar(128)");
    for (final SubjectiveScoreCategory categoryElement : description.getSubjectiveCategories()) {
      final String tableName = categoryElement.getName();

      final Map<String, String> subjective = new HashMap<>();
      subjective.put("TeamNumber".toLowerCase(), "integer");
      subjective.put("Tournament".toLowerCase(), "varchar(128)");
      subjective.put("Judge".toLowerCase(), "varchar(64)");
      subjective.put("NoShow".toLowerCase(), "boolean");

      for (final AbstractGoal element : categoryElement.getAllGoals()) {
        if (!element.isComputed()) {
          final String goalName = element.getName();
          final String type = GenerateDB.getTypeForGoalColumn(element);
          subjective.put(goalName.toLowerCase(), type);
        }
      }
      subjective.put("ComputedTotal".toLowerCase(), "float");
      subjective.put("StandardizedScore".toLowerCase(), "float");
      typeInfo.put(tableName.toLowerCase(), subjective);

      finalScores.put(tableName.toLowerCase(), "float");
    }
    typeInfo.put("FinalScores".toLowerCase(), finalScores);

  }

  /**
   * Upgrade the specified database to the current version. This is working
   * under the assumption that the current database is loaded from a set of CSV
   * files and therefore don't have any referential integrity constraints, so
   * we're only fixing up column names and the data in the column.
   *
   * @param connection the database to upgrade
   * @param descriptionFor0to1Upgrade the challenge description read from the
   *          loaded file, only
   *          use this for adding to the database, any upgrades to the description
   *          should read from the database
   * @param descriptionFor0to1Upgrade a developer friendly version of
   *          challengeDocument
   * @throws SQLException on an error
   * @throws IllegalArgumentException if the database cannot be upgraded for
   *           some reason
   */
  private static void upgradeDatabase(final Connection connection,
                                      final ChallengeDescription descriptionFor0to1Upgrade)
      throws SQLException, IllegalArgumentException {
    int dbVersion = Queries.getDatabaseVersion(connection);
    if (dbVersion < 1) {
      upgrade0To1(connection, descriptionFor0to1Upgrade);
    }

    dbVersion = Queries.getDatabaseVersion(connection);
    if (dbVersion < 2) {
      upgrade1To2(connection);
    }
    dbVersion = Queries.getDatabaseVersion(connection);
    if (dbVersion < 6) {
      upgrade2To6(connection);
    }
    dbVersion = Queries.getDatabaseVersion(connection);
    if (dbVersion < 7) {
      upgrade6To7(connection);
    }
    dbVersion = Queries.getDatabaseVersion(connection);
    if (dbVersion < 8) {
      upgrade7To8(connection);
    }
    dbVersion = Queries.getDatabaseVersion(connection);
    if (dbVersion < 9) {
      upgrade8To9(connection);
    }
    dbVersion = Queries.getDatabaseVersion(connection);
    if (dbVersion < 10) {
      upgrade9To10(connection);
    }
    dbVersion = Queries.getDatabaseVersion(connection);
    if (dbVersion < 11) {
      upgrade10To11(connection);
    }
    dbVersion = Queries.getDatabaseVersion(connection);
    if (dbVersion < 12) {
      upgrade11To12(connection);
    }
    dbVersion = Queries.getDatabaseVersion(connection);
    if (dbVersion < 13) {
      upgrade12To13(connection);
    }
    dbVersion = Queries.getDatabaseVersion(connection);
    if (dbVersion < 14) {
      upgrade13To14(connection);
    }

    dbVersion = Queries.getDatabaseVersion(connection);
    if (dbVersion < 15) {
      upgrade14To15(connection);
    }

    dbVersion = Queries.getDatabaseVersion(connection);
    if (dbVersion < 16) {
      upgrade15To16(connection);
    }

    dbVersion = Queries.getDatabaseVersion(connection);
    if (dbVersion < 17) {
      upgrade16To17(connection);
    }

    dbVersion = Queries.getDatabaseVersion(connection);
    if (dbVersion < 18) {
      upgrade17To18(connection);
    }

    dbVersion = Queries.getDatabaseVersion(connection);
    if (dbVersion < 19) {
      upgrade18To19(connection);
    }

    dbVersion = Queries.getDatabaseVersion(connection);
    if (dbVersion < 20) {
      upgrade19To20(connection);
    }

    dbVersion = Queries.getDatabaseVersion(connection);
    if (dbVersion < 21) {
      upgrade20To21(connection);
    }

    dbVersion = Queries.getDatabaseVersion(connection);
    if (dbVersion < 22) {
      upgrade21To22(connection);
    }

    dbVersion = Queries.getDatabaseVersion(connection);
    if (dbVersion < 23) {
      upgrade22To23(connection);
    }

    dbVersion = Queries.getDatabaseVersion(connection);
    if (dbVersion < 24) {
      upgrade23To24(connection);
    }

    dbVersion = Queries.getDatabaseVersion(connection);
    if (dbVersion < 25) {
      upgrade24To25(connection);
    }

    dbVersion = Queries.getDatabaseVersion(connection);
    if (dbVersion < 26) {
      upgrade25To26(connection);
    }

    dbVersion = Queries.getDatabaseVersion(connection);
    if (dbVersion < 27) {
      upgrade26To27(connection);
    }

    dbVersion = Queries.getDatabaseVersion(connection);
    if (dbVersion < 28) {
      upgrade27To28(connection);
    }

    dbVersion = Queries.getDatabaseVersion(connection);
    if (dbVersion < 29) {
      upgrade28To29(connection);
    }

    dbVersion = Queries.getDatabaseVersion(connection);
    if (dbVersion < 30) {
      upgrade29To30(connection);
    }

    dbVersion = Queries.getDatabaseVersion(connection);
    if (dbVersion < 31) {
      upgrade30To31(connection);
    }

    dbVersion = Queries.getDatabaseVersion(connection);
    if (dbVersion < 32) {
      upgrade31To32(connection);
    }

    dbVersion = Queries.getDatabaseVersion(connection);
    if (dbVersion < 33) {
      upgrade32To33(connection);
    }

    dbVersion = Queries.getDatabaseVersion(connection);
    if (dbVersion < 34) {
      upgrade33To34(connection);
    }

    dbVersion = Queries.getDatabaseVersion(connection);
    if (dbVersion < 35) {
      upgrade34To35(connection);
    }

    dbVersion = Queries.getDatabaseVersion(connection);
    if (dbVersion < 36) {
      upgrade35To36(connection);
    }

    dbVersion = Queries.getDatabaseVersion(connection);
    if (dbVersion < 37) {
      upgrade36To37(connection);
    }

<<<<<<< HEAD
=======
    dbVersion = Queries.getDatabaseVersion(connection);
    if (dbVersion < 38) {
      upgrade37To38(connection);
    }

    dbVersion = Queries.getDatabaseVersion(connection);
    if (dbVersion < 39) {
      upgrade38To39(connection);
    }

>>>>>>> a595c679
    // NOTE: when adding new tournament parameters they need to be explicitly set in
    // importTournamentParameters

    GenerateDB.setDefaultParameters(connection, true);

    dbVersion = Queries.getDatabaseVersion(connection);
    if (dbVersion < GenerateDB.DATABASE_VERSION) {
      throw new RuntimeException("Internal error, database version not updated to current instead was: "
          + dbVersion);
    }
  }

  private static void upgrade1To2(final Connection connection) throws SQLException {
    LOGGER.debug("Upgrading database from 1 to 2");

    GenerateDB.createScheduleTables(connection, false);

    // set the version to 2 - this will have been set while creating
    // global_parameters, but we need to force it to 2 for later upgrade
    // functions to not be confused
    setDBVersion(connection, 2);
  }

  private static void upgrade8To9(final Connection connection) throws SQLException {
    LOGGER.debug("Upgrading database from 8 to 9");

    GenerateDB.createFinalistScheduleTables(connection, false);

    setDBVersion(connection, 9);
  }

  private static void upgrade9To10(final Connection connection) throws SQLException {
    LOGGER.debug("Upgrading database from 9 to 10");

    GenerateDB.createTableDivision(connection, false);

    setDBVersion(connection, 10);
  }

  @SuppressFBWarnings(value = { "SQL_NONCONSTANT_STRING_PASSED_TO_EXECUTE" }, justification = "Table names come from category names")
  private static void upgrade10To11(final Connection connection) throws SQLException {
    LOGGER.debug("Upgrading database from 10 to 11");

    try (Statement stmt = connection.createStatement()) {

      final ChallengeDescription description = GlobalParameters.getChallengeDescription(connection);
      for (final SubjectiveScoreCategory categoryElement : description.getSubjectiveCategories()) {
        final String tableName = categoryElement.getName();

        stmt.executeUpdate("ALTER TABLE "
            + tableName
            + " ADD COLUMN note longvarchar DEFAULT NULL");
      }

      setDBVersion(connection, 11);
    }
  }

  /**
   * @param category the category to match
   * @param scheduleColumns the schedule columns
   * @return the column name or null if no mapping can be found
   */
  private static @Nullable String findScheduleColumnForCategory(final SubjectiveScoreCategory category,
                                                                final Collection<String> scheduleColumns) {

    // first see if there is an exact match to the name or title
    for (final String scheduleColumn : scheduleColumns) {
      if (category.getName().equals(scheduleColumn)) {
        return scheduleColumn;
      } else if (category.getTitle().equals(scheduleColumn)) {
        return scheduleColumn;
      }
    }

    if (category.getName().contains("programming")
        || category.getName().contains("design")) {
      // look for Design
      for (final String scheduleColumn : scheduleColumns) {
        if ("Design".equals(scheduleColumn)) {
          return scheduleColumn;
        }
      }
    }

    // no mapping
    return null;
  }

  /**
   * Adds time columns to tournaments table.
   */
  private static void upgrade13To14(final Connection connection) throws SQLException {
    LOGGER.debug("Upgrading database from 13 to 14");

    try (Statement stmt = connection.createStatement()) {

      // need to check for columns as version 0 databases will automatically get
      // these columns created
      if (!checkForColumnInTable(connection, "Tournaments", "subjective_modified")) {
        stmt.executeUpdate("ALTER TABLE Tournaments ADD COLUMN subjective_modified TIMESTAMP DEFAULT NULL");
      }
      if (!checkForColumnInTable(connection, "Tournaments", "performance_seeding_modified")) {
        stmt.executeUpdate("ALTER TABLE Tournaments ADD COLUMN performance_seeding_modified TIMESTAMP DEFAULT NULL");
      }
      if (!checkForColumnInTable(connection, "Tournaments", "summary_computed")) {
        stmt.executeUpdate("ALTER TABLE Tournaments ADD COLUMN summary_computed TIMESTAMP DEFAULT NULL");
      }

      setDBVersion(connection, 14);
    }
  }

  /**
   * Adds playoff_bracket_teams table.
   */
  private static void upgrade14To15(final Connection connection) throws SQLException {
    LOGGER.debug("Upgrading database from 14 to 15");

    GenerateDB.createPlayoffBracketTeams(connection);

    try (
        PreparedStatement prep = connection.prepareStatement("INSERT INTO playoff_bracket_teams (tournament_id, bracket_name, team_number) VALUES(?, ?, ?)");
        Statement stmt = connection.createStatement()) {

      try (ResultSet rs = stmt.executeQuery("SELECT DISTINCT tournament, event_division, team FROM PlayoffData")) {
        while (rs.next()) {
          final int tournament = rs.getInt(1);
          final String bracketName = rs.getString(2);
          final int team = rs.getInt(3);
          if (!Team.isInternalTeamNumber(team)) {

            LOGGER.trace("Adding to playoff_bracket_names tournament: {} bracketName: {} team: {}", +tournament
                + bracketName
                + team);

            prep.setInt(1, tournament);
            prep.setString(2, bracketName);
            prep.setInt(3, team);
            prep.executeUpdate();
          }
        }
      } // result set

      setDBVersion(connection, 15);
    }
  }

  private static void upgrade15To16(final Connection connection) throws SQLException {
    LOGGER.debug("Upgrading database from 15 to 16");

    try (Statement stmt = connection.createStatement()) {
      // if the database was upgraded from version 0, then the column already exists,
      // so check for it
      if (!checkForColumnInTable(connection, "tournaments", "tournament_date")) {
        stmt.executeUpdate("ALTER TABLE tournaments ADD COLUMN tournament_date DATE DEFAULT NULL");
      }
      setDBVersion(connection, 16);
    }
  }

  private static void upgrade16To17(final Connection connection) throws SQLException {
    LOGGER.debug("Upgrading database from 16 to 17");

    // all old databases are running head to head
    TournamentParameters.setDefaultRunningHeadToHead(connection, true);
    setDBVersion(connection, 17);
  }

  private static void upgrade17To18(final Connection connection) throws SQLException {
    LOGGER.debug("Upgrading database from 17 to 18");

    try (Statement stmt = connection.createStatement()) {
      // need to check if practice column exists as this can be added in the upgrade
      // from 1 to 2
      if (!checkForColumnInTable(connection, "sched_perf_rounds", "practice")) {
        stmt.executeUpdate("ALTER TABLE sched_perf_rounds ADD COLUMN practice BOOLEAN DEFAULT FALSE NOT NULL");
      }
    }

    setDBVersion(connection, 18);
  }

  private static void upgrade18To19(final Connection connection) throws SQLException {
    LOGGER.debug("Upgrading database from 18 to 19");

    GenerateDB.createSubjectiveComputedScoresTable(connection, false);
    GenerateDB.createFinalScoresTable(connection, false);
    GenerateDB.createOverallScoresTable(connection, false);

    setDBVersion(connection, 19);
  }

  private static void upgrade19To20(final Connection connection) throws SQLException {
    LOGGER.debug("Upgrading database from 19 to 20");

    GenerateDB.createSubjectiveAwardWinnerTables(connection, false);
    GenerateDB.createAdvancingTeamsTable(connection, false);

    // add level and next_level to Tournaments
    try (Statement stmt = connection.createStatement()) {
      // need to check if practice column exists as this can be added in the upgrade
      // from 0 to 1
      if (!checkForColumnInTable(connection, "tournaments", "level")) {
        stmt.executeUpdate("ALTER TABLE tournaments ADD COLUMN level VARCHAR(128) DEFAULT NULL");
      }
      // need to check if practice column exists as this can be added in the upgrade
      // from 0 to 1
      if (!checkForColumnInTable(connection, "tournaments", "next_level")) {
        stmt.executeUpdate("ALTER TABLE tournaments ADD COLUMN next_level VARCHAR(128) DEFAULT NULL");
      }
    }

    setDBVersion(connection, 20);
  }

  private static void upgrade20To21(final Connection connection) throws SQLException {
    LOGGER.debug("Upgrading database from 20 to 21");

    GenerateDB.createAutomaticFinishedPlayoffTable(connection, false);

    setDBVersion(connection, 21);
  }

  private static void upgrade21To22(final Connection connection) throws SQLException {
    LOGGER.debug("Upgrading database from 21 to 22");

    GenerateDB.createAwardGroupOrder(connection, false);

    setDBVersion(connection, 22);
  }

  @SuppressFBWarnings(value = "SQL_NONCONSTANT_STRING_PASSED_TO_EXECUTE", justification = "Category name determines the table name")
  private static void upgrade22To23(final Connection connection) throws SQLException {
    LOGGER.debug("Upgrading database from 22 to 23");

    final ChallengeDescription description = GlobalParameters.getChallengeDescription(connection);

    try (Statement stmt = connection.createStatement()) {
      for (final SubjectiveScoreCategory categoryElement : description.getSubjectiveCategories()) {

        String tableName = categoryElement.getName();

        // add _comment for each goal
        for (final AbstractGoal element : categoryElement.getAllGoals()) {
          final String goalName = element.getName();

          stmt.executeUpdate(String.format("ALTER TABLE %s ADD COLUMN %s_comment longvarchar DEFAULT NULL", tableName,
                                           goalName));
        }

        // add comment_great_job
        stmt.executeUpdate(String.format("ALTER TABLE %s ADD COLUMN comment_great_job longvarchar DEFAULT NULL",
                                         tableName));
        // add comment_think_about
        stmt.executeUpdate(String.format("ALTER TABLE %s ADD COLUMN comment_think_about longvarchar DEFAULT NULL",
                                         tableName));
      } // foreach category
    } // allocate statement

    setDBVersion(connection, 23);
  }

  private static void upgrade23To24(final Connection connection) throws SQLException {
    LOGGER.debug("Upgrading database from 23 to 24");

    if (!checkForColumnInTable(connection, "non_numeric_nominees", "judge")) {
      try (Statement stmt = connection.createStatement()) {
        stmt.executeUpdate("ALTER TABLE non_numeric_nominees ADD COLUMN judge VARCHAR(64) DEFAULT NULL");
      }
    }

    setDBVersion(connection, 24);
  }

  private static void upgrade24To25(final Connection connection) throws SQLException {
    LOGGER.debug("Upgrading database from 24 to 25");

    GenerateDB.createDelayedPerformanceTable(connection, false);

    setDBVersion(connection, 25);
  }

  private static void upgrade25To26(final Connection connection) throws SQLException {
    LOGGER.debug("Upgrading database from 25 to 26");

    final Collection<String> tables = SQLFunctions.getTablesInDB(connection);
    if (!tables.contains("fll_authentication")) {
      GenerateDB.createAuthentication(connection);
    }

    GenerateDB.createAuthenticationRoles(connection, false);

    // all existing users have admin privileges
    for (final String user : Authentication.getUsers(connection)) {
      LOGGER.debug("Adding admin role to {}", user);
      Authentication.setRoles(connection, user, Collections.singleton(UserRole.ADMIN));
    }

    setDBVersion(connection, 26);
  }

  private static void upgrade26To27(final Connection connection) throws SQLException {
    LOGGER.debug("Upgrading database from 26to 27");

    try (Statement stmt = connection.createStatement()) {
      // need to check for columns as the upgrade from 25 to 26 may do this
      if (!checkForColumnInTable(connection, "fll_authentication", "num_failures")) {
        stmt.executeUpdate("ALTER TABLE fll_authentication ADD COLUMN num_failures INTEGER DEFAULT 0 NOT NULL");
      }
      if (!checkForColumnInTable(connection, "fll_authentication", "last_failure")) {
        stmt.executeUpdate("ALTER TABLE fll_authentication ADD COLUMN last_failure TIMESTAMP DEFAULT NULL");
      }
    }

    setDBVersion(connection, 27);
  }

  private static void upgrade27To28(final Connection connection) throws SQLException {
    LOGGER.debug("Upgrading database from 27 to 28");

    GenerateDB.createFinalistParameterTables(connection, false);

    if (!checkForColumnInTable(connection, "finalist_schedule", "judge_end_time")) {
      try (Statement stmt = connection.createStatement()) {
        stmt.executeUpdate("ALTER TABLE finalist_schedule ADD COLUMN judge_end_time TIME DEFAULT NULL");
        stmt.executeUpdate("UPDATE finalist_schedule SET judge_end_time = judge_time + 20 MINUTE WHERE judge_end_time IS NULL");
      }
    }

    final ChallengeDescription description = GlobalParameters.getChallengeDescription(connection);
    boolean modified = false;

    try (
        PreparedStatement prep = connection.prepareStatement("SELECT Name, tournament_id FROM tournaments WHERE tournament_id <> ?")) {
      prep.setInt(1, GenerateDB.INTERNAL_TOURNAMENT_ID);

      try (ResultSet rs = prep.executeQuery()) {
        while (rs.next()) {
          final String name = rs.getString("Name");
          final int tournamentId = rs.getInt("tournament_id");

          LOGGER.trace("Upgrading non-numeric categories in tournamnet {}", name);

          // make sure that all non-numeric categories are in the challenge description
          final Set<String> nonNumericCategoriesInDatabase = NonNumericNominees.getCategories(connection, tournamentId);
          for (final String categoryTitle : nonNumericCategoriesInDatabase) {
            LOGGER.trace("Looking for database category '{}'", categoryTitle);

            if (null == description.getNonNumericCategoryByTitle(categoryTitle)) {
              LOGGER.trace("Creating category '{}' and adding to challenge description", categoryTitle);

              final NonNumericCategory newCategory = new NonNumericCategory(categoryTitle, true);
              description.addNonNumericCategory(newCategory);
              modified = true;
            }
          } // foreach category in database
        }
      } // result set
    } // prepared statement1

    if (modified) {
      if (LOGGER.isTraceEnabled()) {
        LOGGER.trace("Inserting challenge into database. Non-numeric categories: {}",
                     description.getNonNumericCategories().stream().map(NonNumericCategory::getTitle)
                                .collect(Collectors.joining(", ")));
      }

      GenerateDB.insertOrUpdateChallengeDocument(description, connection);

      if (LOGGER.isTraceEnabled()) {
        LOGGER.trace("Non-numeric categories read back from database: {}",
                     GlobalParameters.getChallengeDescription(connection).getNonNumericCategories().stream()
                                     .map(NonNumericCategory::getTitle).collect(Collectors.joining(", ")));
      }
    }

    setDBVersion(connection, 28);
  }

  private static void upgrade28To29(final Connection connection) throws SQLException {
    LOGGER.debug("Upgrading database from 28 to 29");

    if (!checkForColumnInTable(connection, "subjective_overall_award", "place")) {
      try (Statement stmt = connection.createStatement()) {
        stmt.executeUpdate("ALTER TABLE subjective_overall_award ADD COLUMN place INTEGER DEFAULT 1");
      }
    }

    if (!checkForColumnInTable(connection, "subjective_extra_award", "place")) {
      try (Statement stmt = connection.createStatement()) {
        stmt.executeUpdate("ALTER TABLE subjective_extra_award ADD COLUMN place INTEGER DEFAULT 1");
      }
    }

    if (!checkForColumnInTable(connection, "subjective_challenge_award", "place")) {
      try (Statement stmt = connection.createStatement()) {
        stmt.executeUpdate("ALTER TABLE subjective_challenge_award ADD COLUMN place INTEGER DEFAULT 1");
      }
    }

    setDBVersion(connection, 29);
  }

  private static void upgrade29To30(final Connection connection) throws SQLException {
    LOGGER.debug("Upgrading database from 29 to 30");

    int mismatchCount = 0;

    // table can be created during upgrade from 0 to 1 to support creating the
    // default tournament
    final Collection<String> tables = SQLFunctions.getTablesInDB(connection);
    if (!tables.contains("tournament_level")) {
      // create the table and the default level
      GenerateDB.createTournamentLevelsTable(connection, false);
    }

    // the column can exist in a 0 to 1 upgrade
    if (!checkForColumnInTable(connection, "tournaments", "level_id")) {
      try (Statement stmt = connection.createStatement()) {
        // add level_id column to tournaments table
        stmt.executeUpdate("ALTER TABLE tournaments ADD COLUMN level_id INTEGER");

        final TournamentLevel defaultLevel = TournamentLevel.getByName(connection,
                                                                       TournamentLevel.DEFAULT_TOURNAMENT_LEVEL_NAME);

        // create all levels
        final Map<String, @Nullable String> nextLevels = new HashMap<>();
        final Map<String, TournamentLevel> createdLevels = new HashMap<>();

        final Map<ImmutablePair<@Nullable String, @Nullable String>, TournamentLevel> levelAssignments = new HashMap<>();
        try (ResultSet rs = stmt.executeQuery("SELECT DISTINCT level, next_level FROM Tournaments")) {
          while (rs.next()) {
            final @Nullable String levelName = rs.getString("level");
            final @Nullable String nextLevelName = rs.getString("next_level");

            final ImmutablePair<@Nullable String, @Nullable String> levelPair = ImmutablePair.of(levelName,
                                                                                                 nextLevelName);
            final TournamentLevel level;
            if (null == levelName) {
              level = defaultLevel;
            } else {
              if (!createdLevels.containsKey(levelName)) {
                final String newLevelName;
                if (!nextLevels.containsKey(levelName)) {
                  newLevelName = levelName;
                  nextLevels.put(levelName, nextLevelName);
                } else {
                  // check for mismatch
                  final @Nullable String nextLevelNameStored = nextLevels.get(levelName);
                  if (!Objects.equals(nextLevelName, nextLevelNameStored)) {
                    // mismatch
                    // need to specify a new name for level
                    newLevelName = String.format("%s_%d", levelName, mismatchCount);
                    ++mismatchCount;
                  } else {
                    newLevelName = levelName;
                    nextLevels.put(levelName, nextLevelName);
                  }
                }

                level = TournamentLevel.createTournamentLevel(connection, newLevelName);
                createdLevels.put(newLevelName, level);
              } else {
                level = createdLevels.get(levelName);
              }

              if (null != nextLevelName) {
                final TournamentLevel nextLevel;
                if (!createdLevels.containsKey(nextLevelName)) {
                  nextLevel = TournamentLevel.createTournamentLevel(connection, nextLevelName);
                  createdLevels.put(nextLevelName, nextLevel);
                } else {
                  nextLevel = TournamentLevel.getByName(connection, nextLevelName);
                }
                TournamentLevel.updateTournamentLevel(connection, level.getId(), levelName, nextLevel);
              }
            } // non-null level

            // track the level object for the pair
            levelAssignments.put(levelPair, level);
          } // foreach pair
        } // result set

        // assign levels to tournaments
        try (
            ResultSet rs = stmt.executeQuery("SELECT tournament_id, Name, Location, tournament_date, level, next_level FROM Tournaments")) {
          while (rs.next()) {
            final int tournamentId = rs.getInt("tournament_id");
            final @Nullable String levelName = rs.getString("level");
            final @Nullable String nextLevelName = rs.getString("next_level");
            final @Nullable String location = rs.getString("Location");
            final String name = castNonNull(rs.getString("Name"));
            final java.sql.@Nullable Date d = rs.getDate("tournament_date");
            final LocalDate date = null == d ? null : d.toLocalDate();

            final ImmutablePair<@Nullable String, @Nullable String> levelPair = ImmutablePair.of(levelName,
                                                                                                 nextLevelName);

            TournamentLevel level;
            if (GenerateDB.INTERNAL_TOURNAMENT_ID == tournamentId) {
              level = TournamentLevel.getById(connection, GenerateDB.INTERNAL_TOURNAMENT_LEVEL_ID);
            } else {
              level = levelAssignments.get(levelPair);
              if (null == level) {
                LOGGER.warn("Unable to find created level for tournament with id: {} levelName: {} nextLevelName: {}, using default level",
                            tournamentId, levelName, nextLevelName);
                level = defaultLevel;
              }
            }
            Tournament.updateTournament(connection, tournamentId, name, location, date, level);
          }
        } // result set

      } // statement

    } // if level_id column doesn't exist in tournaments table

    setDBVersion(connection, 30);
  }

  /**
   * Adds categories_ignored table that tracks categories to ignore per tournament
   * level.
   */
  private static void upgrade30To31(final Connection connection) throws SQLException {
    LOGGER.debug("Upgrading database from 30 to 31");

    GenerateDB.createCategoriesIgnored(connection, false);

    setDBVersion(connection, 31);
  }

  /**
   * Adds awards script tables.
   */
  private static void upgrade31To32(final Connection connection) throws SQLException {
    LOGGER.debug("Upgrading database from 31 to 32");

    GenerateDB.createAwardsScriptTables(connection, false);

    setDBVersion(connection, 32);
  }

  /**
   * Rename championship category.
   */
  private static void upgrade32To33(final Connection connection) throws SQLException {
    LOGGER.debug("Upgrading database from 32 to 33");

    // not referencing global constants in case it changes again in the future
    final String oldName = "Championship";
    final String newName = "Champion's";

    try (PreparedStatement prep = connection.prepareStatement("UPDATE SUBJECTIVE_EXTRA_AWARD" //
        + " SET name = ? WHERE name = ?")) {
      prep.setString(1, newName);
      prep.setString(2, oldName);
      prep.executeUpdate();
    }

    try (PreparedStatement prep = connection.prepareStatement("UPDATE AWARDS_SCRIPT_AWARD_ORDER" //
        + " SET award = ? WHERE award = ?")) {
      prep.setString(1, newName);
      prep.setString(2, oldName);
      prep.executeUpdate();
    }

    try (PreparedStatement prep = connection.prepareStatement("UPDATE FINALIST_CATEGORIES" //
        + " SET category = ? WHERE category = ?")) {
      prep.setString(1, newName);
      prep.setString(2, oldName);
      prep.executeUpdate();
    }

    try (PreparedStatement prep = connection.prepareStatement("UPDATE CATEGORIES_IGNORED" //
        + " SET category_identifier = ? WHERE category_identifier = ?")) {
      prep.setString(1, newName);
      prep.setString(2, oldName);
      prep.executeUpdate();
    }

    try (PreparedStatement prep = connection.prepareStatement("UPDATE FINALIST_SCHEDULE" //
        + " SET category = ? WHERE category = ?")) {
      prep.setString(1, newName);
      prep.setString(2, oldName);
      prep.executeUpdate();
    }

    setDBVersion(connection, 33);
  }

  /**
   * Add tournament parameter for number of practice rounds.
   */
  private static void upgrade33To34(final Connection connection) throws SQLException {
    LOGGER.debug("Upgrading database from 33 to 34");

    try (
        PreparedStatement findTournaments = connection.prepareStatement("SELECT tournament_id FROM tournaments WHERE tournament_id != ?");
        PreparedStatement getNumPracticeRounds = connection.prepareStatement("SELECT MAX(num_practice_rounds) FROM (" //
            + "SELECT COUNT(team_number) AS num_practice_rounds FROM" //
            + " sched_perf_rounds WHERE tournament = ?" //
            + " AND practice = TRUE" //
            + " GROUP BY team_number)")) {

      findTournaments.setInt(1, GenerateDB.INTERNAL_TOURNAMENT_ID);
      try (ResultSet tournamentIds = findTournaments.executeQuery()) {
        while (tournamentIds.next()) {
          final int tournamentId = tournamentIds.getInt(1);
          LOGGER.debug("Processing tournament {}", tournamentId);

          getNumPracticeRounds.setInt(1, tournamentId);
          try (ResultSet practiceRounds = getNumPracticeRounds.executeQuery()) {
            final int numPracticeRounds;
            if (practiceRounds.next()) {
              final int num = practiceRounds.getInt(1);
              if (practiceRounds.wasNull()) {
                LOGGER.debug("practice rounds is null");
                numPracticeRounds = 0;
              } else {
                LOGGER.debug("practice rounds is {}", num);
                numPracticeRounds = num;
              }
            } else {
              LOGGER.debug("no results from practice rounds");
              numPracticeRounds = 0;
            }

            LOGGER.debug("Computed number of practice rounds: {}", numPracticeRounds);
            TournamentParameters.setNumPracticeRounds(connection, tournamentId, numPracticeRounds);
            LOGGER.debug("After setting practice rounds: {}",
                         TournamentParameters.getNumPracticeRounds(connection, tournamentId));
          } // practice rounds
        } // foreach tournament
      } // tournamentIds
    } // prepared statement

    setDBVersion(connection, 34);
  }

  /**
   * Split playoffData table into playoffData and playoffTableData.
   */
  private static void upgrade34To35(final Connection connection) throws SQLException {
    LOGGER.debug("Upgrading database from 34 to 35");

    GenerateDB.createPlayoffTableData(connection, false);

    try (Statement stmt = connection.createStatement()) {
      stmt.executeUpdate("INSERT INTO PlayoffTableData (event_division, Tournament, PlayoffRound, LineNumber, AssignedTable)" //
          + " SELECT event_division, Tournament, PlayoffRound, LineNumber, AssignedTable FROM PlayoffData");

      stmt.executeUpdate("ALTER TABLE PlayoffData DROP COLUMN AssignedTable");
    }

    setDBVersion(connection, 35);
  }

  /**
   * Add tablename to performance table.
   */
  private static void upgrade35To36(final Connection connection) throws SQLException {
    LOGGER.debug("Upgrading database from 35 to 36");

    try (Statement stmt = connection.createStatement()) {
      stmt.executeUpdate("ALTER TABLE "
          + GenerateDB.PERFORMANCE_TABLE_NAME
          + " ADD COLUMN tablename varchar(64)");

      stmt.executeUpdate("UPDATE "
          + GenerateDB.PERFORMANCE_TABLE_NAME
          + " SET tablename = 'UNKNOWN'");
    }

    setDBVersion(connection, 36);
  }

  /**
<<<<<<< HEAD
   * Remove judging_station from schedule table.
   */
  private static void upgrade36To37(final Connection connection) throws SQLException {
    LOGGER.debug("Upgrading database from 36 to 37");

    try (Statement stmt = connection.createStatement()) {
      if (checkForColumnInTable(connection, "schedule", "judging_station")) {
        stmt.executeUpdate("ALTER TABLE schedule DROP COLUMN judging_station");
      }
    }

    setDBVersion(connection, 37);
=======
   * Don't do anything just ensure that one needs newer code to handle database
   * exports with this code.
   */
  private static void upgrade36To37(final Connection connection) throws SQLException {
    LOGGER.debug("Upgrading database from 36 to 37");
    setDBVersion(connection, 37);
  }

  /**
   * Add deliberation tables.
   */
  private static void upgrade37To38(final Connection connection) throws SQLException {
    LOGGER.debug("Upgrading database from 37 to 38");

    try (Statement stmt = connection.createStatement()) {
      GenerateDB.createDeliberationTables(connection, false);
    }

    setDBVersion(connection, 38);
  }

  /**
   * Add deliberation category order table.
   */
  private static void upgrade38To39(final Connection connection) throws SQLException {
    LOGGER.debug("Upgrading database from 38 to 39");

    try (Statement stmt = connection.createStatement()) {
      GenerateDB.createDeliberationCategoryOrder(connection, false);
    }

    setDBVersion(connection, 39);
>>>>>>> a595c679
  }

  /**
   * Check for a column in a table. This checks table names both upper and lower
   * case.
   * This also checks column names ignoring case.
   *
   * @param connection database connection
   * @param table the table to find
   * @param needle the column to find
   * @return true if the column was found
   */
  private static boolean checkForColumnInTable(final Connection connection,
                                               final String table,
                                               final String needle)
      throws SQLException {
    LOGGER.trace("Looking for column {} in table {}", needle, table);

    final DatabaseMetaData md = connection.getMetaData();

    LOGGER.trace("Checking uppercase table name");
    try (ResultSet metaData = md.getColumns(null, null, table.toUpperCase(), "%")) {
      while (metaData.next()) {
        final String column = metaData.getString("COLUMN_NAME");
        LOGGER.trace("Saw column {} in table {}", column, table);

        if (needle.equalsIgnoreCase(column)) {
          return true;
        }
      }
    }

    LOGGER.trace("Checking lowercase table name");
    try (ResultSet metaData = md.getColumns(null, null, table.toLowerCase(), "%")) {
      while (metaData.next()) {
        final String column = metaData.getString("COLUMN_NAME");
        LOGGER.trace("Saw column {} in table {}", column, table);
        if (needle.equalsIgnoreCase(column)) {
          return true;
        }
      }
      return false;
    }
  }

  /**
   * Add non_numeric_nominees table and make sure that it's consistent with
   * finalist_categories.
   * Add room to finalist_categories table.
   */
  private static void upgrade12To13(final Connection connection) throws SQLException {
    LOGGER.debug("Upgrading database from 12 to 13");

    final ChallengeDescription description = GlobalParameters.getChallengeDescription(connection);

    final Set<String> challengeSubjectiveCategories = new HashSet<>();
    for (final SubjectiveScoreCategory cat : description.getSubjectiveCategories()) {
      challengeSubjectiveCategories.add(cat.getTitle());
    }

    try (Statement stmt = connection.createStatement()) {

      // need to check if the column exists as some version 12 databases got
      // created with the column
      if (!checkForColumnInTable(connection, "finalist_categories", "room")) {
        stmt.executeUpdate("ALTER TABLE finalist_categories ADD COLUMN room VARCHAR(32) DEFAULT NULL");
      }

      GenerateDB.createNonNumericNomineesTables(connection, false);

      try (PreparedStatement insert = connection.prepareStatement("INSERT INTO non_numeric_nominees " //
          + " (tournament, category, team_number)" //
          + " VALUES (?, ?, ?)");
          PreparedStatement getTournaments = connection.prepareStatement("SELECT tournament_id from Tournaments");
          PreparedStatement getFinalistSchedule = connection.prepareStatement("SELECT DISTINCT category, team_number " //
              + " FROM finalist_schedule" //
              + " WHERE tournament = ?")) {

        try (ResultSet tournaments = getTournaments.executeQuery()) {
          while (tournaments.next()) {
            final int tournament = tournaments.getInt(1);
            insert.setInt(1, tournament);
            getFinalistSchedule.setInt(1, tournament);

            try (ResultSet scheduleRows = getFinalistSchedule.executeQuery()) {
              while (scheduleRows.next()) {
                final String categoryTitle = castNonNull(scheduleRows.getString(1));
                final int team = scheduleRows.getInt(2);

                if (!challengeSubjectiveCategories.contains(categoryTitle)) {
                  insert.setString(2, categoryTitle);
                  insert.setInt(3, team);
                  insert.executeUpdate();
                }
              }
            } // schedule rows
          }
        } // tournament results
      } // prepared statements
      setDBVersion(connection, 13);
    }

  }

  /**
   * Add mapping between schedule columns and subjective categories.
   */
  private static void upgrade11To12(final Connection connection) throws SQLException {
    LOGGER.debug("Upgrading database from 11 to 12");

    final ChallengeDescription description = GlobalParameters.getChallengeDescription(connection);

    GenerateDB.createSubjectiveCategoryScheduleColumnMappingTables(connection);
    try (PreparedStatement insert = connection.prepareStatement("INSERT INTO category_schedule_column " //
        + " (tournament, category, schedule_column)" //
        + " VALUES (?, ?, ?)");

        PreparedStatement getTournaments = connection.prepareStatement("SELECT tournament_id from Tournaments");
        ResultSet tournaments = getTournaments.executeQuery();
        PreparedStatement getSubjectiveStations = connection.prepareStatement("SELECT DISTINCT name from sched_subjective WHERE tournament = ?");) {
      while (tournaments.next()) {
        final int tournament = tournaments.getInt(1);

        insert.setInt(1, tournament);

        // get schedule columns
        getSubjectiveStations.setInt(1, tournament);
        final Collection<String> scheduleColumns = new LinkedList<>();
        try (ResultSet stations = getSubjectiveStations.executeQuery()) {
          while (stations.next()) {
            final String name = castNonNull(stations.getString(1));
            scheduleColumns.add(name);
          }
        } // stations

        LOGGER.trace("Tournament {} has {} schedule columns", tournament, scheduleColumns);

        for (final SubjectiveScoreCategory category : description.getSubjectiveCategories()) {
          final String column = findScheduleColumnForCategory(category, scheduleColumns);

          LOGGER.trace("Category {} maps to column {}", category.getName(), column);

          if (null != column) {
            insert.setString(2, category.getName());
            insert.setString(3, column);
            insert.executeUpdate();
          }

        } // foreach category

      } // foreach tournament

      setDBVersion(connection, 12);
    }
  }

  private static void upgrade2To6(final Connection connection) throws SQLException {
    LOGGER.debug("Upgrading database from 2 to 6");

    try (Statement stmt = connection.createStatement()) {
      stmt.executeUpdate("DROP TABLE IF EXISTS sched_subjective CASCADE");

      final StringBuilder sql = new StringBuilder();
      sql.append("CREATE TABLE sched_subjective (");
      sql.append("  tournament INTEGER NOT NULL");
      sql.append(" ,team_number INTEGER NOT NULL");
      sql.append(" ,name LONGVARCHAR NOT NULL");
      sql.append(" ,subj_time TIME NOT NULL");
      sql.append(" ,CONSTRAINT sched_subjective_pk PRIMARY KEY (tournament, team_number, name)");
      sql.append(")");
      stmt.executeUpdate(sql.toString());

      // migrate subjective times over if they are there
      final boolean foundPresentationColumn = checkForColumnInTable(connection, "schedule", "presentation");

      if (foundPresentationColumn) {
        try (PreparedStatement prep = connection.prepareStatement("INSERT INTO sched_subjective" //
            + " (tournament, team_number, name, subj_time)" //
            + " VALUES(?, ?, ?, ?)");
            ResultSet rs = stmt.executeQuery("SELECT tournament, team_number, presentation, technical FROM schedule")) {
          while (rs.next()) {
            final int tournament = rs.getInt(1);
            final int team = rs.getInt(2);
            final Time presentation = rs.getTime(3);
            final Time technical = rs.getTime(4);
            prep.setInt(1, tournament);
            prep.setInt(2, team);
            prep.setString(3, "Technical");
            prep.setTime(4, technical);
            prep.executeUpdate();

            prep.setString(3, "Research");
            prep.setTime(4, presentation);
            prep.executeUpdate();
          }
        } // prepared statement and result set
      }

      setDBVersion(connection, 6);
    }
  }

  /**
   * Add run_number to the playoff table.
   */
  private static void upgrade7To8(final Connection connection) throws SQLException {
    LOGGER.debug("Upgrading database from 7 to 8");

    try (Statement stmt = connection.createStatement()) {
      stmt.executeUpdate("ALTER TABLE PlayoffData ADD COLUMN run_number integer");

      // need to create prepared statement after adding column
      try (
          PreparedStatement prep = connection.prepareStatement("UPDATE PlayoffData SET run_number = ? + PlayoffRound WHERE tournament = ?")) {

        try (ResultSet rs = stmt.executeQuery("SELECT tournament_id from tournaments")) {
          while (rs.next()) {
            final int tournamentId = rs.getInt(1);
            final int seedingRounds = TournamentParameters.getNumSeedingRounds(connection, tournamentId);

            prep.setInt(1, seedingRounds);
            prep.setInt(2, tournamentId);
            prep.executeUpdate();
          }
        } // result set
      } // prepared statement

      setDBVersion(connection, 8);
    } // statement
  }

  /**
   * Add judging_station to TournamentTeams. Rename event_division to station in
   * Judges
   */
  private static void upgrade6To7(final Connection connection) throws SQLException {
    LOGGER.debug("Upgrading database from 6 to 7");

    try (Statement stmt = connection.createStatement();

        PreparedStatement prep = connection.prepareStatement("UPDATE TournamentTeams SET event_division = ? WHERE TeamNumber = ? AND Tournament = ?");

        // set event_division to the default
        ResultSet rs = stmt.executeQuery("SELECT TeamNumber, Tournament FROM TournamentTeams WHERE event_division is NULL")) {
      while (rs.next()) {
        final int teamNumber = rs.getInt(1);
        final int tournament = rs.getInt(2);
        final String division = GenerateDB.DEFAULT_TEAM_DIVISION;
        prep.setInt(2, teamNumber);
        prep.setInt(3, tournament);
        prep.setString(1, division);
        prep.executeUpdate();
      }

      // add score_group column
      stmt.executeUpdate("ALTER TABLE TournamentTeams ADD COLUMN judging_station varchar(64)");

      // set score_group equal to event division
      stmt.executeUpdate("UPDATE TournamentTeams SET judging_station = event_division");

      // rename event_division to station in Judges
      stmt.executeUpdate("ALTER TABLE Judges ALTER COLUMN event_division RENAME TO station");

      setDBVersion(connection, 7);
    }
  }

  @SuppressFBWarnings(value = { "SQL_PREPARED_STATEMENT_GENERATED_FROM_NONCONSTANT_STRING" }, justification = "Dynamic based upon tables in the database")
  private static void upgrade0To1(final Connection connection,
                                  ChallengeDescription description)
      throws SQLException {
    LOGGER.debug("Upgrading database from 0 to 1");

    try (Statement stmt = connection.createStatement()) {

      stmt.executeUpdate("DROP Table IF EXISTS TournamentParameters");

      // add the global_parameters table
      GenerateDB.createGlobalParameters(description, connection);

      // ---- switch from string tournament names to integers ----

      // get all data from Tournaments table
      final Map<String, @Nullable String> nameLocation = new HashMap<>();
      try (ResultSet rs = stmt.executeQuery("SELECT Name, Location FROM Tournaments")) {
        while (rs.next()) {
          final String name = castNonNull(rs.getString(1));
          final String location = rs.getString(2);
          nameLocation.put(name, location);
        }
      }

      // drop Tournaments table
      stmt.executeUpdate("DROP TABLE Tournaments");

      GenerateDB.createTournamentLevelsTable(connection, false);
      GenerateDB.tournaments(connection);

      try {
        final TournamentLevel defaultLevel = TournamentLevel.getByName(connection,
                                                                       TournamentLevel.DEFAULT_TOURNAMENT_LEVEL_NAME);

        // add all tournaments back
        for (final Map.Entry<String, @Nullable String> entry : nameLocation.entrySet()) {
          if (!GenerateDB.INTERNAL_TOURNAMENT_NAME.equals(entry.getKey())) {
            if (!Tournament.doesTournamentExist(connection, entry.getKey())) {
              Tournament.createTournament(connection, entry.getKey(), entry.getValue(), null, defaultLevel);
            }
          }
        }

      } catch (final NoSuchTournamentLevelException e) {
        throw new FLLInternalException("Cannot find the default tournament level named", e);
      }

      // get map of names to ids
      final Map<String, Integer> nameID = new HashMap<>();
      try (ResultSet rs = stmt.executeQuery("SELECT Name, tournament_id FROM Tournaments")) {
        while (rs.next()) {
          final String name = castNonNull(rs.getString(1));
          final int id = rs.getInt(2);
          nameID.put(name, id);
        }
      }

      LOGGER.trace("Map from names to tournament IDs: {}", nameID);

      // update all table columns
      final List<String> tablesToModify = new LinkedList<>();
      tablesToModify.add("Judges");
      tablesToModify.add("tablenames");
      tablesToModify.add("TournamentTeams");
      tablesToModify.add("FinalScores");
      tablesToModify.add("Performance");
      tablesToModify.add("PlayoffData");
      tablesToModify.addAll(description.getSubjectiveCategories().stream().map(SubjectiveScoreCategory::getName)
                                       .collect(Collectors.toList()));
      for (final String table : tablesToModify) {
        try (
            PreparedStatement stringsToInts = connection.prepareStatement(String.format("UPDATE %s SET Tournament = ? WHERE Tournament = ?",
                                                                                        table))) {
          for (final Map.Entry<String, Integer> entry : nameID.entrySet()) {
            stringsToInts.setInt(1, entry.getValue());
            stringsToInts.setString(2, entry.getKey());
            stringsToInts.executeUpdate();
          }
        }
      }

      // create new tournament parameters table
      GenerateDB.tournamentParameters(connection);

      // head to head was always run in the early tournaments
      // needs to execute after the tournaments and tournament_parameters tables are
      // created
      GenerateDB.setDefaultParameters(connection, true);

      // set the version to 1 - this will have been set while creating
      // global_parameters, but we need to force it to 1 for later upgrade
      // functions to not be confused
      setDBVersion(connection, 1);
    }
  }

  private static void setDBVersion(final Connection connection,
                                   final int version)
      throws SQLException {
    try (
        PreparedStatement setVersion = connection.prepareStatement("UPDATE global_parameters SET param_value = ? WHERE param = ?")) {
      setVersion.setInt(1, version);
      setVersion.setString(2, GlobalParameters.DATABASE_VERSION);
      setVersion.executeUpdate();
    }

  }

  /**
   * Import scores from database for tournament into the database for
   * connection. This method does no checking for differences, it is assumed you
   * have taken care of this already with
   * {@link #checkForDifferences(Connection, Connection, String)}. This method
   * will delete all information related to the specified tournament from the
   * destination database and then copy the information from the source
   * database.
   * The destination database needs the tournament and it's levels already
   * created.
   *
   * @param sourceConnection a connection to the source database
   * @param destinationConnection a connection to the destination database
   * @param tournamentName the tournament that the scores are for
   * @param importPerformance if the performance data, including playoffs, should
   *          be imported
   * @param importSubjective if the subjective data should be imported
   * @param importFinalist if the finalist schedule should be imported
   * @param importAwardsScript if the awards script data should be imported
   * @throws SQLException on a database error
   */
  public static void importDatabase(final Connection sourceConnection,
                                    final Connection destinationConnection,
                                    final String tournamentName,
                                    final boolean importPerformance,
                                    final boolean importSubjective,
                                    final boolean importFinalist,
                                    final boolean importAwardsScript)
      throws SQLException {

    final ChallengeDescription description = GlobalParameters.getChallengeDescription(destinationConnection);

    final Tournament sourceTournament = Tournament.findTournamentByName(sourceConnection, tournamentName);
    final int sourceTournamentID = sourceTournament.getTournamentID();
    final Tournament destTournament = Tournament.findTournamentByName(destinationConnection, tournamentName);
    final int destTournamentID = destTournament.getTournamentID();

    LOGGER.debug("Importing tournament {} sourceId: {} destId: {}", tournamentName, sourceTournamentID,
                 destTournamentID);

    importTournamentData(sourceConnection, destinationConnection, sourceTournamentID, destTournamentID);

    if (importAwardsScript) {
      importAwardsScriptData(sourceConnection, destinationConnection, GenerateDB.INTERNAL_TOURNAMENT_LEVEL_ID,
                             sourceTournamentID, GenerateDB.INTERNAL_TOURNAMENT_LEVEL_ID, destTournamentID);
    }

    if (importPerformance) {
      importPerformanceData(sourceConnection, destinationConnection, description, sourceTournamentID, destTournamentID);
    }

    if (importSubjective) {
      importSubjectiveData(sourceConnection, destinationConnection, description, sourceTournamentID, destTournamentID);
    }

    if (importFinalist) {
      importFinalistSchedule(sourceConnection, destinationConnection, sourceTournamentID, destTournamentID);
      importDeliberation(sourceConnection, destinationConnection, sourceTournamentID, destTournamentID);
    }

    // update score totals
    Queries.updateScoreTotals(description, destinationConnection, destTournamentID);
  }

  private static void importSubjectiveData(final Connection sourceConnection,
                                           final Connection destinationConnection,
                                           final ChallengeDescription description,
                                           final int sourceTournamentID,
                                           final int destTournamentID)
      throws SQLException {
    importJudges(sourceConnection, destinationConnection, sourceTournamentID, destTournamentID);
    importSubjective(sourceConnection, destinationConnection, sourceTournamentID, destTournamentID, description);
    importSubjectiveNominees(sourceConnection, destinationConnection, sourceTournamentID, destTournamentID);
    importAdvancingTeams(sourceConnection, destinationConnection, sourceTournamentID, destTournamentID);
    importAwardWinners(sourceConnection, destinationConnection, sourceTournamentID, destTournamentID);
    importAwardReportGroupSort(sourceConnection, destinationConnection, sourceTournamentID, destTournamentID);
  }

  private static void importPerformanceData(final Connection sourceConnection,
                                            final Connection destinationConnection,
                                            final ChallengeDescription description,
                                            final int sourceTournamentID,
                                            final int destTournamentID)
      throws SQLException {
    importPerformance(sourceConnection, destinationConnection, sourceTournamentID, destTournamentID, description);

    importPlayoffData(sourceConnection, destinationConnection, sourceTournamentID, destTournamentID);
    importPlayoffTeams(sourceConnection, destinationConnection, sourceTournamentID, destTournamentID);

    importDelayedPerformance(sourceConnection, destinationConnection, sourceTournamentID, destTournamentID);
  }

  private static void importDelayedPerformance(final Connection sourceConnection,
                                               final Connection destinationConnection,
                                               final int sourceTournamentID,
                                               final int destTournamentID)
      throws SQLException {
    LOGGER.debug("Importing delayed_performance");

    try (
        PreparedStatement destPrep = destinationConnection.prepareStatement("DELETE FROM delayed_performance WHERE tournament_id = ?")) {
      destPrep.setInt(1, destTournamentID);
      destPrep.executeUpdate();
    }

    try (PreparedStatement sourcePrep = sourceConnection.prepareStatement("SELECT run_number, delayed_until "
        + "FROM delayed_performance WHERE tournament_id = ?");
        PreparedStatement destPrep = destinationConnection.prepareStatement("INSERT INTO delayed_performance (tournament_id, run_number, delayed_until)"
            + "VALUES (?, ?, ?)")) {
      sourcePrep.setInt(1, sourceTournamentID);
      destPrep.setInt(1, destTournamentID);
      try (ResultSet sourceRS = sourcePrep.executeQuery()) {
        while (sourceRS.next()) {
          final int runNumber = sourceRS.getInt(1);
          final Timestamp delayedUntil = sourceRS.getTimestamp(2);

          LOGGER.trace("run {} delayedUntil {}", runNumber, delayedUntil);

          destPrep.setInt(2, runNumber);
          destPrep.setTimestamp(3, delayedUntil);
          destPrep.executeUpdate();
        }
      } // result set
    } // prepared statements

  }

  private static void importTournamentLevelData(final Connection sourceConnection,
                                                final Connection destConnection,
                                                final int sourceLevelId,
                                                final int destLevelId)
      throws SQLException {
    importIgnoredCategories(sourceConnection, destConnection, sourceLevelId, destLevelId);

  }

  private static void importIgnoredCategories(final Connection sourceConnection,
                                              final Connection destConnection,
                                              final int sourceLevelId,
                                              final int destLevelId)
      throws SQLException {
    try (
        PreparedStatement delete = destConnection.prepareStatement("DELETE FROM categories_ignored WHERE level_id = ?")) {
      delete.setInt(1, destLevelId);
      delete.executeUpdate();
    }

    try (PreparedStatement sourcePrep = sourceConnection.prepareStatement("SELECT category_identifier, category_type" //
        + " FROM categories_ignored WHERE level_id = ?");
        PreparedStatement destPrep = destConnection.prepareStatement("INSERT INTO categories_ignored" //
            + " (level_id, category_identifier, category_type)" //
            + " VALUES (?, ?, ?)")) {

      sourcePrep.setInt(1, sourceLevelId);
      destPrep.setInt(1, destLevelId);

      destPrep.setInt(1, destLevelId);
      copyData(sourcePrep, destPrep);
    }
  }

  private static void copyData(final PreparedStatement sourcePrep,
                               final PreparedStatement destPrep)
      throws SQLException {
    copyData(sourcePrep, 0, destPrep, 1, -1);
  }

  private static void copyData(final PreparedStatement sourcePrep,
                               final int sourceOffset,
                               final PreparedStatement destPrep,
                               final int destOffset,
                               final int columnCountOverride)
      throws SQLException {
    try (ResultSet sourceRS = sourcePrep.executeQuery()) {
      final int columnCount = -1 == columnCountOverride ? sourceRS.getMetaData().getColumnCount() : columnCountOverride;

      boolean needsExecute = false;
      while (sourceRS.next()) {
        for (int i = 1; i <= columnCount; i++) {
          Object sourceObj = sourceRS.getObject(i
              + sourceOffset);
          if ("".equals(sourceObj)) {
            sourceObj = null;
          }
          destPrep.setObject(i
              + destOffset, sourceObj);
        }
        needsExecute = true;
        destPrep.addBatch();
      }

      if (needsExecute) {
        destPrep.executeBatch();
      }
    } // sourceRs
  }

  private static void importTournamentData(final Connection sourceConnection,
                                           final Connection destinationConnection,
                                           final int sourceTournamentID,
                                           final int destTournamentID)
      throws SQLException {
    // Tournaments table isn't imported as it's expected to already be populated
    // with the tournament
    importTournamentParameters(sourceConnection, destinationConnection, sourceTournamentID, destTournamentID);
    importTournamentTeams(sourceConnection, destinationConnection, sourceTournamentID, destTournamentID);
    importTableNames(sourceConnection, destinationConnection, sourceTournamentID, destTournamentID);
    importSchedule(sourceConnection, destinationConnection, sourceTournamentID, destTournamentID);
    importCategoryScheduleMapping(sourceConnection, destinationConnection, sourceTournamentID, destTournamentID);
  }

  private static void importSchedule(final Connection sourceConnection,
                                     final Connection destinationConnection,
                                     final int sourceTournamentID,
                                     final int destTournamentID)
      throws SQLException {
    LOGGER.debug("Importing Schedule");

    try (
        PreparedStatement destPrep = destinationConnection.prepareStatement("DELETE FROM sched_perf_rounds WHERE Tournament = ?")) {
      destPrep.setInt(1, destTournamentID);
      destPrep.executeUpdate();
    }

    try (
        PreparedStatement destPrep = destinationConnection.prepareStatement("DELETE FROM sched_subjective WHERE Tournament = ?")) {
      destPrep.setInt(1, destTournamentID);
      destPrep.executeUpdate();
    }

    try (
        PreparedStatement destPrep = destinationConnection.prepareStatement("DELETE FROM schedule WHERE Tournament = ?")) {
      destPrep.setInt(1, destTournamentID);
      destPrep.executeUpdate();
    }

    try (PreparedStatement sourcePrep = sourceConnection.prepareStatement("SELECT team_number" //
        + " FROM schedule WHERE tournament=?");
        PreparedStatement destPrep = destinationConnection.prepareStatement("INSERT INTO schedule" //
            + " (tournament, team_number)" //
            + " VALUES (?, ?)")) {

      sourcePrep.setInt(1, sourceTournamentID);

      destPrep.setInt(1, destTournamentID);
      copyData(sourcePrep, destPrep);
    }

    try (
        PreparedStatement sourcePrep = sourceConnection.prepareStatement("SELECT team_number, practice, perf_time, table_color, table_side" //
            + " FROM sched_perf_rounds WHERE tournament=?");
        PreparedStatement destPrep = destinationConnection.prepareStatement("INSERT INTO sched_perf_rounds" //
            + " (tournament, team_number, practice, perf_time, table_color, table_side)" //
            + " VALUES (?, ?, ?, ?, ?, ?)")) {
      sourcePrep.setInt(1, sourceTournamentID);
      destPrep.setInt(1, destTournamentID);
      copyData(sourcePrep, destPrep);
    }

    try (PreparedStatement sourcePrep = sourceConnection.prepareStatement("SELECT team_number, name, subj_time" //
        + " FROM sched_subjective WHERE tournament=?");
        PreparedStatement destPrep = destinationConnection.prepareStatement("INSERT INTO sched_subjective" //
            + " (tournament, team_number, name, subj_time)" //
            + " VALUES (?, ?, ?, ?)")) {

      sourcePrep.setInt(1, sourceTournamentID);
      destPrep.setInt(1, destTournamentID);
      copyData(sourcePrep, destPrep);
    }
  }

  private static void importAwardsScriptData(final Connection sourceConnection,
                                             final Connection destinationConnection,
                                             final int sourceTournamentLevelID,
                                             final int sourceTournamentID,
                                             final int destTournamentLevelID,
                                             final int destTournamentID)
      throws SQLException {
    LOGGER.debug("Importing awards script data source level: {} source tournament: {} dest level: {} dest tournament: {}",
                 sourceTournamentLevelID, sourceTournamentID, destTournamentLevelID, destTournamentID);
    importAwardsScriptTable(sourceConnection, destinationConnection, sourceTournamentLevelID, sourceTournamentID,
                            destTournamentLevelID, destTournamentID, "awards_script_text", "section_name", "text");

    importAwardsScriptTable(sourceConnection, destinationConnection, sourceTournamentLevelID, sourceTournamentID,
                            destTournamentLevelID, destTournamentID, "awards_script_parameters", "param_name",
                            "param_value");
    importAwardsScriptTable(sourceConnection, destinationConnection, sourceTournamentLevelID, sourceTournamentID,
                            destTournamentLevelID, destTournamentID, "awards_script_subjective_text", "category_name",
                            "text");
    importAwardsScriptTable(sourceConnection, destinationConnection, sourceTournamentLevelID, sourceTournamentID,
                            destTournamentLevelID, destTournamentID, "awards_script_subjective_presenter",
                            "category_name", "presenter");
    importAwardsScriptTable(sourceConnection, destinationConnection, sourceTournamentLevelID, sourceTournamentID,
                            destTournamentLevelID, destTournamentID, "awards_script_nonnumeric_text", "category_title",
                            "text");
    importAwardsScriptTable(sourceConnection, destinationConnection, sourceTournamentLevelID, sourceTournamentID,
                            destTournamentLevelID, destTournamentID, "awards_script_nonnumeric_presenter",
                            "category_title", "presenter");
    importAwardsScriptTable(sourceConnection, destinationConnection, sourceTournamentLevelID, sourceTournamentID,
                            destTournamentLevelID, destTournamentID, "awards_script_award_order", "award",
                            "award_rank");
    importAwardsScriptTable(sourceConnection, destinationConnection, sourceTournamentLevelID, sourceTournamentID,
                            destTournamentLevelID, destTournamentID, "awards_script_sponsor_order", "sponsor",
                            "sponsor_rank");

  }

  @SuppressFBWarnings(value = { "SQL_PREPARED_STATEMENT_GENERATED_FROM_NONCONSTANT_STRING" }, justification = "table and columns are passed in")
  private static void importAwardsScriptTable(final Connection sourceConnection,
                                              final Connection destinationConnection,
                                              final int sourceTournamentLevelID,
                                              final int sourceTournamentID,
                                              final int destTournamentLevelID,
                                              final int destTournamentID,
                                              final String tableName,
                                              final String keyColumn,
                                              final String rankColumn)
      throws SQLException {
    LOGGER.debug("Importing awards script data");
    try (
        PreparedStatement destPrep = destinationConnection.prepareStatement(String.format("DELETE FROM %s WHERE tournament_id = ? and tournament_level_id = ?",
                                                                                          tableName))) {
      destPrep.setInt(1, destTournamentID);
      destPrep.setInt(2, destTournamentLevelID);
      destPrep.executeUpdate();
    }

    try (
        PreparedStatement sourcePrep = sourceConnection.prepareStatement(String.format("SELECT layer_rank, %s, %s",
                                                                                       keyColumn, rankColumn)
            + String.format(" FROM %s WHERE tournament_id = ? AND tournament_level_id = ?", tableName));
        PreparedStatement destPrep = destinationConnection.prepareStatement(String.format("INSERT INTO %s (tournament_id, tournament_level_id, layer_rank, %s, %s) ",
                                                                                          tableName, keyColumn,
                                                                                          rankColumn)
            + "VALUES (?, ?, ?, ?, ?)")) {
      sourcePrep.setInt(1, sourceTournamentID);
      sourcePrep.setInt(2, sourceTournamentLevelID);
      destPrep.setInt(1, destTournamentID);
      destPrep.setInt(2, destTournamentLevelID);
      copyData(sourcePrep, 0, destPrep, 2, -1);
    }
  }

  private static void importCategoryScheduleMapping(final Connection sourceConnection,
                                                    final Connection destinationConnection,
                                                    final int sourceTournamentID,
                                                    final int destTournamentID)
      throws SQLException {
    LOGGER.debug("Importing table_division");
    try (
        PreparedStatement destPrep = destinationConnection.prepareStatement("DELETE FROM category_schedule_column WHERE tournament = ?")) {
      destPrep.setInt(1, destTournamentID);
      destPrep.executeUpdate();
    }

    try (PreparedStatement sourcePrep = sourceConnection.prepareStatement("SELECT category, schedule_column"
        + " FROM category_schedule_column WHERE tournament = ?");
        PreparedStatement destPrep = destinationConnection.prepareStatement("INSERT INTO category_schedule_column (tournament, category, schedule_column) "
            + "VALUES (?, ?, ?)")) {
      sourcePrep.setInt(1, sourceTournamentID);
      destPrep.setInt(1, destTournamentID);
      copyData(sourcePrep, destPrep);
    }
  }

  private static void importPlayoffData(final Connection sourceConnection,
                                        final Connection destinationConnection,
                                        final int sourceTournamentID,
                                        final int destTournamentID)
      throws SQLException {
    LOGGER.debug("Importing PlayoffData");

    try (
        PreparedStatement destPrep = destinationConnection.prepareStatement("DELETE FROM PlayoffData WHERE Tournament = ?")) {
      destPrep.setInt(1, destTournamentID);
      destPrep.executeUpdate();
    }

    try (
        PreparedStatement sourcePrep = sourceConnection.prepareStatement("SELECT event_division, PlayoffRound, LineNumber, Team, Printed, run_number "
            + "FROM PlayoffData WHERE Tournament=?");
        PreparedStatement destPrep = destinationConnection.prepareStatement("INSERT INTO PlayoffData (Tournament, event_division, PlayoffRound,"
            + "LineNumber, Team, Printed, run_number) VALUES (?, ?, ?, ?, ?, ?, ?)")) {
      sourcePrep.setInt(1, sourceTournamentID);
      destPrep.setInt(1, destTournamentID);
      copyData(sourcePrep, destPrep);
    }

    try (
        PreparedStatement destPrep = destinationConnection.prepareStatement("DELETE FROM PlayoffTableData WHERE Tournament = ?")) {
      destPrep.setInt(1, destTournamentID);
      destPrep.executeUpdate();
    }

    try (
        PreparedStatement sourcePrep = sourceConnection.prepareStatement("SELECT event_division, PlayoffRound, LineNumber, AssignedTable "
            + "FROM PlayoffTableData WHERE Tournament=?");
        PreparedStatement destPrep = destinationConnection.prepareStatement("INSERT INTO PlayoffTableData (Tournament, event_division, PlayoffRound,"
            + "LineNumber, AssignedTable) VALUES (?, ?, ?, ?, ?)")) {
      sourcePrep.setInt(1, sourceTournamentID);
      destPrep.setInt(1, destTournamentID);
      copyData(sourcePrep, destPrep);
    }

  }

  private static void importPlayoffTeams(final Connection sourceConnection,
                                         final Connection destinationConnection,
                                         final int sourceTournamentID,
                                         final int destTournamentID)
      throws SQLException {
    LOGGER.debug("Importing PlayoffTeams");

    try (
        PreparedStatement destPrep = destinationConnection.prepareStatement("DELETE FROM playoff_bracket_teams WHERE tournament_id = ?")) {
      destPrep.setInt(1, destTournamentID);
      destPrep.executeUpdate();
    }

    try (PreparedStatement sourcePrep = sourceConnection.prepareStatement("SELECT bracket_name, team_number "
        + "FROM playoff_bracket_teams WHERE tournament_id=?");
        PreparedStatement destPrep = destinationConnection.prepareStatement("INSERT INTO playoff_bracket_teams (tournament_id, bracket_name, team_number)"
            + "VALUES (?, ?, ?)")) {
      sourcePrep.setInt(1, sourceTournamentID);
      destPrep.setInt(1, destTournamentID);
      try (ResultSet sourceRS = sourcePrep.executeQuery()) {
        while (sourceRS.next()) {
          final String bracketName = sourceRS.getString(1);
          final int team = sourceRS.getInt(2);
          destPrep.setString(2, bracketName);
          destPrep.setInt(3, team);
          destPrep.executeUpdate();
        }
      }
    }
  }

  private static void importTableNames(final Connection sourceConnection,
                                       final Connection destinationConnection,
                                       final int sourceTournamentID,
                                       final int destTournamentID)
      throws SQLException {
    LOGGER.debug("Importing tablenames");

    try (
        PreparedStatement destPrep = destinationConnection.prepareStatement("DELETE FROM table_division WHERE tournament = ?")) {
      destPrep.setInt(1, destTournamentID);
      destPrep.executeUpdate();
    }

    try (
        PreparedStatement destPrep = destinationConnection.prepareStatement("DELETE FROM tablenames WHERE Tournament = ?")) {
      destPrep.setInt(1, destTournamentID);
      destPrep.executeUpdate();
    }

    try (PreparedStatement sourcePrep = sourceConnection.prepareStatement("SELECT PairID, SideA, SideB "
        + "FROM tablenames WHERE Tournament=?");
        PreparedStatement destPrep = destinationConnection.prepareStatement("INSERT INTO tablenames (Tournament, PairID, SideA, SideB) "
            + "VALUES (?, ?, ?, ?)")) {

      sourcePrep.setInt(1, sourceTournamentID);
      destPrep.setInt(1, destTournamentID);
      copyData(sourcePrep, destPrep);
    } // prepared statements

    try (PreparedStatement sourcePrep = sourceConnection.prepareStatement("SELECT playoff_division, table_id"
        + " FROM table_division WHERE tournament=?");
        PreparedStatement destPrep = destinationConnection.prepareStatement("INSERT INTO table_division (tournament, playoff_division, table_id) "
            + "VALUES (?, ?, ?)")) {
      sourcePrep.setInt(1, sourceTournamentID);

      destPrep.setInt(1, destTournamentID);
      copyData(sourcePrep, destPrep);
    } // prepared statements

  }

  @SuppressFBWarnings(value = { "SQL_PREPARED_STATEMENT_GENERATED_FROM_NONCONSTANT_STRING" }, justification = "Dynamic table based upon categories")
  private static void importSubjective(final Connection sourceConnection,
                                       final Connection destinationConnection,
                                       final int sourceTournamentID,
                                       final int destTournamentID,
                                       final ChallengeDescription description)
      throws SQLException {
    // loop over each subjective category
    for (final SubjectiveScoreCategory categoryElement : description.getSubjectiveCategories()) {
      final String tableName = categoryElement.getName();
      LOGGER.debug("Importing {}", tableName);

      try (PreparedStatement destPrep = destinationConnection.prepareStatement("DELETE FROM "
          + tableName
          + " WHERE Tournament = ?")) {
        destPrep.setInt(1, destTournamentID);
        destPrep.executeUpdate();
      }

      final StringBuilder columns = new StringBuilder();
      int numColumns = 0;
      columns.append(" Tournament,");
      ++numColumns;
      columns.append(" TeamNumber,");
      ++numColumns;
      columns.append(" NoShow,");
      ++numColumns;
      final List<AbstractGoal> goals = categoryElement.getAllGoals();
      for (final AbstractGoal element : goals) {
        if (!element.isComputed()) {
          columns.append(" "
              + element.getName()
              + ",");
          ++numColumns;

          columns.append(" "
              + GenerateDB.getGoalCommentColumnName(element)
              + ",");
          ++numColumns;
        }
      }
      columns.append(" note,");
      ++numColumns;
      columns.append(" Judge,");
      ++numColumns;
      columns.append(" comment_great_job,");
      ++numColumns;
      columns.append(" comment_think_about");
      ++numColumns;

      importCommon(columns, tableName, numColumns, destinationConnection, destTournamentID, sourceConnection,
                   sourceTournamentID);
    }
  }

  /**
   * Common import code for importSubjective and importPerformance.
   *
   * @param columns the columns in the table, this should include Tournament,
   *          TeamNumber, NoShow, Judge or Verified, then all elements for
   *          category
   * @param tableName the name of the table to update
   * @param numColumns the number of columns
   * @param destinationConnection
   * @param destTournamentID
   * @param sourceConnection
   * @param sourceTournamentID
   * @throws SQLException
   */
  @SuppressFBWarnings(value = { "SQL_PREPARED_STATEMENT_GENERATED_FROM_NONCONSTANT_STRING" }, justification = "Dynamic based upon goals and category")
  private static void importCommon(final StringBuilder columns,
                                   final String tableName,
                                   final int numColumns,
                                   final Connection destinationConnection,
                                   final int destTournamentID,
                                   final Connection sourceConnection,
                                   final int sourceTournamentID)
      throws SQLException {
    final StringBuffer sql = new StringBuffer();
    sql.append("INSERT INTO ");
    sql.append(tableName);
    sql.append(" (");
    sql.append(columns.toString());
    sql.append(") VALUES (");
    for (int i = 0; i < numColumns; i++) {
      if (i > 0) {
        sql.append(", ");
      }
      sql.append("?");
    }
    sql.append(")");
    try (PreparedStatement destPrep = destinationConnection.prepareStatement(sql.toString());

        PreparedStatement sourcePrep = sourceConnection.prepareStatement("SELECT "
            + columns.toString()
            + " FROM "
            + tableName
            + " WHERE Tournament = ?")) {

      destPrep.setInt(1, destTournamentID);
      sourcePrep.setInt(1, sourceTournamentID);
      copyData(sourcePrep, 1, destPrep, 1, numColumns
          - 1);
    }

  }

  @SuppressFBWarnings(value = { "SQL_PREPARED_STATEMENT_GENERATED_FROM_NONCONSTANT_STRING" }, justification = "Dynamic table based upon category")
  private static void importPerformance(final Connection sourceConnection,
                                        final Connection destinationConnection,
                                        final int sourceTournamentID,
                                        final int destTournamentID,
                                        final ChallengeDescription description)
      throws SQLException {
    LOGGER.debug("Importing performance scores");
    final PerformanceScoreCategory performanceElement = description.getPerformance();
    final String tableName = "Performance";
    try (PreparedStatement destPrep = destinationConnection.prepareStatement("DELETE FROM "
        + tableName
        + " WHERE Tournament = ?")) {
      destPrep.setInt(1, destTournamentID);
      destPrep.executeUpdate();
    }

    final StringBuilder columns = new StringBuilder();
    columns.append(" Tournament,");
    columns.append(" TeamNumber,");
    columns.append(" RunNumber,");
    // Note: If TimeStamp is no longer the 3rd element, then the hack below
    // needs to be modified
    columns.append(" TimeStamp,");
    final List<AbstractGoal> goals = performanceElement.getAllGoals();
    int numColumns = 7;
    for (final AbstractGoal element : goals) {
      if (!element.isComputed()) {
        columns.append(" "
            + element.getName()
            + ",");
        ++numColumns;
      }
    }
    columns.append(" NoShow,");
    columns.append(" Bye,");
    columns.append(" Verified");

    importCommon(columns, tableName, numColumns, destinationConnection, destTournamentID, sourceConnection,
                 sourceTournamentID);
  }

  /**
   * Clear out the tournament teams in destinationConnection for
   * destTournamentID and then insert all of the teams from sourceConnection for
   * sourceTournamentID.
   */
  private static void importTournamentTeams(final Connection sourceConnection,
                                            final Connection destinationConnection,
                                            final int sourceTournamentID,
                                            final int destTournamentID)
      throws SQLException {
    LOGGER.debug("Importing TournamentTeams");
    try (
        PreparedStatement destPrep = destinationConnection.prepareStatement("DELETE FROM TournamentTeams WHERE Tournament = ?")) {
      destPrep.setInt(1, destTournamentID);
      destPrep.executeUpdate();
    }

    try (
        PreparedStatement sourcePrep = sourceConnection.prepareStatement("SELECT TeamNumber, event_division, judging_station FROM TournamentTeams WHERE Tournament = ?");
        PreparedStatement destPrep = destinationConnection.prepareStatement("INSERT INTO TournamentTeams (Tournament, TeamNumber, event_division, judging_station) VALUES (?, ?, ?, ?)")) {
      sourcePrep.setInt(1, sourceTournamentID);
      destPrep.setInt(1, destTournamentID);
      try (ResultSet sourceRS = sourcePrep.executeQuery()) {
        while (sourceRS.next()) {
          final int teamNumber = sourceRS.getInt(1);
          if (!Team.isInternalTeamNumber(teamNumber)) {
            final String eventDivision = sourceRS.getString(2);
            final String judgingStation = sourceRS.getString(3);
            final String actualEventDivision = eventDivision == null ? GenerateDB.DEFAULT_TEAM_DIVISION : eventDivision;
            final String actualJudgingStation = judgingStation == null ? actualEventDivision : judgingStation;
            destPrep.setInt(2, teamNumber);
            destPrep.setString(3, actualEventDivision);
            destPrep.setString(4, actualJudgingStation);
            destPrep.executeUpdate();
          }
        }
      }
    }
  }

  private static void importTournamentParameters(final Connection sourceConnection,
                                                 final Connection destinationConnection,
                                                 final int sourceTournamentID,
                                                 final int destTournamentID)
      throws SQLException {
    LOGGER.debug("Importing tournament_parameters");

    // use the "get" methods rather than generic SQL query to ensure that the
    // default value is picked up in case the default value has been changed

    final int seedingRounds = TournamentParameters.getNumSeedingRounds(sourceConnection, sourceTournamentID);
    TournamentParameters.setNumSeedingRounds(destinationConnection, destTournamentID, seedingRounds);

    final boolean runningHeadToHead = TournamentParameters.getRunningHeadToHead(sourceConnection, sourceTournamentID);
    TournamentParameters.setRunningHeadToHead(destinationConnection, destTournamentID, runningHeadToHead);

    TournamentParameters.setPerformanceAdvancementPercentage(destinationConnection, destTournamentID,
                                                             TournamentParameters.getPerformanceAdvancementPercentage(sourceConnection,
                                                                                                                      sourceTournamentID));
    TournamentParameters.setNumPracticeRounds(destinationConnection, destTournamentID,
                                              TournamentParameters.getNumPracticeRounds(sourceConnection,
                                                                                        sourceTournamentID));
  }

  private static void importJudges(final Connection sourceConnection,
                                   final Connection destinationConnection,
                                   final int sourceTournamentID,
                                   final int destTournamentID)
      throws SQLException {
    LOGGER.debug("Importing Judges");

    try (
        PreparedStatement destPrep = destinationConnection.prepareStatement("DELETE FROM Judges WHERE Tournament = ?")) {
      destPrep.setInt(1, destTournamentID);
      destPrep.executeUpdate();
    }

    try (
        PreparedStatement destPrep = destinationConnection.prepareStatement("INSERT INTO Judges (id, category, station, Tournament) VALUES (?, ?, ?, ?)");

        PreparedStatement sourcePrep = sourceConnection.prepareStatement("SELECT id, category, station FROM Judges WHERE Tournament = ?")) {

      destPrep.setInt(4, destTournamentID);
      sourcePrep.setInt(1, sourceTournamentID);
      try (ResultSet sourceRS = sourcePrep.executeQuery()) {
        while (sourceRS.next()) {
          destPrep.setString(1, sourceRS.getString(1));
          destPrep.setString(2, sourceRS.getString(2));
          destPrep.setString(3, sourceRS.getString(3));
          destPrep.executeUpdate();
        }
      }
    }
  }

  private static void importSubjectiveNominees(final Connection sourceConnection,
                                               final Connection destinationConnection,
                                               final int sourceTournamentID,
                                               final int destTournamentID)
      throws SQLException {
    LOGGER.debug("Importing subjective nominees");

    // do drops first
    try (
        PreparedStatement destPrep = destinationConnection.prepareStatement("DELETE FROM non_numeric_nominees WHERE tournament = ?")) {
      destPrep.setInt(1, destTournamentID);
      destPrep.executeUpdate();
    }

    // insert
    try (
        PreparedStatement destPrep = destinationConnection.prepareStatement("INSERT INTO non_numeric_nominees (tournament, category, team_number, judge) VALUES(?, ?, ?, ?)");

        PreparedStatement sourcePrep = sourceConnection.prepareStatement("SELECT category, team_number, judge FROM non_numeric_nominees WHERE tournament = ?")) {

      destPrep.setInt(1, destTournamentID);
      sourcePrep.setInt(1, sourceTournamentID);
      try (ResultSet sourceRS = sourcePrep.executeQuery()) {
        while (sourceRS.next()) {
          destPrep.setString(2, sourceRS.getString(1));
          destPrep.setInt(3, sourceRS.getInt(2));
          destPrep.setString(4, sourceRS.getString(3));
          destPrep.executeUpdate();
        }
      }
    }
  }

  private static void importFinalistSchedule(final Connection sourceConnection,
                                             final Connection destinationConnection,
                                             final int sourceTournamentID,
                                             final int destTournamentID)
      throws SQLException {
    LOGGER.debug("Importing finalist schedule");

    // do deletes first
    try (
        PreparedStatement destPrep = destinationConnection.prepareStatement("DELETE FROM finalist_schedule WHERE tournament = ?")) {
      destPrep.setInt(1, destTournamentID);
      destPrep.executeUpdate();
    }

    try (
        PreparedStatement destPrep = destinationConnection.prepareStatement("DELETE FROM finalist_categories WHERE tournament = ?")) {
      destPrep.setInt(1, destTournamentID);
      destPrep.executeUpdate();
    }

    try (
        PreparedStatement destPrep = destinationConnection.prepareStatement("DELETE FROM playoff_schedules WHERE tournament_id = ?")) {
      destPrep.setInt(1, destTournamentID);
      destPrep.executeUpdate();
    }

    // insert categories next
    try (
        PreparedStatement destPrep = destinationConnection.prepareStatement("INSERT INTO finalist_categories (tournament, category, division, room) VALUES(?, ?, ?, ?)");

        PreparedStatement sourcePrep = sourceConnection.prepareStatement("SELECT category, division, room FROM finalist_categories WHERE tournament = ?")) {

      destPrep.setInt(1, destTournamentID);
      sourcePrep.setInt(1, sourceTournamentID);
      try (ResultSet sourceRS = sourcePrep.executeQuery()) {
        while (sourceRS.next()) {
          destPrep.setString(2, sourceRS.getString(1));
          destPrep.setString(3, sourceRS.getString(2));
          destPrep.setString(4, sourceRS.getString(3));
          destPrep.executeUpdate();
        }
      }
    }

    // insert schedule values last
    try (
        PreparedStatement destPrep = destinationConnection.prepareStatement("INSERT INTO finalist_schedule (tournament, category, judge_time, judge_end_time, team_number, division) VALUES(?, ?, ?, ?, ?, ?)");

        PreparedStatement sourcePrep = sourceConnection.prepareStatement("SELECT category, judge_time, judge_end_time, team_number, division FROM finalist_schedule WHERE tournament = ?")) {

      destPrep.setInt(1, destTournamentID);
      sourcePrep.setInt(1, sourceTournamentID);
      try (ResultSet sourceRS = sourcePrep.executeQuery()) {
        while (sourceRS.next()) {
          destPrep.setString(2, sourceRS.getString(1));
          destPrep.setTime(3, sourceRS.getTime(2));
          destPrep.setTime(4, sourceRS.getTime(3));
          destPrep.setInt(5, sourceRS.getInt(4));
          destPrep.setString(6, sourceRS.getString(5));
          destPrep.executeUpdate();
        }
      }
    }

    // insert playoff schedules
    try (
        PreparedStatement destPrep = destinationConnection.prepareStatement("INSERT INTO playoff_schedules (tournament_id, bracket_name, start_time, end_time) VALUES(?, ?, ?, ?)");

        PreparedStatement sourcePrep = sourceConnection.prepareStatement("SELECT bracket_name, start_time, end_time FROM playoff_schedules WHERE tournament_id = ?")) {

      destPrep.setInt(1, destTournamentID);
      sourcePrep.setInt(1, sourceTournamentID);
      try (ResultSet sourceRS = sourcePrep.executeQuery()) {
        while (sourceRS.next()) {
          destPrep.setString(2, sourceRS.getString(1));
          destPrep.setTime(3, sourceRS.getTime(2));
          destPrep.setTime(4, sourceRS.getTime(3));
          destPrep.executeUpdate();
        }
      }

    }
  }

  private static void importDeliberation(final Connection sourceConnection,
                                         final Connection destinationConnection,
                                         final int sourceTournamentID,
                                         final int destTournamentID)
      throws SQLException {
    LOGGER.debug("Importing deliberation data");

    // do deletes first
    try (
        PreparedStatement destPrep = destinationConnection.prepareStatement("DELETE FROM deliberation_writers WHERE tournament_id = ?")) {
      destPrep.setInt(1, destTournamentID);
      destPrep.executeUpdate();
    }

    try (
        PreparedStatement destPrep = destinationConnection.prepareStatement("DELETE FROM deliberation_potential_winners WHERE tournament_id = ?")) {
      destPrep.setInt(1, destTournamentID);
      destPrep.executeUpdate();
    }

    try (
        PreparedStatement destPrep = destinationConnection.prepareStatement("DELETE FROM deliberation_num_awards WHERE tournament_id = ?")) {
      destPrep.setInt(1, destTournamentID);
      destPrep.executeUpdate();
    }

    // writers
    try (
        PreparedStatement destPrep = destinationConnection.prepareStatement("INSERT INTO deliberation_writers (tournament_id, award_group, category_name, writer_number, writer_name) VALUES(?, ?, ?, ?, ?)");

        PreparedStatement sourcePrep = sourceConnection.prepareStatement("SELECT award_group, category_name, writer_number, writer_name FROM deliberation_writers WHERE tournament_id = ?")) {

      destPrep.setInt(1, destTournamentID);
      sourcePrep.setInt(1, sourceTournamentID);
      try (ResultSet sourceRS = sourcePrep.executeQuery()) {
        while (sourceRS.next()) {
          destPrep.setString(2, sourceRS.getString(1));
          destPrep.setString(3, sourceRS.getString(2));
          destPrep.setInt(4, sourceRS.getInt(3));
          destPrep.setString(5, sourceRS.getString(4));
          destPrep.executeUpdate();
        }
      }
    }

    // potential winners
    try (
        PreparedStatement destPrep = destinationConnection.prepareStatement("INSERT INTO deliberation_potential_winners(tournament_id, award_group, category_name, place, team_number) VALUES(?, ?, ?, ?, ?)");

        PreparedStatement sourcePrep = sourceConnection.prepareStatement("SELECT award_group, category_name, place, team_number FROM deliberation_potential_winners WHERE tournament_id = ?")) {

      destPrep.setInt(1, destTournamentID);
      sourcePrep.setInt(1, sourceTournamentID);
      try (ResultSet sourceRS = sourcePrep.executeQuery()) {
        while (sourceRS.next()) {
          destPrep.setString(2, sourceRS.getString(1));
          destPrep.setString(3, sourceRS.getString(2));
          destPrep.setInt(4, sourceRS.getInt(3));
          destPrep.setInt(5, sourceRS.getInt(4));
          destPrep.executeUpdate();
        }
      }
    }

    // num awards
    try (
        PreparedStatement destPrep = destinationConnection.prepareStatement("INSERT INTO deliberation_num_awards(tournament_id, award_group, category_name, num_awards) VALUES(?, ?, ?, ?)");

        PreparedStatement sourcePrep = sourceConnection.prepareStatement("SELECT award_group, category_name, num_awards FROM deliberation_num_awards WHERE tournament_id = ?")) {

      destPrep.setInt(1, destTournamentID);
      sourcePrep.setInt(1, sourceTournamentID);
      try (ResultSet sourceRS = sourcePrep.executeQuery()) {
        while (sourceRS.next()) {
          destPrep.setString(2, sourceRS.getString(1));
          destPrep.setString(3, sourceRS.getString(2));
          destPrep.setInt(4, sourceRS.getInt(3));
          destPrep.executeUpdate();
        }
      }
    }

  }

  /**
   * Check for differences in a tournament between two databases.
   *
   * @param sourceConnection the incoming database
   * @param destConnection the database to insert the data into
   * @param tournament the name of the tournament to import
   * @return true if there are differences
   * @throws SQLException on a database error
   */
  public static boolean checkForDifferences(final Connection sourceConnection,
                                            final Connection destConnection,
                                            final String tournament)
      throws SQLException {

    // check that the tournament exists
    if (!Tournament.doesTournamentExist(destConnection, tournament)) {
      LOGGER.error("Tournament: "
          + tournament
          + " doesn't exist in the destination database!");
      return true;
    }

    if (!Tournament.doesTournamentExist(sourceConnection, tournament)) {
      LOGGER.error("Tournament: "
          + tournament
          + " doesn't exist in the source database!");
      return true;
    }

    boolean differencesFound = false;
    // check for missing teams
    final List<Team> missingTeams = findMissingTeams(sourceConnection, destConnection, tournament);
    if (!missingTeams.isEmpty()) {
      for (final Team team : missingTeams) {
        LOGGER.error(String.format("Team %d is in the source database, but not the dest database",
                                   team.getTeamNumber()));
      }
      differencesFound = true;
    }

    // check team info
    final List<TeamPropertyDifference> teamDifferences = checkTeamInfo(sourceConnection, destConnection, tournament);
    if (!teamDifferences.isEmpty()) {
      for (final TeamPropertyDifference diff : teamDifferences) {
        LOGGER.error(String.format("%s is different for team %d source value: %s dest value: %s", diff.getProperty(),
                                   diff.getTeamNumber(), diff.getSourceValue(), diff.getDestValue()));
      }
      differencesFound = true;
    }

    return differencesFound;
  }

  /**
   * @param sourceConnection source connection
   * @param destConnection destination connection
   * @param tournament the tournament to check
   * @return the differences, empty list if no differences
   * @throws SQLException on a database error
   */
  public static List<TeamPropertyDifference> checkTeamInfo(final Connection sourceConnection,
                                                           final Connection destConnection,
                                                           final String tournament)
      throws SQLException {
    final List<TeamPropertyDifference> differences = new LinkedList<>();

    try (PreparedStatement destPrep = destConnection.prepareStatement("SELECT Teams.TeamName, Teams.Organization"
        + " FROM Teams"
        + " WHERE Teams.TeamNumber = ?");

        PreparedStatement sourcePrep = sourceConnection.prepareStatement("SELECT Teams.TeamNumber, Teams.TeamName, Teams.Organization"
            + " FROM Teams, TournamentTeams, Tournaments" //
            + " WHERE Teams.TeamNumber = TournamentTeams.TeamNumber" //
            + " AND TournamentTeams.Tournament = Tournaments.tournament_id" //
            + " AND Tournaments.Name = ?")) {

      sourcePrep.setString(1, tournament);
      try (ResultSet sourceRS = sourcePrep.executeQuery()) {
        while (sourceRS.next()) {
          final int teamNumber = sourceRS.getInt(1);
          final String sourceName = castNonNull(sourceRS.getString(2));
          final String sourceOrganization = sourceRS.getString(3);
          destPrep.setInt(1, teamNumber);

          try (ResultSet destRS = destPrep.executeQuery()) {
            if (destRS.next()) {
              final String destName = castNonNull(destRS.getString(1));
              if (!Objects.equals(destName, sourceName)) {
                differences.add(new TeamPropertyDifference(teamNumber, TeamProperty.NAME, sourceName, destName));
              }
              final String destOrganization = destRS.getString(2);
              if (!Objects.equals(destOrganization, sourceOrganization)) {
                differences.add(new TeamPropertyDifference(teamNumber, TeamProperty.ORGANIZATION, sourceOrganization,
                                                           destOrganization));
              }
            }
            // else handled by findMissingTeams
          } // dest result set
        }
      } // source result set
    }
    return differences;
  }

  /**
   * Check the awards script information between the two databases.
   * 
   * @param description challenge description for the tournament
   * @param sourceConnection source database
   * @param destConnection destination database
   * @param tournament tournament to compare
   * @return list of differences, empty if no differences
   * @throws SQLException on a database error
   */
  public static List<AwardsScriptDifference> checkAwardsScriptInfo(final ChallengeDescription description,
                                                                   final Connection sourceConnection,
                                                                   final Connection destConnection,
                                                                   final String tournament)
      throws SQLException {
    final List<AwardsScriptDifference> differences = new LinkedList<>();

    final Tournament sourceTournament = Tournament.findTournamentByName(sourceConnection, tournament);
    final Tournament destTournament = Tournament.findTournamentByName(destConnection, tournament);

    // macro values
    for (final Macro macro : Macro.values()) {
      if (!AwardsScript.isMacroSpecifiedForTournament(sourceConnection, sourceTournament, macro)) {
        final String sourceValue = AwardsScript.getMacroValue(sourceConnection, sourceTournament, macro);
        final String destValue = AwardsScript.getMacroValue(destConnection, destTournament, macro);
        if (!sourceValue.equals(destValue)) {
          differences.add(new MacroValueDifference(macro, sourceValue, destValue));
        }
      }
    }

    // award order
    if (!AwardsScript.isAwardOrderSpecifiedForTournament(sourceConnection, sourceTournament)) {
      final List<AwardCategory> sourceValue = AwardsScript.getAwardOrder(description, sourceConnection,
                                                                         sourceTournament);
      final List<AwardCategory> destValue = AwardsScript.getAwardOrder(description, destConnection, destTournament);
      if (!sourceValue.equals(destValue)) {
        differences.add(new AwardOrderDifference(sourceValue, destValue));
      }
    }

    for (final NonNumericCategory category : description.getNonNumericCategories()) {
      // presenter - non-numeric category
      if (!AwardsScript.isPresenterSpecifiedForTournament(sourceConnection, sourceTournament, category)) {
        final String sourceValue = AwardsScript.getPresenter(sourceConnection, sourceTournament, category);
        final String destValue = AwardsScript.getPresenter(destConnection, destTournament, category);
        if (!sourceValue.equals(destValue)) {
          differences.add(new NonNumericCategoryPresenterDifference(category, sourceValue, destValue));
        }
      }

      // category text - non-numeric category
      if (!AwardsScript.isCategoryTextSpecifiedForTournament(sourceConnection, sourceTournament, category)) {
        final String sourceValue = AwardsScript.getCategoryText(sourceConnection, sourceTournament, category);
        final String destValue = AwardsScript.getCategoryText(destConnection, destTournament, category);
        if (!sourceValue.equals(destValue)) {
          differences.add(new NonNumericCategoryTextDifference(category, sourceValue, destValue));
        }
      }
    }

    for (final SubjectiveScoreCategory category : description.getSubjectiveCategories()) {
      // presenter - subjective category
      if (!AwardsScript.isPresenterSpecifiedForTournament(sourceConnection, sourceTournament, category)) {
        final String sourceValue = AwardsScript.getPresenter(sourceConnection, sourceTournament, category);
        final String destValue = AwardsScript.getPresenter(destConnection, destTournament, category);
        if (!sourceValue.equals(destValue)) {
          differences.add(new SubjectiveCategoryPresenterDifference(category, sourceValue, destValue));
        }
      }

      // category text - subjective category
      if (!AwardsScript.isCategoryTextSpecifiedForTournament(sourceConnection, sourceTournament, category)) {
        final String sourceValue = AwardsScript.getCategoryText(sourceConnection, sourceTournament, category);
        final String destValue = AwardsScript.getCategoryText(destConnection, destTournament, category);
        if (!sourceValue.equals(destValue)) {
          differences.add(new SubjectiveCategoryTextDifference(category, sourceValue, destValue));
        }
      }
    }

    // num performance awards
    if (!AwardsScript.isNumPerformanceAwardsSpecifiedForTournament(sourceConnection, sourceTournament)) {
      final int sourceValue = AwardsScript.getNumPerformanceAwards(sourceConnection, sourceTournament);
      final int destValue = AwardsScript.getNumPerformanceAwards(destConnection, destTournament);
      if (sourceValue != destValue) {
        differences.add(new NumPerformanceAwardsDifference(sourceValue, destValue));
      }
    }

    // section text
    for (final Section section : Section.values()) {
      if (!AwardsScript.isSectionSpecifiedForTournament(sourceConnection, sourceTournament, section)) {
        final String sourceValue = AwardsScript.getSectionText(sourceConnection, sourceTournament, section);
        final String destValue = AwardsScript.getSectionText(destConnection, destTournament, section);
        if (!sourceValue.equals(destValue)) {
          differences.add(new SectionTextDifference(section, sourceValue, destValue));
        }
      }
    }

    // sponsors
    if (!AwardsScript.isSponsorsSpecifiedForTournament(sourceConnection, sourceTournament)) {
      final List<String> sourceValue = AwardsScript.getSponsors(sourceConnection, sourceTournament);
      final List<String> destValue = AwardsScript.getSponsors(destConnection, destTournament);
      if (!sourceValue.equals(destValue)) {
        differences.add(new SponsorsDifference(sourceValue, destValue));
      }
    }

    return differences;
  }

  private static void importAdvancingTeams(final Connection sourceConnection,
                                           final Connection destinationConnection,
                                           final int sourceTournamentID,
                                           final int destTournamentID)
      throws SQLException {
    try (
        PreparedStatement destDelete = destinationConnection.prepareStatement("DELETE FROM advancing_teams WHERE tournament_id = ?");
        PreparedStatement destPrep = destinationConnection.prepareStatement("INSERT INTO advancing_teams (tournament_id, team_number, award_group) VALUES(?, ?, ?)");
        PreparedStatement sourcePrep = sourceConnection.prepareStatement("SELECT team_number, award_group FROM advancing_teams WHERE tournament_id = ?")) {
      LOGGER.debug("Importing advancing teams");

      // do drops first
      destDelete.setInt(1, destTournamentID);
      destDelete.executeUpdate();

      // insert
      destPrep.setInt(1, destTournamentID);

      sourcePrep.setInt(1, sourceTournamentID);
      try (ResultSet sourceRS = sourcePrep.executeQuery()) {
        while (sourceRS.next()) {
          destPrep.setInt(2, sourceRS.getInt(1));
          destPrep.setString(3, sourceRS.getString(2));
          destPrep.executeUpdate();
        }
      }
    }
  }

  private static void importAwardWinners(final Connection sourceConnection,
                                         final Connection destinationConnection,
                                         final int sourceTournamentID,
                                         final int destTournamentID)
      throws SQLException {
    importSubjectiveOverallWinners(sourceConnection, destinationConnection, sourceTournamentID, destTournamentID);
    importSubjectiveExtraWinners(sourceConnection, destinationConnection, sourceTournamentID, destTournamentID);
    importSubjectiveChallengeWinners(sourceConnection, destinationConnection, sourceTournamentID, destTournamentID);
  }

  private static void importSubjectiveOverallWinners(final Connection sourceConnection,
                                                     final Connection destinationConnection,
                                                     final int sourceTournamentID,
                                                     final int destTournamentID)
      throws SQLException {
    try (
        PreparedStatement destDelete = destinationConnection.prepareStatement("DELETE FROM subjective_overall_award WHERE tournament_id = ?");
        PreparedStatement destPrep = destinationConnection.prepareStatement("INSERT INTO subjective_overall_award (tournament_id, name, team_number, description, place) VALUES(?, ?, ?, ?, ?)");
        PreparedStatement sourcePrep = sourceConnection.prepareStatement("SELECT name, team_number, description, place FROM subjective_overall_award WHERE tournament_id = ?")) {
      LOGGER.debug("Importing subjective overall award");

      // do drops first
      destDelete.setInt(1, destTournamentID);
      destDelete.executeUpdate();

      // insert
      destPrep.setInt(1, destTournamentID);

      sourcePrep.setInt(1, sourceTournamentID);
      try (ResultSet sourceRS = sourcePrep.executeQuery()) {
        while (sourceRS.next()) {
          destPrep.setString(2, sourceRS.getString(1));
          destPrep.setInt(3, sourceRS.getInt(2));
          destPrep.setString(4, sourceRS.getString(3));
          destPrep.setInt(5, sourceRS.getInt(4));
          destPrep.executeUpdate();
        }
      }
    }
  }

  private static void importSubjectiveExtraWinners(final Connection sourceConnection,
                                                   final Connection destinationConnection,
                                                   final int sourceTournamentID,
                                                   final int destTournamentID)
      throws SQLException {
    importSubjectiveAwardGroupWinners("subjective_extra_award", sourceConnection, destinationConnection,
                                      sourceTournamentID, destTournamentID);
  }

  private static void importSubjectiveChallengeWinners(final Connection sourceConnection,
                                                       final Connection destinationConnection,
                                                       final int sourceTournamentID,
                                                       final int destTournamentID)
      throws SQLException {
    importSubjectiveAwardGroupWinners("subjective_challenge_award", sourceConnection, destinationConnection,
                                      sourceTournamentID, destTournamentID);
  }

  @SuppressFBWarnings(value = { "SQL_PREPARED_STATEMENT_GENERATED_FROM_NONCONSTANT_STRING" }, justification = "Table name is passed in")
  private static void importSubjectiveAwardGroupWinners(final String tablename,
                                                        final Connection sourceConnection,
                                                        final Connection destinationConnection,
                                                        final int sourceTournamentID,
                                                        final int destTournamentID)
      throws SQLException {
    try (PreparedStatement destDelete = destinationConnection.prepareStatement("DELETE FROM "
        + tablename
        + " WHERE tournament_id = ?");
        PreparedStatement destPrep = destinationConnection.prepareStatement("INSERT INTO "
            + tablename
            + " (tournament_id, name, team_number, description, award_group, place) VALUES(?, ?, ?, ?, ?, ?)");
        PreparedStatement sourcePrep = sourceConnection.prepareStatement("SELECT name, team_number, description, award_group, place FROM "
            + tablename
            + " WHERE tournament_id = ?")) {

      // do drops first
      destDelete.setInt(1, destTournamentID);
      destDelete.executeUpdate();

      // insert
      destPrep.setInt(1, destTournamentID);

      sourcePrep.setInt(1, sourceTournamentID);
      try (ResultSet sourceRS = sourcePrep.executeQuery()) {
        while (sourceRS.next()) {
          destPrep.setString(2, sourceRS.getString(1));
          destPrep.setInt(3, sourceRS.getInt(2));
          destPrep.setString(4, sourceRS.getString(3));
          destPrep.setString(5, sourceRS.getString(4));
          destPrep.setInt(6, sourceRS.getInt(5));
          destPrep.executeUpdate();
        }
      }
    }
  }

  private static void importAwardReportGroupSort(final Connection sourceConnection,
                                                 final Connection destinationConnection,
                                                 final int sourceTournamentID,
                                                 final int destTournamentID)
      throws SQLException {
    try (
        PreparedStatement destDelete = destinationConnection.prepareStatement("DELETE FROM award_group_order WHERE tournament_id = ?");
        PreparedStatement destPrep = destinationConnection.prepareStatement("INSERT INTO award_group_order (tournament_id, award_group, sort_order) VALUES(?, ?, ?)");
        PreparedStatement sourcePrep = sourceConnection.prepareStatement("SELECT award_group, sort_order FROM award_group_order WHERE tournament_id = ?")) {
      LOGGER.debug("Importing award report group sort");

      // do drops first
      destDelete.setInt(1, destTournamentID);
      destDelete.executeUpdate();

      // insert
      destPrep.setInt(1, destTournamentID);

      sourcePrep.setInt(1, sourceTournamentID);
      try (ResultSet sourceRS = sourcePrep.executeQuery()) {
        while (sourceRS.next()) {
          destPrep.setString(2, sourceRS.getString("award_group"));
          destPrep.setInt(3, sourceRS.getInt("sort_order"));
          destPrep.executeUpdate();
        }
      }
    }
  }

  /**
   * Find teams in the source database and not in the dest database. Only checks
   * for teams associated with the specified tournament.
   *
   * @param sourceConnection source connection
   * @param destConnection destination connection
   * @param tournament the tournament to check
   * @return the teams in the source database and not in the destination
   *         database
   * @throws SQLException on a database error
   */
  public static List<Team> findMissingTeams(final Connection sourceConnection,
                                            final Connection destConnection,
                                            final String tournament)
      throws SQLException {
    final List<Team> missingTeams = new LinkedList<>();

    final Tournament sourceTournament = Tournament.findTournamentByName(sourceConnection, tournament);

    final Map<Integer, TournamentTeam> sourceTeams = Queries.getTournamentTeams(sourceConnection,
                                                                                sourceTournament.getTournamentID());

    final Collection<Integer> destTeams = Queries.getAllTeamNumbers(destConnection);

    for (final Map.Entry<Integer, TournamentTeam> sourceEntry : sourceTeams.entrySet()) {
      if (!destTeams.contains(sourceEntry.getKey())) {
        missingTeams.add(sourceEntry.getValue());
      }
    }
    return missingTeams;
  }

  /**
   * Datetime format found in the CSV dump files.
   */
  // See https://github.com/typetools/checker-framework/issues/979
  @SuppressWarnings("nullness")
  public static final ThreadLocal<DateFormat> CSV_TIMESTAMP_FORMATTER = new ThreadLocal<DateFormat>() {
    @Override
    protected DateFormat initialValue() {
      return new SimpleDateFormat("dd-MMM-yyyy HH:mm:ss");
    }
  };

  /**
   * Time format found in the CSV dump files.
   */
  // See https://github.com/typetools/checker-framework/issues/979
  @SuppressWarnings("nullness")
  public static final ThreadLocal<DateFormat> CSV_TIME_FORMATTER = new ThreadLocal<DateFormat>() {
    @Override
    protected DateFormat initialValue() {
      return new SimpleDateFormat("HH:mm:ss");
    }
  };

  /**
   * Date format found in the CSV dump files.
   */
  // See https://github.com/typetools/checker-framework/issues/979
  @SuppressWarnings("nullness")
  public static final ThreadLocal<DateFormat> CSV_DATE_FORMATTER = new ThreadLocal<DateFormat>() {
    @Override
    protected DateFormat initialValue() {
      return new SimpleDateFormat("dd-MMM-yyyy");
    }
  };

  /**
   * The result of
   * {@link ImportDB#importDatabase(Connection, Connection, String, boolean, boolean, boolean, boolean)}.
   */
  public static final class ImportResult {

    /**
     * @param importDirectory {@link #getImportDirectory()}
     * @param hasBugs {@link #hasBugs()}
     */
    public ImportResult(final Path importDirectory,
                        final boolean hasBugs) {
      this.importDirectory = importDirectory;
      this.hasBugs = hasBugs;
    }

    private final Path importDirectory;

    /**
     * Any logs or bug reports will be in this directory. The directory may not
     * exist if there is no data for it.
     *
     * @return the directory where extra data is stored
     */

    public Path getImportDirectory() {
      return importDirectory;
    }

    private final boolean hasBugs;

    /**
     * @return true if the import had bug reports
     */
    public boolean hasBugs() {
      return hasBugs;
    }

  }

  /**
   * Load a CSV file into an SQL table. Assumes that the first line in the CSV
   * file specifies the column names. This method is meant as the inverse of
   * {@link com.opencsv.CSVWriter#writeAll(ResultSet, boolean)} with
   * includeColumnNames set to true. This method assumes that the table to be
   * created does not exist, an error will be reported if it does.
   *
   * @param connection the database connection to create the table within
   * @param tablename name of the table to create
   * @param reader where to read the data from, a {@link CSVReader} will be
   *          created from this
   * @param types column name to sql type mapping
   * @param dumpVersion the version of the CSV fiel dump
   * @throws SQLException if there is an error putting data in the database
   * @throws IOException if there is an error reading the data
   * @throws RuntimeException if the first line cannot be read
   */
  @SuppressFBWarnings(value = { "SQL_NONCONSTANT_STRING_PASSED_TO_EXECUTE",
                                "SQL_PREPARED_STATEMENT_GENERATED_FROM_NONCONSTANT_STRING" }, justification = "Generate columns based upon file loaded")
  private static void loadCSVFile(final Connection connection,
                                  final String tablename,
                                  final Map<String, String> types,
                                  final Reader reader,
                                  final int dumpVersion)
      throws IOException, SQLException {
    try {
      final CSVReader csvreader = new CSVReader(reader);

      // read the header and create the table and create the
      final StringBuilder insertPrepSQL = new StringBuilder();
      insertPrepSQL.append("INSERT INTO ");
      insertPrepSQL.append(tablename);
      insertPrepSQL.append(" ( ");
      final StringBuilder valuesSQL = new StringBuilder();
      valuesSQL.append(" VALUES (");

      final StringBuilder createTable = new StringBuilder();
      createTable.append("CREATE TABLE ");
      createTable.append(tablename);
      createTable.append(" (");
      String[] line = csvreader.readNext();
      if (null == line) {
        throw new RuntimeException("Cannot find the header line");
      }

      final String[] columnTypes = new String[line.length];
      try (Statement stmt = connection.createStatement()) {
        for (int columnIndex = 0; columnIndex < line.length; ++columnIndex) {
          final String columnName = line[columnIndex].toLowerCase();
          if (columnIndex > 0) {
            createTable.append(", ");
            insertPrepSQL.append(", ");
            valuesSQL.append(", ");
          }
          String type = types.get(columnName);
          if (null == type) {
            type = "longvarchar";
          }
          // handle old dumps with no size
          if (type.equalsIgnoreCase("varchar")) {
            type = "varchar(255)";
          }
          // handle old dumps with no size
          if (type.equalsIgnoreCase("char")) {
            type = "char(255)";
          }
          columnTypes[columnIndex] = type;
          createTable.append(columnName);
          createTable.append(" "
              + type);
          insertPrepSQL.append(columnName);
          valuesSQL.append("?");
        }
        createTable.append(")");
        insertPrepSQL.append(")");
        valuesSQL.append(")");
        stmt.executeUpdate(createTable.toString());
      } // statement

      // load each line into a row in the table
      try (PreparedStatement prep = connection.prepareStatement(insertPrepSQL.append(valuesSQL).toString())) {
        while (null != (line = csvreader.readNext())) {
          for (int columnIndex = 0; columnIndex < line.length; ++columnIndex) {
            ImportDB.coerceData(line[columnIndex], columnTypes[columnIndex], prep, columnIndex
                + 1, dumpVersion);
          }
          prep.executeUpdate();
        }
      } // prepared statement
    } catch (final CsvValidationException e) {
      throw new IOException("Error reading line of file", e);
    }
  }

  /**
   * Convert data to type and put in prepared statement at index.
   *
   * @param rawData the data as a string
   * @param type the sql type that the data is to be converted to
   * @param prep the prepared statement to insert into
   * @param index which index in the prepared statement to put the data in
   * @param dumpVersion used to determine how to parse the data
   * @throws SQLException
   * @throws ParseException
   */
  private static void coerceData(final String rawData,
                                 final String type,
                                 final PreparedStatement prep,
                                 final int index,
                                 final int dumpVersion)
      throws SQLException {
    final @Nullable String data;
    if (dumpVersion == 1) {
      if (null == rawData
          || rawData.trim().equals("")) {
        data = null;
      } else {
        data = rawData;
      }
    } else if (dumpVersion == 2) {
      if (DumpDB.FLL_SW_NULL_STRING.equals(rawData)) {
        data = null;
      } else if (rawData.startsWith(DumpDB.FLL_SW_NULL_STRING)) {
        data = rawData.substring(DumpDB.FLL_SW_NULL_STRING.length());
      } else {
        data = rawData;
      }
    } else {
      throw new FLLRuntimeException(String.format("Dump version %d is unknown", dumpVersion));
    }

    final String typeLower = type.toLowerCase();
    if ("longvarchar".equals(typeLower)
        || typeLower.startsWith("varchar")) {
      if (null == data) {
        prep.setNull(index, Types.VARCHAR);
      } else {
        prep.setString(index, data.trim());
      }
    } else if (typeLower.startsWith("char")) {
      if (null == data
          || "".equals(data.trim())) {
        prep.setNull(index, Types.CHAR);
      } else {
        prep.setString(index, data.trim());
      }
    } else if ("integer".equals(typeLower)) {
      if (null == data) {
        prep.setNull(index, Types.INTEGER);
      } else {
        final long value = Long.parseLong(data);
        prep.setLong(index, value);
      }
    } else if ("float".equals(typeLower)
        || "double".equals(typeLower)) {
      if (null == data) {
        prep.setNull(index, Types.DOUBLE);
      } else {
        final double value = Double.parseDouble(data);
        prep.setDouble(index, value);
      }
    } else if ("boolean".equals(typeLower)) {
      if (null == data) {
        prep.setNull(index, Types.BOOLEAN);
      } else {
        final boolean value = Boolean.parseBoolean(data);
        prep.setBoolean(index, value);
      }
    } else if ("time".equals(typeLower)) {
      if (null == data) {
        prep.setNull(index, Types.TIME);
      } else {
        try {
          final Date value = CSV_TIME_FORMATTER.get().parse(data);
          final Time time = new Time(value.getTime());
          prep.setTime(index, time);
        } catch (final ParseException e) {
          throw new FLLRuntimeException("Problem parsing time in database dump", e);
        }
      }
    } else if ("timestamp".equals(typeLower)) {
      if (null == data) {
        prep.setNull(index, Types.TIMESTAMP);
      } else {
        try {
          final Date value = CSV_TIMESTAMP_FORMATTER.get().parse(data);
          final Timestamp time = new Timestamp(value.getTime());
          prep.setTimestamp(index, time);
        } catch (final ParseException e) {
          throw new FLLRuntimeException("Problem parsing timestamp in database dump", e);
        }
      }
    } else if ("date".equals(typeLower)) {
      if (null == data) {
        prep.setNull(index, Types.DATE);
      } else {
        try {
          final java.util.Date value = CSV_DATE_FORMATTER.get().parse(data);
          prep.setDate(index, new java.sql.Date(value.getTime()));
        } catch (final ParseException e) {
          throw new FLLRuntimeException("Problem parsing date in database dump", e);
        }
      }
    } else {
      throw new FLLRuntimeException("Unhandled SQL data type '"
          + type
          + "'");
    }
  }

}<|MERGE_RESOLUTION|>--- conflicted
+++ resolved
@@ -703,8 +703,6 @@
       upgrade36To37(connection);
     }
 
-<<<<<<< HEAD
-=======
     dbVersion = Queries.getDatabaseVersion(connection);
     if (dbVersion < 38) {
       upgrade37To38(connection);
@@ -715,7 +713,11 @@
       upgrade38To39(connection);
     }
 
->>>>>>> a595c679
+    dbVersion = Queries.getDatabaseVersion(connection);
+    if (dbVersion < 40) {
+      upgrade39To40(connection);
+    }
+    
     // NOTE: when adding new tournament parameters they need to be explicitly set in
     // importTournamentParameters
 
@@ -1395,10 +1397,44 @@
   }
 
   /**
-<<<<<<< HEAD
+   * Don't do anything just ensure that one needs newer code to handle database
+   * exports with this code.
+   */
+  private static void upgrade36To37(final Connection connection) throws SQLException {
+    LOGGER.debug("Upgrading database from 36 to 37");
+    setDBVersion(connection, 37);
+  }
+
+  /**
+   * Add deliberation tables.
+   */
+  private static void upgrade37To38(final Connection connection) throws SQLException {
+    LOGGER.debug("Upgrading database from 37 to 38");
+
+    try (Statement stmt = connection.createStatement()) {
+      GenerateDB.createDeliberationTables(connection, false);
+    }
+
+    setDBVersion(connection, 38);
+  }
+
+  /**
+   * Add deliberation category order table.
+   */
+  private static void upgrade38To39(final Connection connection) throws SQLException {
+    LOGGER.debug("Upgrading database from 38 to 39");
+
+    try (Statement stmt = connection.createStatement()) {
+      GenerateDB.createDeliberationCategoryOrder(connection, false);
+    }
+
+    setDBVersion(connection, 39);
+  }
+
+ /**
    * Remove judging_station from schedule table.
    */
-  private static void upgrade36To37(final Connection connection) throws SQLException {
+  private static void upgrade39To40(final Connection connection) throws SQLException {
     LOGGER.debug("Upgrading database from 36 to 37");
 
     try (Statement stmt = connection.createStatement()) {
@@ -1406,43 +1442,9 @@
         stmt.executeUpdate("ALTER TABLE schedule DROP COLUMN judging_station");
       }
     }
-
-    setDBVersion(connection, 37);
-=======
-   * Don't do anything just ensure that one needs newer code to handle database
-   * exports with this code.
-   */
-  private static void upgrade36To37(final Connection connection) throws SQLException {
-    LOGGER.debug("Upgrading database from 36 to 37");
-    setDBVersion(connection, 37);
-  }
-
-  /**
-   * Add deliberation tables.
-   */
-  private static void upgrade37To38(final Connection connection) throws SQLException {
-    LOGGER.debug("Upgrading database from 37 to 38");
-
-    try (Statement stmt = connection.createStatement()) {
-      GenerateDB.createDeliberationTables(connection, false);
-    }
-
-    setDBVersion(connection, 38);
-  }
-
-  /**
-   * Add deliberation category order table.
-   */
-  private static void upgrade38To39(final Connection connection) throws SQLException {
-    LOGGER.debug("Upgrading database from 38 to 39");
-
-    try (Statement stmt = connection.createStatement()) {
-      GenerateDB.createDeliberationCategoryOrder(connection, false);
-    }
-
-    setDBVersion(connection, 39);
->>>>>>> a595c679
-  }
+    setDBVersion(connection, 40);
+  }
+
 
   /**
    * Check for a column in a table. This checks table names both upper and lower
