--- conflicted
+++ resolved
@@ -90,13 +90,8 @@
    * @see StoreTournamentData#DATE_FORMATTER
    */
   @JsonIgnore
-<<<<<<< HEAD
-  public @Nullable String getDateString() {
-    return null == date ? null : StoreTournamentData.DATE_FORMATTER.format(date);
-=======
   public String getDateString() {
     return null == date ? "" : StoreTournamentData.DATE_FORMATTER.format(date);
->>>>>>> d595db7b
   }
 
   private final String level;
