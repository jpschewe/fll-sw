/*
 * Copyright (c) 2010 INSciTE.  All rights reserved
 * INSciTE is on the web at: http://www.hightechkids.org
 * This code is released under GPL; see LICENSE.txt for details.
 */

package fll;

import java.io.Serializable;
import java.sql.Connection;
import java.sql.PreparedStatement;
import java.sql.ResultSet;
import java.sql.SQLException;
import java.sql.Timestamp;
import java.sql.Types;
import java.time.LocalDate;
import java.util.LinkedList;
import java.util.List;

import org.checkerframework.checker.nullness.qual.Nullable;

import com.fasterxml.jackson.annotation.JsonIgnore;
import com.fasterxml.jackson.annotation.JsonProperty;

import edu.umd.cs.findbugs.annotations.SuppressFBWarnings;
import fll.db.GenerateDB;
import fll.db.Queries;
import fll.web.admin.StoreTournamentData;
import fll.xml.ChallengeDescription;
import fll.xml.SubjectiveScoreCategory;

/**
 * The representation of a tournament. If someone changes the database, this
 * object does not notice the changes. It's a snapshot in time from when the
 * object was created.
 */
public final class Tournament implements Serializable {

  private static final org.apache.logging.log4j.Logger LOGGER = org.apache.logging.log4j.LogManager.getLogger();

  private Tournament(@JsonProperty("tournamentID") final int tournamentID,
                     @JsonProperty("name") final String name,
                     @JsonProperty("description") final String description,
                     @JsonProperty("date") final LocalDate date,
                     @JsonProperty("level") final String level,
                     @JsonProperty("nextLevel") final String nextLevel) {
    this.tournamentID = tournamentID;
    this.name = name;
    this.description = description;
    this.date = date;
    this.level = level;
    this.nextLevel = nextLevel;
  }

  private final int tournamentID;

  public int getTournamentID() {
    return tournamentID;
  }

  private final String name;

  /**
   * @return a short name for the tournament
   */
  public String getName() {
    return name;
  }

  private final String description;

  /**
   * @return a longer description of the tournament
   */
  public @Nullable String getDescription() {
    return description;
  }

  private final LocalDate date;

  /**
   * @return date of the tournament
   */
  public LocalDate getDate() {
    return date;
  }

  /**
   * @return {@link #getDate()} formatted for jQuery UI
   * @see StoreTournamentData#DATE_FORMATTER
   */
  @JsonIgnore
<<<<<<< HEAD
  public @Nullable String getDateString() {
    return null == date ? null : StoreTournamentData.DATE_FORMATTER.format(date);
=======
  public String getDateString() {
    return null == date ? "" : StoreTournamentData.DATE_FORMATTER.format(date);
>>>>>>> e11ec55f
  }

  private final String level;

  /**
   * @return the level of the tournament, may be null
   */
  public String getLevel() {
    return level;
  }

  private final String nextLevel;

  /**
   * @return the level of the tournament after this one, may be null
   */
  public String getNextLevel() {
    return nextLevel;
  }

  /**
   * Create a tournament.
   */
  public static void createTournament(final Connection connection,
                                      final String tournamentName,
                                      final String description,
                                      final @Nullable LocalDate date,
                                      final @Nullable String level,
                                      final @Nullable String nextLevel)
      throws SQLException {
    try (
        PreparedStatement prep = connection.prepareStatement("INSERT INTO Tournaments (Name, Location, tournament_date, level, next_level) VALUES (?, ?, ?, ?, ?)")) {
      prep.setString(1, tournamentName);
      prep.setString(2, description);
      if (null == date) {
        prep.setNull(3, Types.DATE);
      } else {
        prep.setDate(3, java.sql.Date.valueOf(date));
      }
      if (null != level
          && !level.trim().isEmpty()) {
        prep.setString(4, level.trim());
      } else {
        prep.setNull(4, Types.LONGVARCHAR);
      }
      if (null != nextLevel
          && !nextLevel.trim().isEmpty()) {
        prep.setString(5, nextLevel.trim());
      } else {
        prep.setNull(5, Types.LONGVARCHAR);
      }
      prep.executeUpdate();
    }
  }

  /**
   * Get a list of tournaments in the DB ordered by date then location. This
   * excludes the
   * internal tournament.
   * 
   * @return list of tournament tournaments
   */
  public static List<Tournament> getTournaments(final Connection connection) throws SQLException {
    final List<Tournament> retval = new LinkedList<Tournament>();
    try (
        PreparedStatement prep = connection.prepareStatement("SELECT tournament_id, Name, Location, tournament_date, level, next_level FROM Tournaments WHERE tournament_id <> ? ORDER BY tournament_date, location ")) {
      prep.setInt(1, GenerateDB.INTERNAL_TOURNAMENT_ID);
      try (ResultSet rs = prep.executeQuery()) {
        while (rs.next()) {
          final int tournamentID = rs.getInt(1);
          final String name = rs.getString(2);
          final String location = rs.getString(3);
          final java.sql.Date d = rs.getDate(4);
          final LocalDate date = null == d ? null : d.toLocalDate();

          final String level = rs.getString(5);
          final String nextLevel = rs.getString(6);

          final Tournament tournament = new Tournament(tournamentID, name, location, date, level, nextLevel);
          retval.add(tournament);
        }
      }
    }
    return retval;
  }

  /**
   * @param connection the database connection
   * @return the current tournament
   * @throws SQLException on a database error
   */
  public static Tournament getCurrentTournament(final Connection connection) throws SQLException {
    final int currentTournamentID = Queries.getCurrentTournament(connection);
    final Tournament currentTournament = Tournament.findTournamentByID(connection, currentTournamentID);
    return currentTournament;
  }

  /**
   * Create a {@link Tournament} for the tournament with the specified name.
   * 
   * @param connection the database connection
   * @param name the name of a tournament to find
   * @return the Tournament, or null if it cannot be found
   * @throws SQLException
   */
  public static @Nullable Tournament findTournamentByName(final Connection connection,
                                                          final String name)
      throws SQLException {
    try (
        PreparedStatement prep = connection.prepareStatement("SELECT tournament_id, Location, tournament_date, level, next_level FROM Tournaments WHERE Name = ?")) {
      prep.setString(1, name);
      try (ResultSet rs = prep.executeQuery()) {
        if (rs.next()) {
          final int id = rs.getInt(1);
          final String location = rs.getString(2);
          final java.sql.Date d = rs.getDate(3);
          final LocalDate date = null == d ? null : d.toLocalDate();
          final String level = rs.getString(4);
          final String nextLevel = rs.getString(5);

          return new Tournament(id, name, location, date, level, nextLevel);
        } else {
          return null;
        }
      }
    }
  }

  /**
   * Create a {@link Tournament} for the tournament with the specified id.
   * 
   * @param connection the database connection
   * @param tournamentID the ID to find
   * @return the Tournament, or null if it cannot be found
   * @throws SQLException
   */
  public static @Nullable Tournament findTournamentByID(final Connection connection,
                                                        final int tournamentID)
      throws SQLException {
    try (
        PreparedStatement prep = connection.prepareStatement("SELECT Name, Location, tournament_date, level, next_level FROM Tournaments WHERE tournament_id = ?")) {
      prep.setInt(1, tournamentID);
      try (ResultSet rs = prep.executeQuery()) {
        if (rs.next()) {
          final String name = rs.getString(1);
          final String location = rs.getString(2);
          final java.sql.Date d = rs.getDate(3);
          final LocalDate date = null == d ? null : d.toLocalDate();
          final String level = rs.getString(4);
          final String nextLevel = rs.getString(5);
          return new Tournament(tournamentID, name, location, date, level, nextLevel);
        } else {
          return null;
        }
      }
    }
  }

  public boolean equals(final Object o) {
    if (o instanceof Tournament) {
      final Tournament other = (Tournament) o;
      return other.getTournamentID() == getTournamentID();
    } else {
      return false;
    }
  }

  public int hashCode() {
    return getTournamentID();
  }

  @Override
  public String toString() {
    return getName()
        + " ("
        + getTournamentID()
        + ") - "
        + getDescription();
  }

  /**
   * Check if this tournament needs the score summarization code to run.
   * 
   * @return true if an update is needed
   * @throws SQLException
   */
  public boolean checkTournamentNeedsSummaryUpdate(final Connection connection) throws SQLException {
    try (
        PreparedStatement prep = connection.prepareStatement("SELECT performance_seeding_modified, subjective_modified, summary_computed" //
            + " FROM Tournaments" //
            + " WHERE tournament_id = ?")) {
      prep.setInt(1, getTournamentID());
      try (ResultSet rs = prep.executeQuery()) {
        if (rs.next()) {
          Timestamp performanceSeedingModified = rs.getTimestamp(1);
          if (rs.wasNull()) {
            performanceSeedingModified = null;
          }
          Timestamp subjectiveModified = rs.getTimestamp(2);
          if (rs.wasNull()) {
            subjectiveModified = null;
          }
          Timestamp summaryComputed = rs.getTimestamp(3);
          if (rs.wasNull()) {
            summaryComputed = null;
          }

          if (LOGGER.isTraceEnabled()) {
            LOGGER.trace("performance: "
                + performanceSeedingModified);
            LOGGER.trace("subjective: "
                + subjectiveModified);
            LOGGER.trace("summary: "
                + summaryComputed);
          }

          if (null == summaryComputed) {
            // never computed
            return true;
          } else if (null == performanceSeedingModified
              && null == subjectiveModified) {
            // computed and nothing has changed
            return false;
          } else if (null == performanceSeedingModified) {
            // subjective may have changed
            return summaryComputed.before(subjectiveModified);
          } else if (null == subjectiveModified) {
            // performance may have changed
            return summaryComputed.before(performanceSeedingModified);
          } else {
            // nothing is null
            return summaryComputed.before(subjectiveModified)
                || summaryComputed.before(performanceSeedingModified);
          }
        } else {
          return true;
        }
      }
    }
  }

  /**
   * Note that the performance seeding rounds have been modified for this
   * tournament.
   * 
   * @throws SQLException
   */
  public void recordPerformanceSeedingModified(final Connection connection) throws SQLException {
    try (PreparedStatement prep = connection.prepareStatement("UPDATE Tournaments" //
        + " SET performance_seeding_modified = CURRENT_TIMESTAMP" //
        + " WHERE tournament_id = ?")) {
      prep.setInt(1, getTournamentID());
      prep.executeUpdate();
    }
  }

  /**
   * Note that the subjective scores have been modified for this
   * tournament.
   * 
   * @throws SQLException
   */
  public void recordSubjectiveModified(final Connection connection) throws SQLException {
    try (PreparedStatement prep = connection.prepareStatement("UPDATE Tournaments" //
        + " SET subjective_modified = CURRENT_TIMESTAMP" //
        + " WHERE tournament_id = ?")) {
      prep.setInt(1, getTournamentID());
      prep.executeUpdate();
    }
  }

  /**
   * Note that the summarized scores have been computed for this tournament.
   * 
   * @throws SQLException
   */
  public void recordScoreSummariesUpdated(final Connection connection) throws SQLException {
    try (PreparedStatement prep = connection.prepareStatement("UPDATE Tournaments" //
        + " SET summary_computed = CURRENT_TIMESTAMP" //
        + " WHERE tournament_id = ?")) {
      prep.setInt(1, getTournamentID());
      prep.executeUpdate();
    }
  }

  /**
   * Check if there are scores in the specified table for this tournament.
   * 
   * @param connection database connection
   * @param table table name to check
   * @return true if there are scores for this tournament
   * @throws SQLException
   */
  @SuppressFBWarnings(value = { "SQL_PREPARED_STATEMENT_GENERATED_FROM_NONCONSTANT_STRING" }, justification = "Dynamic based upon tables in the database")
  private boolean scoresInTable(final Connection connection,
                                final String table)
      throws SQLException {
    try (PreparedStatement prep = connection.prepareStatement("SELECT COUNT(*) FROM "
        + table
        + " WHERE tournament = ?")) {
      prep.setInt(1, getTournamentID());
      try (ResultSet rs = prep.executeQuery()) {
        if (rs.next()) {
          final int count = rs.getInt(1);
          if (count > 0) {
            return true;
          }
        }
      }
      // no scores found
      return false;
    }
  }

  /**
   * Check if this tournament contains scores.
   * 
   * @param connection
   * @param description the challenge description to get the subjective
   *          categories
   * @return true if there are any performance or subjective scores in this
   *         tournament
   * @throws SQLException
   */
  public boolean containsScores(final Connection connection,
                                final ChallengeDescription description)
      throws SQLException {
    if (scoresInTable(connection, "performance")) {
      return true;
    }

    for (final SubjectiveScoreCategory category : description.getSubjectiveCategories()) {
      if (scoresInTable(connection, category.getName())) {
        return true;
      }
    }

    // no scores found
    return false;
  }

  /**
   * Update the information for a tournament.
   * 
   * @param tournamentID which tournament to modify
   * @param name see {@link #getName()}
   * @param location see {@link #getDescription()}
   * @param date see {@link #getDate()}
   * @param level see {@link #getLevel()}
   * @param nextLevel see {@link #getNextLevel()}
   * @throws SQLException on a database error
   */
  public static void updateTournament(final Connection connection,
                                      final int tournamentID,
                                      final String name,
                                      final String location,
                                      final @Nullable LocalDate date,
                                      final @Nullable String level,
                                      final @Nullable String nextLevel)
      throws SQLException {
    try (PreparedStatement updatePrep = connection.prepareStatement("UPDATE Tournaments SET" //
        + " Name = ?" //
        + ", Location = ?" //
        + ", tournament_date = ?" //
        + ", level = ?" //
        + ", next_level = ?" //
        + " WHERE tournament_id = ?")) {
      updatePrep.setString(1, name);
      updatePrep.setString(2, location);
      if (null == date) {
        updatePrep.setNull(3, Types.DATE);
      } else {
        updatePrep.setDate(3, java.sql.Date.valueOf(date));
      }
      if (null != level
          && !level.trim().isEmpty()) {
        updatePrep.setString(4, level.trim());
      } else {
        updatePrep.setNull(4, Types.VARCHAR);
      }
      if (null != nextLevel
          && !nextLevel.trim().isEmpty()) {
        updatePrep.setString(5, nextLevel.trim());
      } else {
        updatePrep.setNull(5, Types.VARCHAR);
      }
      updatePrep.setInt(6, tournamentID);
      updatePrep.executeUpdate();
    }
  }

  /**
   * Delete a tournament.
   * This will delete a tournament if there are no scores associated with it.
   * 
   * @param connection
   * @param tournamentID tournament to delete
   * @throws SQLException If there is a database error such as scores existing.
   */
  public static void deleteTournament(final Connection connection,
                                      final int tournamentID)
      throws SQLException {
    try (PreparedStatement deleteTables = connection.prepareStatement("DELETE FROM TableNames WHERE tournament = ?")) {
      deleteTables.setInt(1, tournamentID);
      deleteTables.executeUpdate();
    }

    try (PreparedStatement deleteJudges = connection.prepareStatement("DELETE FROM judges WHERE tournament = ?")) {
      deleteJudges.setInt(1, tournamentID);
      deleteJudges.executeUpdate();
    }

    try (
        PreparedStatement deleteSchedulePerf = connection.prepareStatement("DELETE FROM sched_perf_rounds WHERE tournament = ?")) {
      deleteSchedulePerf.setInt(1, tournamentID);
      deleteSchedulePerf.executeUpdate();
    }

    try (
        PreparedStatement deleteScheduleSubj = connection.prepareStatement("DELETE FROM sched_subjective WHERE tournament = ?")) {
      deleteScheduleSubj.setInt(1, tournamentID);
      deleteScheduleSubj.executeUpdate();
    }

    try (PreparedStatement deleteSchedule = connection.prepareStatement("DELETE FROM schedule WHERE tournament = ?")) {
      deleteSchedule.setInt(1, tournamentID);
      deleteSchedule.executeUpdate();
    }

    try (
        PreparedStatement deleteTournamentParameters = connection.prepareStatement("DELETE FROM tournament_parameters WHERE tournament = ?")) {
      deleteTournamentParameters.setInt(1, tournamentID);
      deleteTournamentParameters.executeUpdate();
    }

    try (
        PreparedStatement deleteTournamentTeams = connection.prepareStatement("DELETE FROM TournamentTeams WHERE tournament = ?")) {
      deleteTournamentTeams.setInt(1, tournamentID);
      deleteTournamentTeams.executeUpdate();
    }

    try (
        PreparedStatement deleteTournament = connection.prepareStatement("DELETE FROM Tournaments WHERE tournament_id = ?")) {
      deleteTournament.setInt(1, tournamentID);
      deleteTournament.executeUpdate();
    }
  }

}<|MERGE_RESOLUTION|>--- conflicted
+++ resolved
@@ -90,13 +90,8 @@
    * @see StoreTournamentData#DATE_FORMATTER
    */
   @JsonIgnore
-<<<<<<< HEAD
-  public @Nullable String getDateString() {
-    return null == date ? null : StoreTournamentData.DATE_FORMATTER.format(date);
-=======
   public String getDateString() {
     return null == date ? "" : StoreTournamentData.DATE_FORMATTER.format(date);
->>>>>>> e11ec55f
   }
 
   private final String level;
