--- conflicted
+++ resolved
@@ -94,8 +94,4 @@
   public LocalDateTime getLastEdited() {
     return lastEdited;
   }
-<<<<<<< HEAD
-=======
-
->>>>>>> ad97ff43
 }