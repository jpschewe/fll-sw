--- conflicted
+++ resolved
@@ -263,9 +263,6 @@
     }
   }
 
-<<<<<<< HEAD
-  public void writeEndOfPageRow(final Document doc) throws DocumentException {
-=======
   private void writeCommentsBlock(final Document doc,
                                   final int height)
       throws DocumentException {
@@ -309,7 +306,6 @@
   }
 
   private void writeEndOfPageRow(final Document doc) throws DocumentException {
->>>>>>> 79421fd4
     final PdfPTable closingTable = new PdfPTable(1);
 
     closingTable.setWidthPercentage(100f);
@@ -330,54 +326,13 @@
     return new Document(PageSize.LETTER, 36, 36, 20, 0);
   }
 
-<<<<<<< HEAD
   public PdfPTable createStandardRubricTable() throws DocumentException {
-=======
-  private PdfPTable createStandardRubricTable() throws DocumentException {
->>>>>>> 79421fd4
     final PdfPTable table = new PdfPTable(6);
     table.setWidths(colWidths);
     table.setWidthPercentage(100f);
     return table;
   }
 
-<<<<<<< HEAD
-  private void writeCommentsSection(final PdfPTable table,
-                                    final Font baseFont,
-                                    final int height) {
-    PdfPCell commentLabel = null;
-    PdfPCell emptySpace = null;
-
-    final Font font = new Font(baseFont);
-    font.setStyle(Font.ITALIC);
-    // This is the 'Comments' section at the bottom of every table for the judge
-    // to write in
-    commentLabel = createCell("Comments:", font, NO_BORDERS);
-    commentLabel.setRotation(90);
-    commentLabel.setRowspan(1);
-    commentLabel.setBorderWidthLeft(0);
-    commentLabel.setBorderWidthBottom(0);
-    commentLabel.setHorizontalAlignment(Element.ALIGN_CENTER);
-    commentLabel.setVerticalAlignment(Element.ALIGN_CENTER);
-    emptySpace = createCell(" ", font, TOP_ONLY);
-    emptySpace.setMinimumHeight(18f);
-    table.addCell(commentLabel);
-    // Need to add the empty cells so the row is complete and is displayed in
-    // the pdf
-    for (int i1 = 0; i1 < 5; i1++) {
-      table.addCell(emptySpace);
-    }
-
-    emptySpace = createCell(" ", font, NO_BORDERS);
-    for (int i2 = 0; i2 < height; i2++) {
-      for (int i3 = 0; i3 < 6; i3++) {
-        table.addCell(emptySpace);
-      }
-    }
-  }
-
-=======
->>>>>>> 79421fd4
   private void writeRubricTable(final PdfPTable table,
                                 final TableElement tableData,
                                 final Font font) {
