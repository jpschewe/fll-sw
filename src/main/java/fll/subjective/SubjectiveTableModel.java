--- conflicted
+++ resolved
@@ -570,11 +570,7 @@
     return -1;
   }
 
-<<<<<<< HEAD
-  private final @Nullable TournamentSchedule _schedule;
-=======
-  private final TournamentSchedule schedule;
->>>>>>> d595db7b
+  private final @Nullable TournamentSchedule schedule;
 
   private final Collection<CategoryColumnMapping> scheduleColumnMappings = new LinkedList<>();
 
