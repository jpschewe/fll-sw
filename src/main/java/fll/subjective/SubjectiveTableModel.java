/*
 * Copyright (c) 2000-2002 INSciTE.  All rights reserved
 * INSciTE is on the web at: http://www.hightechkids.org
 * This code is released under GPL; see LICENSE.txt for details.
 */
package fll.subjective;

import java.text.ParseException;
import java.util.Collection;
import java.util.Collections;
import java.util.Date;
import java.util.LinkedList;
import java.util.List;

import javax.swing.table.AbstractTableModel;

import org.checkerframework.checker.nullness.qual.Nullable;
import org.w3c.dom.Document;
import org.w3c.dom.Element;

import edu.umd.cs.findbugs.annotations.SuppressFBWarnings;
import fll.Utilities;
import fll.db.CategoryColumnMapping;
import fll.scheduler.SubjectiveTime;
import fll.scheduler.TeamScheduleInfo;
import fll.scheduler.TournamentSchedule;
import fll.web.admin.DownloadSubjectiveData;
import fll.xml.AbstractGoal;
import fll.xml.ChallengeParser;
import fll.xml.EnumeratedValue;
import fll.xml.ScoreType;
import fll.xml.SubjectiveScoreCategory;
import net.mtu.eggplant.xml.NodelistElementCollectionAdapter;

/**
 * TableModel for entering subjective scores.
 */
public final class SubjectiveTableModel extends AbstractTableModel {

  private static final org.apache.logging.log4j.Logger LOG = org.apache.logging.log4j.LogManager.getLogger();

  /**
   * package for testing.
   */
  /* package */ static final int BASE_NUM_COLUMNS_LEFT_OF_SCORES = 5;

  public int getNumColumnsLeftOfScores() {
    if (null != schedule) {
      return BASE_NUM_COLUMNS_LEFT_OF_SCORES
          + 1;
    } else {
      return BASE_NUM_COLUMNS_LEFT_OF_SCORES;
    }
  }

  /**
   * @param subjectiveCategory the category to create the table for
   * @param schedule the to use to display times, may be null
   * @param scheduleColumnMappings if there is a schedule, this maps the schedule
   *          columns to categories
   * @param scoreDocument XML document that represents the teams that are being
   *          scored along with the judges and the current set of scores
   */
  public SubjectiveTableModel(final Document scoreDocument,
                              final SubjectiveScoreCategory subjectiveCategory,
                              final TournamentSchedule schedule,
                              final Collection<CategoryColumnMapping> scheduleColumnMappings) {
    this.scoreDocument = scoreDocument;
    this.subjectiveCategory = subjectiveCategory;
    if (null != scheduleColumnMappings) {
      this.scheduleColumnMappings.addAll(scheduleColumnMappings);
    }
    this.goals = new LinkedList<>(this.subjectiveCategory.getAllGoals());
    final List<Element> scoreElements = getScoreElements(this.scoreDocument, this.subjectiveCategory.getName());
    this.scoreElements = new Element[scoreElements.size()];
    for (int i = 0; i < scoreElements.size(); i++) {
      this.scoreElements[i] = scoreElements.get(i);
    }
    this.schedule = schedule;
  }

  /**
   * @return the score elements for the specified category.
   * @param scoreDocument the document to read
   * @param categoryName the category to get score elements for
   */
  public static List<Element> getScoreElements(final Document scoreDocument,
                                               final String categoryName) {
    for (final Element subCatElement : new NodelistElementCollectionAdapter(scoreDocument.getDocumentElement()
                                                                                         .getElementsByTagName(DownloadSubjectiveData.SUBJECTIVE_CATEGORY_NODE_NAME))) {
      final String name = subCatElement.getAttribute("name");
      if (categoryName.equals(name)) {
        final List<Element> scoreElements = new NodelistElementCollectionAdapter(subCatElement.getElementsByTagName(DownloadSubjectiveData.SCORE_NODE_NAME)).asList();
        return scoreElements;
      }
    }

    return Collections.emptyList();
  }

  @Override
  public String getColumnName(final int column) {
    switch (column) {
    case 0:
      return "TeamNumber";
    case 1:
      return "TeamName";
    case 2:
      return "Award Group";
    case 3:
      return "Judging Group";
    case 4:
      return "Judge";
    case 5:
      if (null != schedule) {
        return "Time";
      }
    default:
      if (column == getNumGoals()
          + getNumColumnsLeftOfScores()) {
        return "No Show";
      } else if (column == getNumGoals()
          + getNumColumnsLeftOfScores()
          + 1) {
        return "Total Score";
      } else {
        return getGoalDescription(column
            - getNumColumnsLeftOfScores()).getTitle();
      }
    }
  }

  @Override
  @SuppressFBWarnings(value = "DB_DUPLICATE_SWITCH_CLAUSES", justification = "Duplicate switch clauses causes this method to be consistent with the other methods and adds to clarity")
  public Class<?> getColumnClass(final int column) {
    switch (column) {
    case 0:
      return Integer.class;
    case 1:
      return String.class;
    case 2:
      return String.class;
    case 3:
      return String.class;
    case 4:
      return String.class;
    case 5:
      if (null != schedule) {
        return Date.class;
      }
    default:
      if (column == getNumGoals()
          + getNumColumnsLeftOfScores()) {
        // No Show
        return Boolean.class;
      } else if (column == getNumGoals()
          + getNumColumnsLeftOfScores()
          + 1) {
        // Total Score
        return Double.class;
      } else {
        final AbstractGoal goal = getGoalDescription(column
            - getNumColumnsLeftOfScores());
        if (goal.isEnumerated()) {
          return String.class;
        } else if (goal.isComputed()) {
          return Double.class;
        } else {
          return Integer.class;
        }
      }
    }
  }

  @Override
  public int getRowCount() {
    return scoreElements.length;
  }

  @Override
  public int getColumnCount() {
    return getNumColumnsLeftOfScores()
        + getNumGoals()
        + 2;
  }

  @Override
  public Object getValueAt(final int row,
                           final int column) {
    try {
      final Element scoreEle = getScoreElement(row);
      final int teamNumber = Utilities.getIntegerNumberFormat().parse(scoreEle.getAttribute("teamNumber")).intValue();
      switch (column) {
      case 0:
        if (scoreEle.hasAttribute("teamNumber")) {
          return teamNumber;
        } else {
          return null;
        }
      case 1:
        if (scoreEle.hasAttribute("teamName")) {
          return scoreEle.getAttribute("teamName");
        } else {
          return null;
        }
      case 2:
        return scoreEle.getAttribute("division");
      case 3:
        return scoreEle.getAttribute("judging_station");
      case 4:
        return scoreEle.getAttribute("judge");
      case 5:
        if (null != schedule) {
          final TeamScheduleInfo schedInfo = schedule.getSchedInfoForTeam(teamNumber);
          if (null == schedInfo) {
            return null;
          } else {
            final String categoryName = subjectiveCategory.getName();
            final String schedColumn = getSchedColumnForCategory(categoryName);
            final SubjectiveTime subjTime = schedInfo.getSubjectiveTimeByName(schedColumn);
            if (null != subjTime) {
              return subjTime.getTime();
            } else {
              return null;
            }
          }
        } else {
          return null;
        }
      default:
        if (column == getNumGoals()
            + getNumColumnsLeftOfScores()) {
          return Boolean.valueOf(scoreEle.getAttribute("NoShow"));
        } else if (column == getNumGoals()
            + getNumColumnsLeftOfScores()
            + 1) {
          if (Boolean.valueOf(scoreEle.getAttribute("NoShow"))) {
            return (double) 0;
          } else {
            // compute total score
            final double newTotalScore = subjectiveCategory.evaluate(getTeamScore(row));
            return newTotalScore;
          }
        } else {
          final AbstractGoal goalDescription = getGoalDescription(column
              - getNumColumnsLeftOfScores());
          final String goalName = goalDescription.getName();
          // the order really matters here because a computed goal will never
          // have an entry in scoreEle

          if (goalDescription.isComputed()) {
            return goalDescription.evaluate(getTeamScore(row));
          } else if (null == SubjectiveUtils.getSubscoreElement(scoreEle, goalName)) {
            return null;
          } else if (goalDescription.isEnumerated()) {
            return getTeamScore(row).getEnumRawScore(goalName);
          } else {
            final double score = getTeamScore(row).getRawScore(goalName);
            final ScoreType scoreType = ChallengeParser.getScoreType(scoreEle);
            if (Double.isNaN(score)) {
              return null;
            } else if (ScoreType.FLOAT == scoreType) {
              return score;
            } else {
              return (int) score;
            }
          }
        }
      }
    } catch (final ParseException pe) {
      throw new RuntimeException("Error in challenge.xml!!! Unparsable number", pe);
    }
  }

  /**
   * Find the schedule column name for the category name.
   *
   * @param categoryName subjective category name
   * @return the column name or null if not found
   */
  private String getSchedColumnForCategory(final String categoryName) {
    if (null == schedule
        || scheduleColumnMappings.isEmpty()) {
      return null;
    } else {
      for (final CategoryColumnMapping mapping : scheduleColumnMappings) {
        if (mapping.getCategoryName().equals(categoryName)) {
          return mapping.getScheduleColumn();
        }
      }
      return null;
    }
  }

  @Override
  @SuppressFBWarnings(value = "DB_DUPLICATE_SWITCH_CLAUSES", justification = "Duplicate switch clauses causes this method to be consistent with the other methods and adds to clarity")
  public boolean isCellEditable(final int row,
                                final int column) {
    switch (column) {
    case 0:
      // TeamNumber
      return false;
    case 1:
      // TeamName
      return false;
    case 2:
      // Division
      return false;
    case 3:
      // Award Group
      return false;
    case 4:
      // Judge
      return false;
    case 5:
      if (null != schedule) {
        return false;
      }
    default:
      if (column == getNumGoals()
          + getNumColumnsLeftOfScores()) {
        // No Show
        return true;
      } else if (column == getNumGoals()
          + getNumColumnsLeftOfScores()
          + 1) {
        // Total Score
        return false;
      } else {
        // if no show, then no scores can be entered
        final Element scoreEle = getScoreElement(row);
        if (Boolean.valueOf(scoreEle.getAttribute("NoShow"))) {
          return false;
        }

        final AbstractGoal goalDescription = getGoalDescription(column
            - getNumColumnsLeftOfScores());
        return !goalDescription.isComputed();
      }
    }
  }

  @Override
  public void setValueAt(final Object value,
                         final int row,
                         final int column) {
    setValueAt(value, row, column, true);
  }

  /**
   * Set the value of a cell and only set it's modified flag if setModified is
   * true. This allows us to use setValueAt to reset incorrect values.
   */
  private void setValueAt(final Object value,
                          final int row,
                          final int column,
                          final boolean setModified) {
    boolean error = false;
    final Element element = getScoreElement(row);

    if (column == getNumGoals()
        + getNumColumnsLeftOfScores()) {
      // No Show
      if (value instanceof Boolean) {
        element.setAttributeNS(null, "NoShow", value.toString());
        if (setModified) {
          element.setAttributeNS(null, "modified", Boolean.TRUE.toString());
        }

        final Boolean b = (Boolean) value;
        if (b) {
          // delete all scores for that team
          for (int i = 0; i < getNumGoals(); i++) {
            setValueAt(null, row, i
                + getNumColumnsLeftOfScores());
          }
        }
      } else {
        error = true;
      }
    } else if (value != null
        && !"".equals(value)
        && Boolean.parseBoolean(element.getAttribute("NoShow"))) {
      // don't allow changes to rows with NoShow set to true, but allow the
      // scores to be set to null
      error = true;
    } else {
      final AbstractGoal goalDescription = getGoalDescription(column
          - getNumColumnsLeftOfScores());
      final String goalName = goalDescription.getName();
      // support deleting a value
      if (null == value
          || "".equals(value)) {
        // remove value
        final Element subscoreElement = SubjectiveUtils.getSubscoreElement(element, goalName);
        if (null != subscoreElement) {
          element.removeChild(subscoreElement);
        }
        if (setModified) {
          element.setAttributeNS(null, "modified", Boolean.TRUE.toString());
        }

      } else {
        Element subscoreElement = SubjectiveUtils.getSubscoreElement(element, goalName);
        if (null == subscoreElement) {
          subscoreElement = this.scoreDocument.createElementNS(null, DownloadSubjectiveData.SUBSCORE_NODE_NAME);
          subscoreElement.setAttributeNS(null, "name", goalName);
          element.appendChild(subscoreElement);
        }

        if (goalDescription.isEnumerated()) {
          // enumerated, convert from title to value
          boolean found = false;
          for (final EnumeratedValue posValue : goalDescription.getValues()) {
            if (posValue.getTitle().equalsIgnoreCase((String) value)) {
              // found it
              subscoreElement.setAttributeNS(null, "value", posValue.getValue());
              if (setModified) {
                element.setAttributeNS(null, "modified", Boolean.TRUE.toString());
              }
              found = true;
            }
          }
          if (!found) {
            error = true;
          }
        } else {
          // numeric

          final double min = goalDescription.getMin();
          final double max = goalDescription.getMax();

          final ScoreType scoreType = goalDescription.getScoreType();
          try {
            final Number parsedValue = Utilities.getFloatingPointNumberFormat().parse(value.toString());
            if (parsedValue.doubleValue() > max
                || parsedValue.doubleValue() < min) {
              error = true;
            } else {
              if (ScoreType.FLOAT == scoreType) {
                subscoreElement.setAttributeNS(null, "value", String.valueOf(parsedValue.doubleValue()));
              } else {
                subscoreElement.setAttributeNS(null, "value", String.valueOf(parsedValue.intValue()));
              }
              if (setModified) {
                element.setAttributeNS(null, "modified", Boolean.TRUE.toString());
              }
            }
          } catch (final ParseException pe) {
            if (LOG.isDebugEnabled()) {
              LOG.debug(pe, pe);
            }
            error = true;
          }
        }
      }
    }

    if (error) {
      // reset
      setValueAt(getValueAt(row, column), row, column, false);
    } else {
      fireTableCellUpdated(row, column);
      forceComputedGoalUpdates(row);
      fireTableCellUpdated(row, getColumnCount()
          - 1); // update the total
      // score
    }
  }

  /**
   * Force the computed goals in the specified row to be updated.
   */
  private void forceComputedGoalUpdates(final int row) {
    for (int i = 0; i < getNumGoals(); ++i) {
      final AbstractGoal goal = getGoalDescription(i);
      if (goal.isComputed()) {
        fireTableCellUpdated(row, i
            + getNumColumnsLeftOfScores());
      }
    }
  }

  /**
   * The rows in the table.
   */
  private final Element[] scoreElements;

  /**
   * Get the score element at index
   *
   * @param index the index to get an element at
   * @return the element
   */
  private Element getScoreElement(final int index) {
    return scoreElements[index];
  }

  /**
   * Get the row index for a team number and judge.
   *
   * @param teamNumber the team number
   * @param judge the name of the judge
   * @return the row index, -1 if one cannot be found
   */
  public int getRowForTeamAndJudge(final int teamNumber,
                                   final String judge) {
    try {
      for (int index = 0; index < scoreElements.length; ++index) {
        final Element scoreEle = scoreElements[index];
        final int num = Utilities.getIntegerNumberFormat().parse(scoreEle.getAttribute("teamNumber")).intValue();
        final String j = scoreEle.getAttribute("judge");
        if (teamNumber == num
            && judge.equals(j)) {
          return index;
        }
      }
      return -1;
    } catch (final ParseException e) {
      throw new RuntimeException(e);
    }
  }

  /**
   * Get the score element at index.
   */
  private SubjectiveTeamScore getTeamScore(final int index) {
    try {
      return new SubjectiveTeamScore(getScoreElement(index));
    } catch (final ParseException pe) {
      throw new RuntimeException(pe);
    }
  }

  private final SubjectiveScoreCategory subjectiveCategory;

  /**
   * Get the description element for goal at index
   */
  private AbstractGoal getGoalDescription(final int index) {
    return goals.get(index);
  }

  /**
   * @return how many goals there are.
   */
  public int getNumGoals() {
    return goals.size();
  }

  private final List<AbstractGoal> goals;

  /**
   * The backing for the model
   */
  private final Document scoreDocument;

  /**
   * Find column for subcategory title.
   *
   * @param subcategory the subcategory
   * @return the column, -1 if it cannot be found
   */
  public int getColForSubcategory(final String subcategory) {
    for (int col = 0; col < getColumnCount(); ++col) {
      if (subcategory.equals(getColumnName(col))) {
        return col;
      }
    }
    return -1;
  }

<<<<<<< HEAD
  private final @Nullable TournamentSchedule _schedule;
=======
  private final TournamentSchedule schedule;
>>>>>>> e11ec55f

  private final Collection<CategoryColumnMapping> scheduleColumnMappings = new LinkedList<>();

}<|MERGE_RESOLUTION|>--- conflicted
+++ resolved
@@ -570,11 +570,7 @@
     return -1;
   }
 
-<<<<<<< HEAD
-  private final @Nullable TournamentSchedule _schedule;
-=======
-  private final TournamentSchedule schedule;
->>>>>>> e11ec55f
+  private final @Nullable TournamentSchedule schedule;
 
   private final Collection<CategoryColumnMapping> scheduleColumnMappings = new LinkedList<>();
 
