<%@ include file="/WEB-INF/jspf/init.jspf"%>

<fll-sw:required-roles roles="PUBLIC" allowSetup="false" />

<%
fll.web.MainIndex.populateContext(request, application, pageContext);
%>


<html>
<head>
<title>FLL-SW</title>
<link rel="stylesheet" type="text/css"
    href="<c:url value='/style/fll-sw.css'/>" />
</head>

<body>
    <h1>${challengeDescription.title }</h1>

    <div class='status-message'>${message}</div>
    <%-- clear out the message, so that we don't see it again --%>
    <c:remove var="message" />


    <p>
        The current tournament is
        <b>${tournament.description} on ${tournament.dateString}
            [${tournament.name}]</b>
    </p>

    <h2>Computer types</h2>

<<<<<<< HEAD
    <c:if test="${authentication.ref}">
        <a class="wide" href="scoreEntry/choose-table.jsp">Score
            Entry - follow this link on the performance score entry
            computers.</a>
    </c:if>

    <c:if test="${authentication.judge}">
        <a class="wide" href="subjective/Auth">Subjective Judging -
            follow this link on the subjective judge's electronic
            devices.</a>
    </c:if>

    <a class="wide" href='display.jsp'>Big Screen Display - follow
        this link on the computer that's used to display scores with the
        projector.</a>

    <c:if test="${authentication.admin}">
        <a class="wide" href="<c:url value='/judges-room.jsp' />">Judges
            room - follow this link on the judges room server</a>

        <a class="wide"
            href="<c:url value='/admin/performance-area.jsp' />">Scoring
            Coordinator</a>
    </c:if>

    <a class="wide" href="public">Public landing page. A list of
        pages that the public may want to visit if they are allowed to
        connect to the network.</a>
=======
    <p>There is a link here for the common uses of computers at a
        tournament.</p>

    <ul>
        <c:if test="${authentication.ref}">
            <li>
                <a href="scoreEntry/choose-table.jsp">Score Entry</a> -
                follow this link on the performance score entry
                computers.
            </li>
        </c:if>

        <c:if test="${authentication.judge}">
            <li>
                <a href="subjective/Auth">Subjective Judging</a> -
                follow this link on the subjective judge's electronic
                devices.
            </li>
        </c:if>

        <li>
            <a href='display.jsp'>Big Screen Display</a> - follow this
            link on the computer that's used to display scores with the
            projector.
        </li>

        <c:if test="${authentication.headJudge}">
            <li>
                <a href="<c:url value='/head-judge.jsp' />">Head
                    Judge</a>
            </li>
        </c:if>

        <c:if test="${authentication.judge}">
            <li>
                <a href="<c:url value='/judge-index.jsp' />">Judge</a>
            </li>
        </c:if>

        <c:if test="${authentication.admin}">
            <li>
                <a href="<c:url value='/admin/performance-area.jsp' />">Scoring
                    Coordinator</a>
            </li>
        </c:if>

        <li>
            <a href="public">Public landing page</a> A list of pages
            that the public may want to visit if they are allowed to
            connect to the network.
        </li>

    </ul>
>>>>>>> 5e70b1ef

    <c:if test="${authentication.admin}">
        <h2>Pages for the head computer person</h2>
        <a class="wide" href="documentation/index.html">Documentation</a>

        <a class="wide" href="troubleshooting/index.jsp">Troubleshooting</a>
        <a class="wide" href="<c:url value='/setup'/>">Database
            setup - Use this link to upload a saved database</a>

        <a class="wide" href="admin/index.jsp">Administration</a>

        <a class="wide" href="playoff/index.jsp">Head to head</a>

        <a class="wide" href="report/index.jsp">Tournament reporting</a>

        <a class="wide" href='challenge.xml'>Challenge Descriptor.
            One can use this to see the scoring and the tie breaker.</a>

        <a class="wide" href='BlankScoresheet'>Blank performance
            score sheet, one regular match play and one practice (PDF)</a>

        <c:forEach items="${challengeDescription.subjectiveCategories}"
            var="category">
            <a class="wide" href="BlankSubjectiveSheet/${category.name}">Blank
                subjective sheet - ${category.title} (PDF)</a>
        </c:forEach>
    </c:if>

    <c:if test="${authentication.admin}">
        <h2>Server addresses</h2>
        <p>These are needed for any computer connecting to the
            software.</p>
        <c:forEach items="${urls}" var="url">
            <a class="wide" href="${url }">${url }</a>
        </c:forEach>
    </c:if>

    <c:if test="${authentication.admin}">
        <h2>State computer lead</h2>
        <p>The following links are most useful for the lead for the
            state/region/partner</p>
        <form id='import'
            action="<c:url value='/developer/importdb/ImportDBDump'/>"
            method='post' enctype='multipart/form-data'>

            <p>Merge another database into the current database.</p>
            <input type='file' size='32' name='dbdump' />
            <input type='submit' name='importdb' value='Import Database' />
        </form>
    </c:if>

    <h2>Other useful pages</h2>
    <a class="wide" href="DoLogout">Log a computer out so that they
        need to enter the password again to change scores.</a>

    <a class="wide" href='scoreboard/index.jsp'>Score board</a>

    <c:if test="${authentication.admin}">
        <a class="wide" href="developer/index.jsp">Developer page</a>
    </c:if>

    <a class="wide" href="credits/credits.jsp">Credits</a>

</body>
</html><|MERGE_RESOLUTION|>--- conflicted
+++ resolved
@@ -28,9 +28,8 @@
             [${tournament.name}]</b>
     </p>
 
-    <h2>Computer types</h2>
+    <h2>Main links</h2>
 
-<<<<<<< HEAD
     <c:if test="${authentication.ref}">
         <a class="wide" href="scoreEntry/choose-table.jsp">Score
             Entry - follow this link on the performance score entry
@@ -47,10 +46,18 @@
         this link on the computer that's used to display scores with the
         projector.</a>
 
+
+    <c:if test="${authentication.headJudge}">
+        <a class="wide" href="<c:url value='/head-judge.jsp' />">Head
+            Judge</a>
+    </c:if>
+
+    <c:if test="${authentication.judge}">
+        <a class="wide" href="<c:url value='/judge-index.jsp' />">Judge</a>
+    </c:if>
+
+
     <c:if test="${authentication.admin}">
-        <a class="wide" href="<c:url value='/judges-room.jsp' />">Judges
-            room - follow this link on the judges room server</a>
-
         <a class="wide"
             href="<c:url value='/admin/performance-area.jsp' />">Scoring
             Coordinator</a>
@@ -59,61 +66,6 @@
     <a class="wide" href="public">Public landing page. A list of
         pages that the public may want to visit if they are allowed to
         connect to the network.</a>
-=======
-    <p>There is a link here for the common uses of computers at a
-        tournament.</p>
-
-    <ul>
-        <c:if test="${authentication.ref}">
-            <li>
-                <a href="scoreEntry/choose-table.jsp">Score Entry</a> -
-                follow this link on the performance score entry
-                computers.
-            </li>
-        </c:if>
-
-        <c:if test="${authentication.judge}">
-            <li>
-                <a href="subjective/Auth">Subjective Judging</a> -
-                follow this link on the subjective judge's electronic
-                devices.
-            </li>
-        </c:if>
-
-        <li>
-            <a href='display.jsp'>Big Screen Display</a> - follow this
-            link on the computer that's used to display scores with the
-            projector.
-        </li>
-
-        <c:if test="${authentication.headJudge}">
-            <li>
-                <a href="<c:url value='/head-judge.jsp' />">Head
-                    Judge</a>
-            </li>
-        </c:if>
-
-        <c:if test="${authentication.judge}">
-            <li>
-                <a href="<c:url value='/judge-index.jsp' />">Judge</a>
-            </li>
-        </c:if>
-
-        <c:if test="${authentication.admin}">
-            <li>
-                <a href="<c:url value='/admin/performance-area.jsp' />">Scoring
-                    Coordinator</a>
-            </li>
-        </c:if>
-
-        <li>
-            <a href="public">Public landing page</a> A list of pages
-            that the public may want to visit if they are allowed to
-            connect to the network.
-        </li>
-
-    </ul>
->>>>>>> 5e70b1ef
 
     <c:if test="${authentication.admin}">
         <h2>Pages for the head computer person</h2>
