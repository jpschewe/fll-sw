<%@ include file="/WEB-INF/jspf/init.jspf"%>

<fll-sw:required-roles roles="ADMIN,JUDGE" allowSetup="false" />

<%
fll.web.report.EditAwardWinners.populateContext(application, pageContext);
%>

<!DOCTYPE HTML>
<html>
<head>
<title>Edit award winners</title>

<link rel="stylesheet" type="text/css"
    href="<c:url value='/style/fll-sw.css'/>" />
populateContext

<link rel="stylesheet" type="text/css" href="edit-award-winners.css" />

<script type='text/javascript' src="<c:url value='/js/fll-objects.js'/>"></script>
<script type='text/javascript'
    src="<c:url value='/js/fll-functions.js'/>"></script>

</head>

<body>

    <h1>Edit Award Winners</h1>

    <%@ include file="/WEB-INF/jspf/message.jspf"%>
    <div id="container">
<<<<<<< HEAD
        <!-- subjective categories -->
        <c:forEach items="${challengeDescription.subjectiveCategories}"
            var="category">

            <c:set var="perAwardGroup" value="true" />

            <h1>${category.title}</h1>
            <c:forEach items="${awardGroups}" var="awardGroup">

                <h2>${awardGroup}</h2>
                <c:set var="winners"
                    value="${subjectiveAwardWinners[category.title][awardGroup]}" />
                <c:set var="categoryTitle" value="${category.title}" />
                <c:set var="awardType" value="${subjectiveAwardType}" />
                <c:set var="ranked" value="true" />

                <%@ include file="edit-award-winners-table.jspf"%>

            </c:forEach>
            <%-- foreach award group --%>

            <%-- foreach subjective category --%>
        </c:forEach>
        <!-- end subjective categories -->

        <!-- virtual subjective categories -->
        <c:forEach
            items="${challengeDescription.virtualSubjectiveCategories}"
            var="category">

            <c:set var="perAwardGroup" value="true" />

            <h1>${category.title}</h1>
            <c:forEach items="${awardGroups}" var="awardGroup">

                <h2>${awardGroup}</h2>
                <c:set var="winners"
                    value="${virtualSubjectiveAwardWinners[category.title][awardGroup]}" />
                <c:set var="categoryTitle" value="${category.title}" />
                <c:set var="awardType"
                    value="${virtualSubjectiveAwardType}" />
                <c:set var="ranked" value="true" />

                <%@ include file="edit-award-winners-table.jspf"%>

            </c:forEach>
            <%-- foreach award group --%>

            <%-- foreach virtual subjective category --%>
        </c:forEach>
        <!-- end virtual subjective categories -->

        <c:forEach items="${nonNumericCategories}" var="category">
=======
        <c:forEach items="${categories}" var="category">
>>>>>>> f062e647
            <h1>${category.title}</h1>

            <c:set var="perAwardGroup" value="${category.perAwardGroup}" />

            <c:choose>
                <c:when test="${category.perAwardGroup}">
                    <!-- per award group award -->
                    <c:forEach items="${awardGroups}" var="awardGroup">

                        <h2>${awardGroup}</h2>
                        <c:set var="winners"
                            value="${awardGroupAwardWinners[category.title][awardGroup]}" />
                        <c:set var="categoryTitle"
                            value="${category.title}" />
                        <c:set var="awardType"
                            value="${awardTypes[category.title]}" />
                        <c:set var="ranked" value="${category.ranked}" />

                        <%@ include file="edit-award-winners-table.jspf"%>

                    </c:forEach>
                    <%-- foreach award group --%>
                    <!-- end per award group award -->
                </c:when>
                <c:otherwise>
                    <c:set var="awardGroup" value="" />
                    <c:set var="winners"
                        value="${overallAwardWinners[category.title]}" />
                    <c:set var="categoryTitle" value="${category.title}" />
                    <c:set var="awardType"
                        value="${awardTypes[category.title]}" />
                    <c:set var="ranked" value="${category.ranked}" />

                    <%@ include file="edit-award-winners-table.jspf"%>

                    <!-- end overall award -->
                </c:otherwise>
            </c:choose>
        </c:forEach>
    </div>
</body>
</html><|MERGE_RESOLUTION|>--- conflicted
+++ resolved
@@ -29,63 +29,7 @@
 
     <%@ include file="/WEB-INF/jspf/message.jspf"%>
     <div id="container">
-<<<<<<< HEAD
-        <!-- subjective categories -->
-        <c:forEach items="${challengeDescription.subjectiveCategories}"
-            var="category">
-
-            <c:set var="perAwardGroup" value="true" />
-
-            <h1>${category.title}</h1>
-            <c:forEach items="${awardGroups}" var="awardGroup">
-
-                <h2>${awardGroup}</h2>
-                <c:set var="winners"
-                    value="${subjectiveAwardWinners[category.title][awardGroup]}" />
-                <c:set var="categoryTitle" value="${category.title}" />
-                <c:set var="awardType" value="${subjectiveAwardType}" />
-                <c:set var="ranked" value="true" />
-
-                <%@ include file="edit-award-winners-table.jspf"%>
-
-            </c:forEach>
-            <%-- foreach award group --%>
-
-            <%-- foreach subjective category --%>
-        </c:forEach>
-        <!-- end subjective categories -->
-
-        <!-- virtual subjective categories -->
-        <c:forEach
-            items="${challengeDescription.virtualSubjectiveCategories}"
-            var="category">
-
-            <c:set var="perAwardGroup" value="true" />
-
-            <h1>${category.title}</h1>
-            <c:forEach items="${awardGroups}" var="awardGroup">
-
-                <h2>${awardGroup}</h2>
-                <c:set var="winners"
-                    value="${virtualSubjectiveAwardWinners[category.title][awardGroup]}" />
-                <c:set var="categoryTitle" value="${category.title}" />
-                <c:set var="awardType"
-                    value="${virtualSubjectiveAwardType}" />
-                <c:set var="ranked" value="true" />
-
-                <%@ include file="edit-award-winners-table.jspf"%>
-
-            </c:forEach>
-            <%-- foreach award group --%>
-
-            <%-- foreach virtual subjective category --%>
-        </c:forEach>
-        <!-- end virtual subjective categories -->
-
-        <c:forEach items="${nonNumericCategories}" var="category">
-=======
         <c:forEach items="${categories}" var="category">
->>>>>>> f062e647
             <h1>${category.title}</h1>
 
             <c:set var="perAwardGroup" value="${category.perAwardGroup}" />
