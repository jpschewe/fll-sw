<%@ include file="/WEB-INF/jspf/init.jspf"%>

<%
	fll.web.MainIndex.populateContext(request, application, pageContext);
	fll.web.admin.AdminIndex.populateContext(application, session, pageContext);
	fll.web.report.ReportIndex.populateContext(application, session, pageContext);
%>

<html>
<head>
<title>Judges room</title>
<link rel="stylesheet" type="text/css"
    href="<c:url value='/style/fll-sw.css'/>" />

<script type="text/javascript">
  function display(id) {
    document.getElementById(id).style.display = "block";
  }
  function hide(id) {
    document.getElementById(id).style.display = "none";
  }
</script>

</head>

<body>
<<<<<<< HEAD
    <h1>Judges room for ${challengeDescription.title }</h1>

    <div class='status-message'>${message}</div>
    <%-- clear out the message, so that we don't see it again --%>
    <c:remove var="message" />

    <p>This page contains links to the pages used in the judges
        room. Most links open new tabs so that you can continue to
        follow the workflow on this page.</p>

    <p>
        The current tournament is
        <b>${tournament.description} on ${tournament.dateString}
            [${tournament.name}]</b>
    </p>

    <h2>Server addresses</h2>
    <p>These are the addresses that can be used on the judges
        electronic devices to connect to this server.</p>
    <ul>
        <c:forEach items="${urls}" var="url">
            <li>
                <a href="${url }">${url }</a>
            </li>
        </c:forEach>
    </ul>


    <h2>Tournament steps</h2>
    <ol>
        <li>
            <a target="_init" href="<c:url value='/setup' />">Database
                setup</a> - Initialize the database first thing in the
            morning or the night before. This has probably already been
            done.
        </li>

        <li>
            Make sure that the correct tournament is selected.
            <ul>
                <li>The current tournament is
                    ${currentTournament.description }.</li>
                <li>
                    <form id='currentTournament'
                        action="<c:url value='/admin/SetCurrentTournament' />"
                        method="post">
                        Change tournament to
                        <select id='currentTournamentSelect'
                            name='currentTournament'>
                            <c:forEach items="${tournaments }"
                                var="tournament">
                                <c:choose>
                                    <c:when
                                        test="${tournament.tournamentID == currentTournament.tournamentID}">
                                        <option selected
                                            value='${tournament.tournamentID }'>${tournament.description}
                                            [ ${tournament.name } ]</option>
                                    </c:when>
                                    <c:otherwise>
                                        <option
                                            value='${tournament.tournamentID }'>${tournament.description}
                                            [ ${tournament.name } ]</option>
                                    </c:otherwise>
                                </c:choose>
                            </c:forEach>
                        </select>
                        <input type='submit' name='change_tournament'
                            value='Submit'>
                    </form>
                </li>

            </ul>
        </li>

        <li>
            <a target="_edit_parameters"
                href="<c:url value='/admin/edit_tournament_parameters.jsp'/>">Edit
                tournament parameters</a> - should not be needed for most
            tournaments.
        </li>


        <li>
            Enter subjective scores. This can be done through the web
            application for judges using electronic devices. For those
            not using electronic devices the scores will be entered
            through the Subjective Java application from the launcher.
            <ul>
                <li>
                    Electronic devices visit <a target="_subjective"
                        href="<c:url value='/subjective/Auth' />">subjective
                        web application</a>.
                </li>
                <li>
                    Java application use these links
                    <ul>

                        <li>
                            <a
                                href="<c:url value='/admin/subjective-data.fll' />">Download
                                the data file for subjective score
                                entry.</a> Download this file after each
                            subjective score upload to lessen chance of
                            data loss due to overwrite.
                        </li>

                        <li>
                            <form name='uploadSubjective'
                                target="_upload_subjective"
                                ACTION='<c:url value="/admin/UploadSubjectiveData"/> '
                                METHOD="POST"
                                ENCTYPE="multipart/form-data">
                                Upload the data file for subjective
                                scores.

                                <!-- file to upload -->
                                <input type="file" size="32"
                                    name="subjectiveFile" />

                                <!-- subjective file upload button -->
                                <input id='uploadSubjectiveFile'
                                    type="submit" value="Upload" />

                            </form>
                        </li>

                    </ul>
                </li>
            </ul>
        </li>



        <li>
            <form name="import-performance"
                action="<c:url value='/admin/ProcessImportPerformance' />"
                target="_import_performance" method="POST"
                ENCTYPE="multipart/form-data">
                Specify the file that was exported from the performance
                server
                <input type="file" size="32" name="performanceFile" />

                <!-- performance file upload button -->
                <input id='uploadPerformanceData' type="submit"
                    value="Upload" />
            </form>
        </li>

        <li>
            <a target="_report"
                href="<c:url value='/report/index.jsp' />">Generate
                reports</a> - this is done ones all of the subjective scores
            are in. <a href='javascript:display("ReportHelp")'>[help]</a>
            <div id='ReportHelp' class='help' style='display: none'>
                It is best to not generate the reports until all scores
                are in. However one can generate reports early to see
                the results of one award group. You just need to be
                aware that the reports for the unfinished award group
                will not be accurate. <a
                    href='javascript:hide("ReportHelp")'>[hide]</a>
            </div>
        </li>

        <li>
            <a href="<c:url value='/admin/DownloadJudgesDatabase' />">Download
                the final judges room database</a> and send it to the head
            computer person
        </li>

    </ol>

    <h2>Finalist scheduling</h2>
    <p>This is used at tournaments where there is more than 1
        judging group in an award group. This is typically the case at a
        state tournament where all teams are competing for first place
        in each category, but there are too many teams for one judge to
        see.</p>

    <p>Before using these links the initial head to head brackets
        need to be assigned in the performance area and the performance
        dump needs to be imported using the link above.</p>

    <ul>

        <li>
            <a href="<c:url value='/report/non-numeric-nominees.jsp' />"
                target="_blank">Enter non-numeric nominees</a>. This is
            used to enter the teams that are up for consideration for
            the non-scored subjective categories. This information
            transfers over to the finalist scheduling web application.
            This is also used in the awards scripts report.
        </li>

        <li>
            <a href="<c:url value='/report/finalist/load.jsp' />"
                target="_blank">Schedule Finalists</a>. Before visiting
            this page, all subjective scores need to be uploaded and any
            head to head brackets that will occur during the finalist
            judging should be created to avoid scheduling conflicts.
        </li>

        <li>
            <form
                ACTION="<c:url value='/report/finalist/PrivateFinalistSchedule' />"
                METHOD='POST' target="_blank">
                <select name='division'>
                    <c:forEach var="division"
                        items="${finalistDivisions }">
                        <option value='${division }'>${division }</option>
                    </c:forEach>
                </select>
                <input type='submit'
                    value='Private Finalist Schedule (PDF)' />
                This displays the finalist schedule for all categories.
            </form>
        </li>

        <li>
            <form
                ACTION="<c:url value='/report/finalist/PublicFinalistSchedule' />"
                METHOD='POST' target="_blank">
                <select name='division'>
                    <c:forEach var="division"
                        items="${finalistDivisions }">
                        <option value='${division }'>${division }</option>
                    </c:forEach>
                </select>
                <input type='submit'
                    value='Public Finalist Schedule (PDF)' />
                This displays the finalist schedule for public
                categories.
            </form>
        </li>

        <li>
            <form
                ACTION="<c:url value='/report/finalist/PublicFinalistDisplaySchedule.jsp' />"
                METHOD='POST' target="_blank">
                <select name='division'>
                    <c:forEach var="division"
                        items="${finalistDivisions }">
                        <option value='${division }'>${division }</option>
                    </c:forEach>
                </select>
                <input type='submit'
                    value='Public Finalist Schedule (HTML)' />
                This displays the finalist schedule for public
                categories.
            </form>
        </li>

        <li>
            <a
                href="<c:url value='/report/finalist/TeamFinalistSchedule' />"
                target="_blank">Finalist Schedule for each team</a>
        </li>

        <li>
            <a href="<c:url value='/admin/ExportFinalistData' />">Export
                finalist data</a> to bring to the performance computer
        </li>

    </ul>
=======
	<h1>Judges room for ${challengeDescription.title }</h1>

	<div class='status-message'>${message}</div>
	<%-- clear out the message, so that we don't see it again --%>
	<c:remove var="message" />

	<p>This page contains links to the pages used in the judges room.
		Most links open new tabs so that you can continue to follow the
		workflow on this page.</p>

	<p>
		The current tournament is <b>${tournamentTitle }</b>
	</p>

	<h2>Server addresses</h2>
	<p>These are the addresses that can be used on the judges
		electronic devices to connect to this server.</p>
	<ul>
		<c:forEach items="${urls}" var="url">
			<li><a href="${url }">${url }</a></li>
		</c:forEach>
	</ul>


	<h2>Tournament steps</h2>
	<ol>
		<li><a target="_init" href="<c:url value='/setup' />">Database
				setup</a> - Initialize the database first thing in the morning or the
			night before. This has probably already been done.</li>

		<li>Make sure that the correct tournament is selected.
			<ul>
				<li>The current tournament is ${currentTournament.description }.</li>
				<li>
					<form id='currentTournament'
						action="<c:url value='/admin/SetCurrentTournament' />"
						method="post">
						Change tournament to <select id='currentTournamentSelect'
							name='currentTournament'>
							<c:forEach items="${tournaments }" var="tournament">
								<c:choose>
									<c:when
										test="${tournament.tournamentID == currentTournament.tournamentID}">
										<option selected value='${tournament.tournamentID }'>${tournament.description}
											[ ${tournament.name } ]</option>
									</c:when>
									<c:otherwise>
										<option value='${tournament.tournamentID }'>${tournament.description}
											[ ${tournament.name } ]</option>
									</c:otherwise>
								</c:choose>
							</c:forEach>
						</select> <input type='submit' name='change_tournament' value='Submit'>
					</form>
				</li>

			</ul>
		</li>

		<li><a target="_edit_parameters"
			href="<c:url value='/admin/edit_tournament_parameters.jsp'/>">Edit
				tournament parameters</a> - should not be needed for most tournaments.</li>


		<li>Enter subjective scores. This can be done through the web
			application for judges using electronic devices. For those not using
			electronic devices the scores will be entered through the Subjective
			Java application from the launcher.
			<ul>
				<li>Electronic devices visit <a target="_subjective"
					href="<c:url value='/subjective/Auth' />">subjective web
						application</a>.
				</li>
				<li>Java application use these links
					<ul>

						<li><a href="<c:url value='/admin/subjective-data.fll' />">Download
								the data file for subjective score entry.</a> Download this file
							after each subjective score upload to lessen chance of data loss
							due to overwrite.</li>

						<li>
							<form name='uploadSubjective' target="_upload_subjective"
								ACTION='<c:url value="/admin/UploadSubjectiveData"/> '
								METHOD="POST" ENCTYPE="multipart/form-data">
								Upload the data file for subjective scores.

								<!-- file to upload -->
								<input type="file" size="32" name="subjectiveFile" />

								<!-- subjective file upload button -->
								<input id='uploadSubjectiveFile' type="submit" value="Upload" />

							</form>
						</li>

					</ul>
				</li>
			</ul>
		</li>



		<li>
			<form name="import-performance"
				action="<c:url value='/admin/ProcessImportPerformance' />"
				target="_import_performance" method="POST"
				ENCTYPE="multipart/form-data">
				Specify the file that was exported from the performance server <input
					type="file" size="32" name="performanceFile" />

				<!-- performance file upload button -->
				<input id='uploadPerformanceData' type="submit" value="Upload" />
			</form>
		</li>

		<li><a target="_report"
			href="<c:url value='/report/index.jsp' />">Generate reports</a> -
			this is done once all of the subjective scores are in</li>

		<li><a href="<c:url value='/admin/DownloadJudgesDatabase' />">Download
				the final judges room database</a> and send it to the head computer
			person</li>

	</ol>

	<h2>Finalist scheduling</h2>
	<p>This is used at tournaments where there is more than 1 judging
		group in an award group. This is typically the case at a state
		tournament where all teams are competing for first place in each
		category, but there are too many teams for one judge to see.</p>

	<p>Before using these links the initial head to head brackets need
		to be assigned in the performance area and the performance dump needs
		to be imported using the link above.</p>

	<ul>

		<li><a href="<c:url value='/report/non-numeric-nominees.jsp' />"
			target="_blank">Enter non-numeric nominees</a>. This is used to enter
			the teams that are up for consideration for the non-scored subjective
			categories. This information transfers over to the finalist
			scheduling web application. This is also used in the awards scripts
			report.</li>

		<li><a href="<c:url value='/report/finalist/load.jsp' />"
			target="_blank">Schedule Finalists</a>. Before visiting this page,
			all subjective scores need to be uploaded and any head to head
			brackets that will occur during the finalist judging should be
			created to avoid scheduling conflicts.</li>

		<li>
			<form
				ACTION="<c:url value='/report/finalist/PrivateFinalistSchedule' />"
				METHOD='POST' target="_blank">
				<select name='division'>
					<c:forEach var="division" items="${finalistDivisions }">
						<option value='${division }'>${division }</option>
					</c:forEach>
				</select> <input type='submit' value='Private Finalist Schedule (PDF)' />
				This displays the finalist schedule for all categories.
			</form>
		</li>

		<li>
			<form
				ACTION="<c:url value='/report/finalist/PublicFinalistSchedule' />"
				METHOD='POST' target="_blank">
				<select name='division'>
					<c:forEach var="division" items="${finalistDivisions }">
						<option value='${division }'>${division }</option>
					</c:forEach>
				</select> <input type='submit' value='Public Finalist Schedule (PDF)' />
				This displays the finalist schedule for public categories.
			</form>
		</li>

		<li>
			<form
				ACTION="<c:url value='/report/finalist/PublicFinalistDisplaySchedule.jsp' />"
				METHOD='POST' target="_blank">
				<select name='division'>
					<c:forEach var="division" items="${finalistDivisions }">
						<option value='${division }'>${division }</option>
					</c:forEach>
				</select> <input type='submit' value='Public Finalist Schedule (HTML)' />
				This displays the finalist schedule for public categories.
			</form>
		</li>

		<li><a
			href="<c:url value='/report/finalist/TeamFinalistSchedule' />"
			target="_blank">Finalist Schedule for each team</a></li>

		<li><a href="<c:url value='/admin/ExportFinalistData' />">Export
				finalist data</a> to bring to the performance computer</li>

	</ul>
>>>>>>> c5e3a815


</body>
</html><|MERGE_RESOLUTION|>--- conflicted
+++ resolved
@@ -24,7 +24,6 @@
 </head>
 
 <body>
-<<<<<<< HEAD
     <h1>Judges room for ${challengeDescription.title }</h1>
 
     <div class='status-message'>${message}</div>
@@ -176,7 +175,7 @@
         <li>
             <a target="_report"
                 href="<c:url value='/report/index.jsp' />">Generate
-                reports</a> - this is done ones all of the subjective scores
+                reports</a> - this is done once all of the subjective scores
             are in. <a href='javascript:display("ReportHelp")'>[help]</a>
             <div id='ReportHelp' class='help' style='display: none'>
                 It is best to not generate the reports until all scores
@@ -288,206 +287,6 @@
         </li>
 
     </ul>
-=======
-	<h1>Judges room for ${challengeDescription.title }</h1>
-
-	<div class='status-message'>${message}</div>
-	<%-- clear out the message, so that we don't see it again --%>
-	<c:remove var="message" />
-
-	<p>This page contains links to the pages used in the judges room.
-		Most links open new tabs so that you can continue to follow the
-		workflow on this page.</p>
-
-	<p>
-		The current tournament is <b>${tournamentTitle }</b>
-	</p>
-
-	<h2>Server addresses</h2>
-	<p>These are the addresses that can be used on the judges
-		electronic devices to connect to this server.</p>
-	<ul>
-		<c:forEach items="${urls}" var="url">
-			<li><a href="${url }">${url }</a></li>
-		</c:forEach>
-	</ul>
-
-
-	<h2>Tournament steps</h2>
-	<ol>
-		<li><a target="_init" href="<c:url value='/setup' />">Database
-				setup</a> - Initialize the database first thing in the morning or the
-			night before. This has probably already been done.</li>
-
-		<li>Make sure that the correct tournament is selected.
-			<ul>
-				<li>The current tournament is ${currentTournament.description }.</li>
-				<li>
-					<form id='currentTournament'
-						action="<c:url value='/admin/SetCurrentTournament' />"
-						method="post">
-						Change tournament to <select id='currentTournamentSelect'
-							name='currentTournament'>
-							<c:forEach items="${tournaments }" var="tournament">
-								<c:choose>
-									<c:when
-										test="${tournament.tournamentID == currentTournament.tournamentID}">
-										<option selected value='${tournament.tournamentID }'>${tournament.description}
-											[ ${tournament.name } ]</option>
-									</c:when>
-									<c:otherwise>
-										<option value='${tournament.tournamentID }'>${tournament.description}
-											[ ${tournament.name } ]</option>
-									</c:otherwise>
-								</c:choose>
-							</c:forEach>
-						</select> <input type='submit' name='change_tournament' value='Submit'>
-					</form>
-				</li>
-
-			</ul>
-		</li>
-
-		<li><a target="_edit_parameters"
-			href="<c:url value='/admin/edit_tournament_parameters.jsp'/>">Edit
-				tournament parameters</a> - should not be needed for most tournaments.</li>
-
-
-		<li>Enter subjective scores. This can be done through the web
-			application for judges using electronic devices. For those not using
-			electronic devices the scores will be entered through the Subjective
-			Java application from the launcher.
-			<ul>
-				<li>Electronic devices visit <a target="_subjective"
-					href="<c:url value='/subjective/Auth' />">subjective web
-						application</a>.
-				</li>
-				<li>Java application use these links
-					<ul>
-
-						<li><a href="<c:url value='/admin/subjective-data.fll' />">Download
-								the data file for subjective score entry.</a> Download this file
-							after each subjective score upload to lessen chance of data loss
-							due to overwrite.</li>
-
-						<li>
-							<form name='uploadSubjective' target="_upload_subjective"
-								ACTION='<c:url value="/admin/UploadSubjectiveData"/> '
-								METHOD="POST" ENCTYPE="multipart/form-data">
-								Upload the data file for subjective scores.
-
-								<!-- file to upload -->
-								<input type="file" size="32" name="subjectiveFile" />
-
-								<!-- subjective file upload button -->
-								<input id='uploadSubjectiveFile' type="submit" value="Upload" />
-
-							</form>
-						</li>
-
-					</ul>
-				</li>
-			</ul>
-		</li>
-
-
-
-		<li>
-			<form name="import-performance"
-				action="<c:url value='/admin/ProcessImportPerformance' />"
-				target="_import_performance" method="POST"
-				ENCTYPE="multipart/form-data">
-				Specify the file that was exported from the performance server <input
-					type="file" size="32" name="performanceFile" />
-
-				<!-- performance file upload button -->
-				<input id='uploadPerformanceData' type="submit" value="Upload" />
-			</form>
-		</li>
-
-		<li><a target="_report"
-			href="<c:url value='/report/index.jsp' />">Generate reports</a> -
-			this is done once all of the subjective scores are in</li>
-
-		<li><a href="<c:url value='/admin/DownloadJudgesDatabase' />">Download
-				the final judges room database</a> and send it to the head computer
-			person</li>
-
-	</ol>
-
-	<h2>Finalist scheduling</h2>
-	<p>This is used at tournaments where there is more than 1 judging
-		group in an award group. This is typically the case at a state
-		tournament where all teams are competing for first place in each
-		category, but there are too many teams for one judge to see.</p>
-
-	<p>Before using these links the initial head to head brackets need
-		to be assigned in the performance area and the performance dump needs
-		to be imported using the link above.</p>
-
-	<ul>
-
-		<li><a href="<c:url value='/report/non-numeric-nominees.jsp' />"
-			target="_blank">Enter non-numeric nominees</a>. This is used to enter
-			the teams that are up for consideration for the non-scored subjective
-			categories. This information transfers over to the finalist
-			scheduling web application. This is also used in the awards scripts
-			report.</li>
-
-		<li><a href="<c:url value='/report/finalist/load.jsp' />"
-			target="_blank">Schedule Finalists</a>. Before visiting this page,
-			all subjective scores need to be uploaded and any head to head
-			brackets that will occur during the finalist judging should be
-			created to avoid scheduling conflicts.</li>
-
-		<li>
-			<form
-				ACTION="<c:url value='/report/finalist/PrivateFinalistSchedule' />"
-				METHOD='POST' target="_blank">
-				<select name='division'>
-					<c:forEach var="division" items="${finalistDivisions }">
-						<option value='${division }'>${division }</option>
-					</c:forEach>
-				</select> <input type='submit' value='Private Finalist Schedule (PDF)' />
-				This displays the finalist schedule for all categories.
-			</form>
-		</li>
-
-		<li>
-			<form
-				ACTION="<c:url value='/report/finalist/PublicFinalistSchedule' />"
-				METHOD='POST' target="_blank">
-				<select name='division'>
-					<c:forEach var="division" items="${finalistDivisions }">
-						<option value='${division }'>${division }</option>
-					</c:forEach>
-				</select> <input type='submit' value='Public Finalist Schedule (PDF)' />
-				This displays the finalist schedule for public categories.
-			</form>
-		</li>
-
-		<li>
-			<form
-				ACTION="<c:url value='/report/finalist/PublicFinalistDisplaySchedule.jsp' />"
-				METHOD='POST' target="_blank">
-				<select name='division'>
-					<c:forEach var="division" items="${finalistDivisions }">
-						<option value='${division }'>${division }</option>
-					</c:forEach>
-				</select> <input type='submit' value='Public Finalist Schedule (HTML)' />
-				This displays the finalist schedule for public categories.
-			</form>
-		</li>
-
-		<li><a
-			href="<c:url value='/report/finalist/TeamFinalistSchedule' />"
-			target="_blank">Finalist Schedule for each team</a></li>
-
-		<li><a href="<c:url value='/admin/ExportFinalistData' />">Export
-				finalist data</a> to bring to the performance computer</li>
-
-	</ul>
->>>>>>> c5e3a815
 
 
 </body>
