--- conflicted
+++ resolved
@@ -167,6 +167,33 @@
     }
 }
 
+export const JANUARY = new Month(1);
+export const FEBRUARY = new Month(2);
+export const MARCH = new Month(3);
+export const APRIL = new Month(4);
+export const MAY = new Month(5);
+export const JUNE = new Month(6);
+export const JULY = new Month(7);
+export const AUGUST = new Month(8);
+export const SEPTEMBER = new Month(9);
+export const OCTOBER = new Month(10);
+export const NOVEMBER = new Month(11);
+export const DECEMBER = new Month(12);
+
+var MONTHS = [JANUARY, FEBRUARY, MARCH, APRIL, MAY, JUNE, JULY, AUGUST, SEPTEMBER, OCTOBER, NOVEMBER, DECEMBER];
+
+/**
+ * 
+ * @param {number} month
+ * @return {Month} not null
+ */
+export function of(month) {
+    if (month < 1 || month > 12) {
+        assert(false, "Invalid value for MonthOfYear: " + month, DateTimeException);
+    }
+    return MONTHS[month-1];
+}
+
 Month.JANUARY = new Month(1);
 Month.FEBRUARY = new Month(2);
 Month.MARCH = new Month(3);
@@ -180,23 +207,7 @@
 Month.NOVEMBER = new Month(11);
 Month.DECEMBER = new Month(12);
 
-<<<<<<< HEAD
-var MONTHS = [JANUARY, FEBRUARY, MARCH, APRIL, MAY, JUNE, JULY, AUGUST, SEPTEMBER, OCTOBER, NOVEMBER, DECEMBER];
-
-/**
- * 
- * @param {number} month
- * @return {Month} not null
- */
-export function of(month) {
-    if (month < 1 || month > 12) {
-        assert(false, "Invalid value for MonthOfYear: " + month, DateTimeException);
-    }
-    return MONTHS[month-1];
-}
-=======
 var MONTHS = [
     Month.JANUARY, Month.FEBRUARY, Month.MARCH, Month.APRIL, Month.MAY, Month.JUNE,
     Month.JULY, Month.AUGUST, Month.SEPTEMBER, Month.OCTOBER, Month.NOVEMBER, Month.DECEMBER
 ];
->>>>>>> 9fdcaa9f
