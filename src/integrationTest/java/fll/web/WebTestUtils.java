--- conflicted
+++ resolved
@@ -16,7 +16,6 @@
 import java.net.URL;
 import java.nio.file.Files;
 import java.nio.file.Path;
-import java.nio.file.Paths;
 import java.util.Collections;
 
 import com.fasterxml.jackson.databind.ObjectMapper;
@@ -47,17 +46,11 @@
   }
 
   /**
-<<<<<<< HEAD
-   * @param conversation the connection to the server
-   * @param request the request to send to the server
-   * @return the loaded page
-=======
    * Load a page using HTML unit.
    * 
    * @param conversation the current conversation
    * @param request the request
    * @return the response
->>>>>>> c8331814
    * @throws IOException if there is an error talking to the server
    */
   public static Page loadPage(final WebClient conversation,
@@ -111,13 +104,8 @@
   /**
    * Get source of any page type.
    * 
-<<<<<<< HEAD
    * @param page the page to get the source of
-   * @return the page source
-=======
-   * @param page the page
    * @return the source as a string
->>>>>>> c8331814
    */
   public static String getPageSource(final Page page) {
     if (page instanceof HtmlPage) {
@@ -135,13 +123,9 @@
   }
 
   /**
-<<<<<<< HEAD
+   * Get a conversation with the web server that is already logged in.
+   * 
    * @return a connection to the server for loading pages that is authenticated
-=======
-   * Get a conversation with the web server that is already logged in.
-   * 
-   * @return the client to use for loading further pages
->>>>>>> c8331814
    * @throws IOException if there is an error talking to the server
    */
   public static WebClient getConversation() throws IOException {
@@ -182,14 +166,9 @@
   /**
    * Submit a query to developer/QueryHandler, parse the JSON and return it.
    * 
-<<<<<<< HEAD
    * @param query the SQL query
    * @return the parsed result of the SQL query
    * @throws IOException if there is an error talking to the server
-=======
-   * @param query the SQL query to execute using the developer tools
-   * @return the parsed SQL result
->>>>>>> c8331814
    */
   public static QueryHandler.ResultData executeServerQuery(final String query) throws IOException {
     final WebClient conversation = getConversation();
