/*
 * Copyright (c) 2000-2003 INSciTE.  All rights reserved
 * INSciTE is on the web at: http://www.hightechkids.org
 * This code is released under GPL; see LICENSE.txt for details.
 */
package fll.web;

import static org.hamcrest.MatcherAssert.assertThat;
import static org.hamcrest.core.IsNot.not;
import static org.hamcrest.core.IsNull.notNullValue;
import static org.hamcrest.core.StringContains.containsString;
import static org.junit.jupiter.api.Assertions.assertEquals;
import static org.junit.jupiter.api.Assertions.assertFalse;
import static org.junit.jupiter.api.Assertions.assertNotNull;
import static org.junit.jupiter.api.Assertions.assertTrue;
import static org.junit.jupiter.api.Assertions.fail;

import java.io.IOException;
import java.io.InputStream;
import java.io.Writer;
import java.net.MalformedURLException;
import java.net.URL;
import java.nio.file.Files;
import java.nio.file.Path;
import java.nio.file.Paths;
import java.sql.Connection;
import java.sql.DriverManager;
import java.sql.PreparedStatement;
import java.sql.ResultSet;
import java.sql.SQLException;
import java.text.ParseException;
import java.util.Collection;
import java.util.HashMap;
import java.util.HashSet;
import java.util.List;
import java.util.Map;
import java.util.Set;
import java.util.regex.Matcher;
import java.util.regex.Pattern;
import java.util.zip.ZipInputStream;

import org.apache.commons.lang3.StringUtils;
import org.checkerframework.checker.nullness.qual.Nullable;
import org.fest.swing.edt.FailOnThreadViolationRepaintManager;
import org.fest.swing.security.NoExitSecurityManagerInstaller;
import org.junit.jupiter.api.AfterAll;
import org.junit.jupiter.api.BeforeAll;
import org.junit.jupiter.api.Test;
import org.junit.jupiter.api.extension.ExtendWith;
import org.openqa.selenium.By;
import org.openqa.selenium.WebDriver;
import org.openqa.selenium.WebElement;
import org.openqa.selenium.support.ui.ExpectedConditions;
import org.openqa.selenium.support.ui.Select;
import org.openqa.selenium.support.ui.WebDriverWait;

import com.fasterxml.jackson.databind.ObjectMapper;
import com.gargoylesoftware.htmlunit.HttpMethod;
import com.gargoylesoftware.htmlunit.Page;
import com.gargoylesoftware.htmlunit.WebClient;
import com.gargoylesoftware.htmlunit.WebRequest;
import com.gargoylesoftware.htmlunit.html.HtmlCheckBoxInput;
import com.gargoylesoftware.htmlunit.html.HtmlForm;
import com.gargoylesoftware.htmlunit.html.HtmlOption;
import com.gargoylesoftware.htmlunit.html.HtmlPage;
import com.gargoylesoftware.htmlunit.html.HtmlSelect;
import com.gargoylesoftware.htmlunit.html.HtmlSubmitInput;
import com.opencsv.CSVWriter;

import edu.umd.cs.findbugs.annotations.SuppressFBWarnings;
import fll.JudgeInformation;
import fll.SubjectiveScore;
import fll.TestUtils;
import fll.Tournament;
import fll.TournamentTeam;
import fll.Utilities;
import fll.db.CategoryColumnMapping;
import fll.db.GlobalParameters;
import fll.db.ImportDB;
import fll.db.Queries;
import fll.db.TournamentParameters;
import fll.scheduler.TournamentSchedule;
import fll.web.developer.QueryHandler;
import fll.web.scoreEntry.ScoreEntry;
import fll.xml.AbstractGoal;
import fll.xml.ChallengeDescription;
import fll.xml.Goal;
import fll.xml.PerformanceScoreCategory;
import fll.xml.SubjectiveScoreCategory;

/**
 * Test a full tournament.
 */
@ExtendWith(TestUtils.InitializeLogging.class)
@ExtendWith(IntegrationTestUtils.TomcatRequired.class)
public class FullTournamentTest {

  private static final org.apache.logging.log4j.Logger LOGGER = org.apache.logging.log4j.LogManager.getLogger();

  private static NoExitSecurityManagerInstaller noExitSecurityManagerInstaller;

  /**
   * Tear down code for test.
   */
  @AfterAll
  public static void tearDownOnce() {
    noExitSecurityManagerInstaller.uninstall();
  }

  /**
   * Setup code for test.
   */
  @BeforeAll
  public static void setUpOnce() {
    FailOnThreadViolationRepaintManager.install();
    noExitSecurityManagerInstaller = NoExitSecurityManagerInstaller.installNoExitSecurityManager(status -> assertEquals(0,
                                                                                                                        status,
                                                                                                                        "Bad exit status"));
  }

  /**
   * Load the test data into the specified database.
   */
  private static void loadTestData(final Connection testDataConn) throws SQLException, IOException {
    try (InputStream dbResourceStream = FullTournamentTest.class.getResourceAsStream("data/99-final.flldb")) {
      assertNotNull(dbResourceStream, "Missing test data");
      final ZipInputStream zipStream = new ZipInputStream(dbResourceStream);
      final ImportDB.ImportResult result = ImportDB.loadFromDumpIntoNewDB(zipStream, testDataConn);
      TestUtils.deleteImportData(result);
    }
  }

  /**
   * Test a full tournament. This tests to make sure everything works normally.
   *
   * @param selenium the web browser driver
   * @param seleniumWait the object to use to wait for elements
   * @throws MalformedURLException test error
   * @throws IOException test error
   * @throws ClassNotFoundException test error
   * @throws InstantiationException test error
   * @throws IllegalAccessException test error
   * @throws SQLException test error
   * @throws InterruptedException test error
   */
  @Test
  public void testFullTournament(final WebDriver selenium,
                                 final WebDriverWait seleniumWait)
      throws IOException, ClassNotFoundException, InstantiationException, IllegalAccessException, SQLException,
      InterruptedException {
    try {
      try (Connection testDataConn = DriverManager.getConnection("jdbc:hsqldb:mem:full-tournament-test")) {
        assertNotNull(testDataConn, "Error connecting to test data database");

        loadTestData(testDataConn);

        final String testTournamentName = "Field";

        final Path outputDirectory = Files.createDirectories(Paths.get("FullTournamentTestOutputs"));

        if (null != outputDirectory) {
          // make sure the directory exists
          Files.createDirectories(outputDirectory);
        }

        replayTournament(selenium, seleniumWait, testDataConn, testTournamentName, outputDirectory);

        LOGGER.info("Computing final scores");
        computeFinalScores(selenium, seleniumWait);

        LOGGER.info("Checking the reports");
        checkReports();

        LOGGER.info("Checking rank and scores");
        checkRankAndScores(testTournamentName);
      } // try Connection

    } catch (final AssertionError e) {
      IntegrationTestUtils.storeScreenshot(selenium);
      throw e;
    } catch (final RuntimeException e) {
      IntegrationTestUtils.storeScreenshot(selenium);
      throw e;
    } catch (final IOException e) {
      IntegrationTestUtils.storeScreenshot(selenium);
      throw e;
    } catch (final SQLException e) {
      IntegrationTestUtils.storeScreenshot(selenium);
      throw e;
    } catch (final InterruptedException e) {
      IntegrationTestUtils.storeScreenshot(selenium);
      throw e;
    }
  }

  /**
   * Replay a tournament.
   *
   * @param selenium the web driver to use
   * @param seleniumWait used to wait for elements
   * @param testDataConn connection to the source data
   * @param testTournamentName name of the tournament to create
   * @param outputDirectory where to save files, must not be null and must exist
   * @throws IOException if there is an error talking to the browser
   * @throws SQLException on a database error
   * @throws InterruptedException if an element cannot be found in time
   */
  public void replayTournament(final WebDriver selenium,
                               final WebDriverWait seleniumWait,
                               final Connection testDataConn,
                               final String testTournamentName,
                               final Path outputDirectory)
      throws IOException, SQLException, InterruptedException {
    final String safeTestTournamentName = sanitizeFilename(testTournamentName);

    final ChallengeDescription challengeDescription = GlobalParameters.getChallengeDescription(testDataConn);
    assertNotNull(challengeDescription);

    assertThat(outputDirectory, notNullValue());
    assertTrue(Files.exists(outputDirectory), "Output directory must exist");

    final Tournament sourceTournament = Tournament.findTournamentByName(testDataConn, testTournamentName);
    assertNotNull(sourceTournament);

    final int numSeedingRounds = TournamentParameters.getNumSeedingRounds(testDataConn,
                                                                          sourceTournament.getTournamentID());

    final boolean runningHeadToHead = TournamentParameters.getRunningHeadToHead(testDataConn,
                                                                                sourceTournament.getTournamentID());

    // --- initialize database ---
    LOGGER.info("Initializing the database");
    IntegrationTestUtils.initializeDatabase(selenium, seleniumWait, challengeDescription.toXml());

    LOGGER.info("Loading teams");
    loadTeams(selenium, seleniumWait, testDataConn, sourceTournament, outputDirectory);

    IntegrationTestUtils.downloadFile(new URL(TestUtils.URL_ROOT
        + "admin/database.flldb"), "application/zip", outputDirectory.resolve(
                                                                              safeTestTournamentName
                                                                                  + "_01-teams-loaded.flldb"));

    LOGGER.info("Setting current tournament");
    IntegrationTestUtils.setTournament(selenium, seleniumWait, sourceTournament.getName());

    LOGGER.info("Setting head to head parameter");
    IntegrationTestUtils.setRunningHeadToHead(selenium, seleniumWait, runningHeadToHead);

    LOGGER.info("Loading the schedule");
    uploadSchedule(selenium, seleniumWait, testDataConn, sourceTournament, outputDirectory);
    IntegrationTestUtils.downloadFile(new URL(TestUtils.URL_ROOT
        + "admin/database.flldb"), "application/zip", outputDirectory.resolve(
                                                                              safeTestTournamentName
                                                                                  + "_02-schedule-loaded.flldb"));

    LOGGER.info("Assigning judges");
    assignJudges(selenium, seleniumWait, testDataConn, sourceTournament);

    IntegrationTestUtils.downloadFile(new URL(TestUtils.URL_ROOT
        + "admin/database.flldb"), "application/zip", outputDirectory.resolve(
                                                                              safeTestTournamentName
                                                                                  + "_03-judges-assigned.flldb"));

    LOGGER.info("Assigning table labels");
    assignTableLabels(selenium, seleniumWait);

    IntegrationTestUtils.downloadFile(new URL(TestUtils.URL_ROOT
        + "admin/database.flldb"), "application/zip", outputDirectory.resolve(
                                                                              safeTestTournamentName
                                                                                  + "_04-table-labels-assigned.flldb"));

    /*
     * --- Enter 3 runs for each team --- Use data from test data base,
     * converted from Field 2005. Enter 4th run and rest of playoffs.
     */
    final int maxRuns;
    try (
        PreparedStatement maxRunPrep = testDataConn.prepareStatement("SELECT MAX(RunNumber) FROM Performance WHERE Tournament = ?")) {
      maxRunPrep.setInt(1, sourceTournament.getTournamentID());
      try (ResultSet maxRunResult = maxRunPrep.executeQuery()) {
        assertTrue(maxRunResult.next(), "No performance scores in test data");
        maxRuns = maxRunResult.getInt(1);
      }
    }

    final PerformanceScoreCategory performanceElement = challengeDescription.getPerformance();

    try (
        PreparedStatement prep = testDataConn.prepareStatement("SELECT TeamNumber FROM Performance WHERE Tournament = ? AND RunNumber = ?")) {

      boolean initializedPlayoff = false;
      prep.setInt(1, sourceTournament.getTournamentID());

      final Set<String> awardGroups = getAwardGroups(selenium, seleniumWait);
      for (int runNumber = 1; runNumber <= maxRuns; ++runNumber) {

        if (runNumber > numSeedingRounds) {
          if (!initializedPlayoff) {
            IntegrationTestUtils.downloadFile(new URL(TestUtils.URL_ROOT
                + "admin/database.flldb"), "application/zip", outputDirectory.resolve(
                                                                                      safeTestTournamentName
                                                                                          + "_05-seeding-rounds-completed.flldb"));

            checkSeedingRounds(selenium, seleniumWait);

            // initialize the playoff brackets with playoff/index.jsp form
            for (final String awardGroup : awardGroups) {
              LOGGER.info("Initializing playoff brackets for division "
                  + awardGroup);
              IntegrationTestUtils.initializePlayoffsForAwardGroup(selenium, seleniumWait, awardGroup);
            }
            initializedPlayoff = true;
          }
        }

        prep.setInt(2, runNumber);
        try (ResultSet rs = prep.executeQuery()) {
          // for each score in a run
          while (rs.next()) {
            final int teamNumber = rs.getInt(1);
            enterPerformanceScore(selenium, seleniumWait, testDataConn, performanceElement, sourceTournament, runNumber,
                                  teamNumber);

            verifyPerformanceScore(selenium, seleniumWait, testDataConn, performanceElement, sourceTournament,
                                   runNumber, teamNumber);
          }
        }

        if (runNumber > numSeedingRounds
            && runNumber != maxRuns) {
          for (final String division : awardGroups) {
            printPlayoffScoresheets(division);
          }
        }

      }

      LOGGER.info("Checking displays");
      checkDisplays(selenium, seleniumWait);

      LOGGER.info("Entering the subjective scores");
      enterSubjectiveScores(testDataConn, challengeDescription, sourceTournament);

      LOGGER.info("Writing final datbaase");
      IntegrationTestUtils.downloadFile(new URL(TestUtils.URL_ROOT
          + "admin/database.flldb"), "application/zip", outputDirectory.resolve(
                                                                                safeTestTournamentName
                                                                                    + "_99-final.flldb"));
    }

  }

  private void uploadSchedule(final WebDriver selenium,
                              final WebDriverWait seleniumWait,
                              final Connection testDataConn,
                              final Tournament sourceTournament,
                              final Path outputDirectory)
      throws SQLException, IOException {
    if (TournamentSchedule.scheduleExistsInDatabase(testDataConn, sourceTournament.getTournamentID())) {

      final TournamentSchedule schedule = new TournamentSchedule(testDataConn, sourceTournament.getTournamentID());

      final Path outputFile = outputDirectory.resolve(sanitizeFilename(sourceTournament.getName())
          + "_schedule.csv");
      schedule.writeToCSV(outputFile.toFile());

      // upload the saved file
      IntegrationTestUtils.loadPage(selenium, seleniumWait, TestUtils.URL_ROOT
          + "admin/index.jsp");
      final WebElement fileInput = selenium.findElement(By.id("scheduleFile"));
      fileInput.sendKeys(outputFile.toAbsolutePath().toString());
      selenium.findElement(By.id("upload-schedule")).click();
      assertFalse(IntegrationTestUtils.isElementPresent(selenium, By.id("error")));

      // accept default schedule constraints
      assertTrue(selenium.getCurrentUrl().contains("scheduleConstraints"));
      selenium.findElement(By.id("submit_data")).click();

      // check that we're on the choose headers page and set the header
      // mappings
      seleniumWait.until(ExpectedConditions.urlContains("chooseSubjectiveHeaders"));

      final Collection<CategoryColumnMapping> mappings = CategoryColumnMapping.load(testDataConn,
                                                                                    sourceTournament.getTournamentID());
      for (final CategoryColumnMapping map : mappings) {
        final Select select = new Select(selenium.findElement(By.name(map.getCategoryName()
            + ":header")));
        select.selectByVisibleText(map.getScheduleColumn());
      }
      selenium.findElement(By.id("submit_data")).click();

      // the page has changed
      seleniumWait.until(ExpectedConditions.not(ExpectedConditions.urlContains("chooseSubjectiveHeaders")));

      // check that we don't have hard violations and skip past soft
      // violations
      assertThat(selenium.getCurrentUrl(), not(containsString("displayHardViolations")));
      if (selenium.getCurrentUrl().contains("displaySoftViolations")) {
        selenium.findElement(By.id("yes")).click();
      }

      // check that it all worked
      seleniumWait.until(ExpectedConditions.presenceOfElementLocated(By.id("success")));

      assertFalse(IntegrationTestUtils.isElementPresent(selenium, By.id("error")));
    }
  }

  /**
   * Make sure there are no teams with more or less than seeding rounds.
   */
  private void checkSeedingRounds(final WebDriver selenium,
                                  final WebDriverWait seleniumWait)
      throws IOException {
    IntegrationTestUtils.loadPage(selenium, seleniumWait, TestUtils.URL_ROOT
        + "playoff");
    selenium.findElement(By.id("check_seeding_rounds")).click();

    assertFalse(IntegrationTestUtils.isElementPresent(selenium, By.className("warning")),
                "Some teams with more or less than seeding rounds found");
  }

  /**
   * Get the award groups in this tournament.
   */
  private Set<String> getAwardGroups(final WebDriver selenium,
                                     final WebDriverWait seleniumWait)
      throws IOException {
    IntegrationTestUtils.loadPage(selenium, seleniumWait, TestUtils.URL_ROOT
        + "admin/index.jsp");

    selenium.findElement(By.id("change-award-groups")).click();

    final Set<String> awardGroups = new HashSet<>();
    final List<WebElement> inputs = selenium.findElements(By.cssSelector("input:checked[type='radio']"));
    for (final WebElement radioButton : inputs) {
      final String awardGroup = radioButton.getAttribute("value");
      awardGroups.add(awardGroup);
    }

    LOGGER.info("Found awardGroups: "
        + awardGroups);

    assertFalse(awardGroups.isEmpty());
    return awardGroups;
  }

  private void assignTableLabels(final WebDriver selenium,
                                 final WebDriverWait seleniumWait)
      throws IOException {
    IntegrationTestUtils.loadPage(selenium, seleniumWait, TestUtils.URL_ROOT
        + "admin/tables.jsp");

    final WebElement sidea0 = selenium.findElement(By.name("SideA0"));
    final WebElement sideb0 = selenium.findElement(By.name("SideB0"));
    if (StringUtils.isBlank(sidea0.getAttribute("value"))
        && StringUtils.isBlank(sideb0.getAttribute("value"))) {
      // Table labels should be assigned by the schedule, but may not be. If
      // they're not assigned, then assign them.
      sidea0.sendKeys("red");
      sideb0.sendKeys("blue");
    }

    selenium.findElement(By.id("finished")).click();

    assertFalse(IntegrationTestUtils.isElementPresent(selenium, By.id("error")));
    assertTrue(IntegrationTestUtils.isElementPresent(selenium, By.id("success")));
  }

  private void assignJudge(final WebDriver selenium,
                           final WebDriverWait seleniumWait,
                           final String id,
                           final String category,
                           final String station,
                           final int judgeIndex)
      throws IOException {
    if (LOGGER.isTraceEnabled()) {
      LOGGER.trace("Assigning judge '"
          + id
          + "' cat: '"
          + category
          + "' station: '"
          + station
          + "' index: "
          + judgeIndex);
    }

    // determine current max row
    int maxIndex = 1;
    while (IntegrationTestUtils.isElementPresent(selenium, By.name(String.format("id%d", maxIndex)))) {
      ++maxIndex;
    }
    // decrement by one since this index wasn't found
    --maxIndex;

    // make sure the row exists to enter the judge
    for (; maxIndex < judgeIndex; ++maxIndex) {
      if (LOGGER.isDebugEnabled()) {
        LOGGER.debug("Adding a row to the judges entry form to get to: "
            + judgeIndex);
        IntegrationTestUtils.storeScreenshot(selenium);
      }
      selenium.findElement(By.id("add_rows")).click();

      final String expectedId = String.format("id%d", maxIndex);
      seleniumWait.until(ExpectedConditions.elementToBeClickable(By.id(expectedId)));
    }

    selenium.findElement(By.name("id"
        + judgeIndex)).sendKeys(id);

    final Select categorySelect = new Select(selenium.findElement(By.name("cat"
        + judgeIndex)));
    categorySelect.selectByValue(category);

    final Select stationSelect = new Select(selenium.findElement(By.name("station"
        + judgeIndex)));
    stationSelect.selectByValue(station);

  }

  private void assignJudges(final WebDriver selenium,
                            final WebDriverWait seleniumWait,
                            final Connection testDataConn,
                            final Tournament sourceTournament)
      throws IOException, SQLException {

    IntegrationTestUtils.loadPage(selenium, seleniumWait, TestUtils.URL_ROOT
        + "admin/index.jsp");
    selenium.findElement(By.id("assign_judges")).click();

    final Collection<JudgeInformation> judges = JudgeInformation.getJudges(testDataConn,
                                                                           sourceTournament.getTournamentID());

    int judgeIndex = 1;
    for (final JudgeInformation judge : judges) {

      assignJudge(selenium, seleniumWait, judge.getId(), judge.getCategory(), judge.getGroup(), judgeIndex);

      ++judgeIndex;
    }

    if (LOGGER.isDebugEnabled()) {
      LOGGER.debug("After assigning judges");
      IntegrationTestUtils.storeScreenshot(selenium);
    }

    // submit those values
    selenium.findElement(By.id("finished")).click();

    assertFalse(IntegrationTestUtils.isElementPresent(selenium, By.id("error")), "Got error from judges assignment");

    if (LOGGER.isDebugEnabled()) {
      LOGGER.debug("Verifying judges");
      IntegrationTestUtils.storeScreenshot(selenium);
    }

    // commit judges information
    selenium.findElement(By.id("commit")).click();
    assertTrue(IntegrationTestUtils.isElementPresent(selenium, By.id("success")), "Error assigning judges");

    if (LOGGER.isDebugEnabled()) {
      LOGGER.debug("After committing judges");
      IntegrationTestUtils.storeScreenshot(selenium);
    }

  }

  /**
   * Load the teams from testDataConnection.
   *
   * @param selenium the browser driver
   * @param seleniumWait wait for elements
   * @param testDataConnection where to get the teams from
   * @param outputDirectory where to write the teams file, may be null in which
   *          case a temp file will be used
   * @throws IOException test error
   * @throws SQLException test error
   */
  private void loadTeams(final WebDriver selenium,
                         final WebDriverWait seleniumWait,
                         final Connection testDataConnection,
                         final Tournament sourceTournament,
                         final Path outputDirectory)
      throws IOException, SQLException {

    final Path teamsFile = outputDirectory.resolve(sanitizeFilename(sourceTournament.getName())
        + "_teams.csv");
    // write the teams out to a file
    try (Writer writer = Files.newBufferedWriter(teamsFile, Utilities.DEFAULT_CHARSET)) {
      try (CSVWriter csvWriter = new CSVWriter(writer)) {
        csvWriter.writeNext(new String[] { "team_name", "team_number", "affiliation", "award_group", "judging_group",
                                           "tournament" });
        final Map<Integer, TournamentTeam> sourceTeams = Queries.getTournamentTeams(testDataConnection,
                                                                                    sourceTournament.getTournamentID());
        for (final Map.Entry<Integer, TournamentTeam> entry : sourceTeams.entrySet()) {
          final TournamentTeam team = entry.getValue();

          csvWriter.writeNext(new String[] { team.getTeamName(), Integer.toString(team.getTeamNumber()),
                                             team.getOrganization(), team.getAwardGroup(), team.getJudgingGroup(),
                                             sourceTournament.getName() });
        }
      }
    }

    IntegrationTestUtils.loadPage(selenium, seleniumWait, TestUtils.URL_ROOT
        + "admin/");

    selenium.findElement(By.id("teams_file")).sendKeys(teamsFile.toAbsolutePath().toString());

    selenium.findElement(By.id("upload_teams")).click();

    IntegrationTestUtils.assertNoException(selenium);

    // skip past the filter page
    selenium.findElement(By.id("next")).click();
    IntegrationTestUtils.assertNoException(selenium);

    // team column selection
    new Select(selenium.findElement(By.name("TeamNumber"))).selectByValue("team_number");
    new Select(selenium.findElement(By.name("TeamName"))).selectByValue("team_name");
    new Select(selenium.findElement(By.name("Organization"))).selectByValue("affiliation");
    new Select(selenium.findElement(By.name("tournament"))).selectByValue("tournament");
    new Select(selenium.findElement(By.name("event_division"))).selectByValue("award_group");
    new Select(selenium.findElement(By.name("judging_station"))).selectByValue("judging_group");
    selenium.findElement(By.id("next")).click();
    IntegrationTestUtils.assertNoException(selenium);
    assertTrue(IntegrationTestUtils.isElementPresent(selenium, By.id("success")));

  }

  private void computeFinalScores(final WebDriver selenium,
                                  final WebDriverWait seleniumWait)
      throws IOException {
    // compute final scores
    IntegrationTestUtils.loadPage(selenium, seleniumWait, TestUtils.URL_ROOT
        + "report/summarizePhase1.jsp");

    selenium.findElement(By.id("finish")).click();

    assertTrue(IntegrationTestUtils.isElementPresent(selenium, By.id("success")));
  }

  private void checkReports() throws IOException {
    IntegrationTestUtils.downloadFile(new URL(TestUtils.URL_ROOT
        + "report/FinalComputedScores"), "application/pdf", null);

    IntegrationTestUtils.downloadFile(new URL(TestUtils.URL_ROOT
        + "report/CategoryScoresByScoreGroup"), "application/pdf", null);

    IntegrationTestUtils.downloadFile(new URL(TestUtils.URL_ROOT
        + "report/PlayoffReport"), "application/pdf", null);
  }

  private void checkRankAndScores(final String testTournamentName) throws IOException {
    // check ranking and scores
    final double scoreFP = 1E-1; // just check to one decimal place

    final String sqlTemplate = "SELECT overall_scores.team_number, overall_scores.overall_score" //
        + " FROM overall_scores, TournamentTeams, Tournaments" //
        + " WHERE overall_scores.team_number = TournamentTeams.TeamNumber" //
        + " AND Tournaments.Name = '%s'"
        + " AND overall_scores.tournament = Tournaments.tournament_id" //
        + " AND TournamentTeams.tournament = Tournaments.tournament_id" //
        + " AND TournamentTeams.event_division = '%s'" //
        + " ORDER BY overall_scores.overall_score DESC";

    // division 1
    final int[] division1ExpectedRank = { 2636, 3127, 3439, 4462, 3125, 2116, 2104, 2113 };
    final double[] division1ExpectedScores = { 472.76, 423.58, 411.04, 378.04, 374.86, 346.63, 325.95, 310.61 };
    String division = "DivI/Gr4-6";

    final String div1Query = String.format(sqlTemplate, testTournamentName, division);
    final QueryHandler.ResultData div1Result = WebTestUtils.executeServerQuery(div1Query);

    int rank = 0;
    for (final Map<String, String> row : div1Result.getData()) {
      if (LOGGER.isTraceEnabled()) {
        LOGGER.trace("checkRankAndScores - row: "
            + row);
      }

      final int teamNumber = Integer.parseInt(row.get("team_number"));
      assertEquals(division1ExpectedRank[rank], teamNumber, "Division I Ranking is incorrect for rank: "
          + rank);
      final double score = Double.valueOf(row.get("overall_score"));
      assertEquals(division1ExpectedScores[rank], score, scoreFP, "Overall score incorrect for team: "
          + teamNumber);

      ++rank;
    }

    // division 2
    final int[] division2ExpectedRank = { 3208, 3061, 2863, 2110, 3063, 353, 3129, 2043 };
    final double[] division2ExpectedScores = { 546.78, 512.05, 426.02, 410.23, 407.15, 355.42, 350.14, 348.75 };
    division = "DivII/Gr7-9";

    final String div2Query = String.format(sqlTemplate, testTournamentName, division);
    final QueryHandler.ResultData div2Result = WebTestUtils.executeServerQuery(div2Query);

    rank = 0;
    for (final Map<String, String> row : div2Result.getData()) {
      final int teamNumber = Integer.parseInt(row.get("team_number"));
      assertEquals(division2ExpectedRank[rank], teamNumber, "Division II Ranking is incorrect for rank: "
          + rank);
      final double score = Double.valueOf(row.get("overall_score"));
      assertEquals(division2ExpectedScores[rank], score, scoreFP, "Overall score incorrect for team: "
          + teamNumber);

      ++rank;
    }
  }

  /**
   * Visit the printable brackets for the division specified and print the
   * brackets.
   */
  private static void printPlayoffScoresheets(final String division) throws MalformedURLException, IOException {
    final WebClient conversation = WebTestUtils.getConversation();

    final Page indexResponse = WebTestUtils.loadPage(conversation, new WebRequest(new URL(TestUtils.URL_ROOT
        + "playoff/index.jsp")));
    assertTrue(indexResponse.isHtmlPage());
    final HtmlPage indexHtml = (HtmlPage) indexResponse;

    // find form named 'printable'
    HtmlForm form = indexHtml.getFormByName("printable");
    assertNotNull(form, "printable form not found");

    final String formSource = WebTestUtils.getPageSource(form.getPage());
    LOGGER.debug("Form source: "
        + formSource);

    // set division
    final HtmlSelect divisionSelect = indexHtml.getHtmlElementById("printable.division");
    final HtmlOption divisionOption = divisionSelect.getOptionByValue(division);
    divisionSelect.setSelectedAttribute(divisionOption, true);

    // click 'Display Brackets'
    final HtmlSubmitInput displayBrackets = form.getInputByValue("Display Brackets");
    final com.gargoylesoftware.htmlunit.WebRequest displayBracketsRequest = form.getWebRequest(displayBrackets);
    final Page displayResponse = WebTestUtils.loadPage(conversation, displayBracketsRequest);

    assertTrue(displayResponse.isHtmlPage());
    final HtmlPage displayHtml = (HtmlPage) displayResponse;

    // find form named 'printScoreSheets'
    form = displayHtml.getFormByName("printScoreSheets");
    assertNotNull(form, "printScoreSheets form not found");

    final HtmlCheckBoxInput printCheck = form.getInputByName("print1");
    printCheck.setChecked(true);

    // click 'Print scoresheets'
    final HtmlSubmitInput print = form.getInputByValue("Print scoresheets");
    final com.gargoylesoftware.htmlunit.WebRequest printRequest = form.getWebRequest(print);
    final Page printResponse = WebTestUtils.loadPage(conversation, printRequest);

    // check that result is PDF
    assertEquals("application/pdf", printResponse.getWebResponse().getContentType());

  }

<<<<<<< HEAD
  /**
   * Simulate entering subjective scores by pulling them out of testDataConn.
   *
   * @param seleniumWait wait for elements
   * @param testDataConn Where to get the test data from
   * @param challengeDocument the challenge descriptor
   * @throws SQLException test error
   * @throws InterruptedException if there is an error invoking on the event queue
   */
  private void enterSubjectiveScores(final WebDriver selenium,
                                     final WebDriverWait seleniumWait,
                                     final Connection testDataConn,
                                     final ChallengeDescription description,
                                     final Tournament sourceTournament,
                                     final Path outputDirectory)
      throws SQLException, IOException, MalformedURLException, InterruptedException {

    final Path subjectiveZip = outputDirectory.resolve(sanitizeFilename(sourceTournament.getName())
        + "_subjective-data.fll");

    IntegrationTestUtils.downloadFile(new URL(TestUtils.URL_ROOT
        + "admin/subjective-data.fll"), "application/zip", subjectiveZip);

    try {
      EventQueue.invokeAndWait(Errors.rethrow().wrap(() -> {
        enterSubjectiveScores(testDataConn, description, sourceTournament, subjectiveZip);

      }));
    } catch (final InvocationTargetException e) {
      LOGGER.error("Error entering subjective scores", e);
      fail("Got error entering subjective scores");
    }

    // upload scores
    IntegrationTestUtils.loadPage(selenium, seleniumWait, TestUtils.URL_ROOT
        + "admin/index.jsp");
    final WebElement fileInput = selenium.findElement(By.name("subjectiveFile"));
    fileInput.sendKeys(subjectiveZip.toAbsolutePath().toString());

    selenium.findElement(By.id("uploadSubjectiveFile")).click();

    assertFalse(IntegrationTestUtils.isElementPresent(selenium, By.id("error")));
    assertTrue(IntegrationTestUtils.isElementPresent(selenium, By.id("success")));

  }

  @SuppressFBWarnings(value = "SQL_PREPARED_STATEMENT_GENERATED_FROM_NONCONSTANT_STRING", justification = "Need to specify category for table name")
  private void enterSubjectiveScores(final Connection testDataConn,
                                     final ChallengeDescription description,
                                     final Tournament sourceTournament,
                                     final Path subjectiveZip)
      throws IOException, SQLException {
    final SubjectiveFrame subjective = new SubjectiveFrame();
    subjective.load(subjectiveZip.toFile());

    // insert scores into zip
=======
  @SuppressFBWarnings(value = "SQL_PREPARED_STATEMENT_GENERATED_FROM_NONCONSTANT_STRING", justification = "Need to specify category for table name")
  private void enterSubjectiveScores(final Connection testDataConn,
                                     final ChallengeDescription description,
                                     final Tournament sourceTournament)
      throws IOException, SQLException, ParseException, SAXException {
    // category->judge->teamNumber->score
    final Map<String, Map<String, Map<Integer, SubjectiveScore>>> allScores = new HashMap<>();

>>>>>>> c8331814
    for (final SubjectiveScoreCategory subjectiveElement : description.getSubjectiveCategories()) {
      final String category = subjectiveElement.getName();

      // judge -> teamNumber -> score
      final Map<String, Map<Integer, SubjectiveScore>> categoryScores = new HashMap<>();

      try (PreparedStatement prep = testDataConn.prepareStatement("SELECT * FROM "
          + category
          + " WHERE Tournament = ?")) {
        prep.setInt(1, sourceTournament.getTournamentID());

        try (ResultSet rs = prep.executeQuery()) {
          while (rs.next()) {
<<<<<<< HEAD
            final int teamNumber = rs.getInt("TeamNumber");

            // find row number in table
            int rowIndex = -1;
            for (int rowIdx = 0; rowIdx < tableModel.getRowCount(); ++rowIdx) {
              final Object teamNumberRaw = tableModel.getValueAt(rowIdx, teamNumberColumn);
              assertNotNull(teamNumberRaw);
              final int value = Utilities.getIntegerNumberFormat().parse(teamNumberRaw.toString()).intValue();

              if (LOGGER.isTraceEnabled()) {
                LOGGER.trace("Checking if "
                    + teamNumber
                    + " equals "
                    + value
                    + " raw: "
                    + teamNumberRaw
                    + "? "
                    + (value == teamNumber)
                    + " rowIdx: "
                    + rowIdx
                    + " numRows: "
                    + tableModel.getRowCount());
              }

              if (value == teamNumber) {
                rowIndex = rowIdx;
                break;
              }
            }
            assertTrue(rowIndex >= 0, "Can't find team "
                + teamNumber
                + " in subjective table model");

            if (rs.getBoolean("NoShow")) {
              // find column for no show
              final int columnIndex = findColumnByName(tableModel, "No Show");
              assertTrue(columnIndex >= 0, "Can't find No Show column in subjective table model");
              tableModel.setValueAt(Boolean.TRUE, rowIndex, columnIndex);
            } else {
              for (final AbstractGoal goalElement : subjectiveElement.getAllGoals()) {
                if (!goalElement.isComputed()) {
                  final String goalName = goalElement.getName();
                  final String goalTitle = goalElement.getTitle();

                  // find column index for goal and call set
                  final int columnIndex = findColumnByName(tableModel, goalTitle);
                  assertTrue(columnIndex >= 0, "Can't find "
                      + goalTitle
                      + " column in subjective table model");
                  final int value = rs.getInt(goalName);
                  tableModel.setValueAt(Integer.valueOf(value), rowIndex, columnIndex);
                }
              }
            } // not NoShow
          } // foreach score
        } catch (final ParseException pe) {
          throw new RuntimeException(pe);
        }
      } // try PreparedStatement
=======
            final SubjectiveScore score = SubjectiveScore.fromResultSet(testDataConn, subjectiveElement,
                                                                        sourceTournament, rs);
            // only modified scores are stored to the database
            score.setModified(true);

            final Map<Integer, SubjectiveScore> judgeScores = categoryScores.computeIfAbsent(score.getJudge(),
                                                                                             k -> new HashMap<>());
            judgeScores.put(score.getTeamNumber(), score);

          } // foreach result

          allScores.put(category, categoryScores);
        } // allocate result set
      } // allocate prep
>>>>>>> c8331814
    } // foreach category

    // send data as HTTP post
    final WebClient conversation = WebTestUtils.getConversation();
    final URL url = new URL(TestUtils.URL_ROOT
        + "api/SubjectiveScores");
    final WebRequest request = new WebRequest(url, HttpMethod.POST);
    request.setAdditionalHeader("Accept", "*/*");
    request.setAdditionalHeader("Content-Type", "application/json");
    final ObjectMapper jsonMapper = Utilities.createJsonMapper();
    final String json = jsonMapper.writeValueAsString(allScores);
    request.setRequestBody(json);

    WebTestUtils.loadPage(conversation, request);

  }

  /**
   * Enter a teams performance score. Data is pulled from testDataConn and
   * pushed to the website.
   */
  private void enterPerformanceScore(final WebDriver selenium,
                                     final WebDriverWait seleniumWait,
                                     final Connection testDataConn,
                                     final PerformanceScoreCategory performanceElement,
                                     final Tournament sourceTournament,
                                     final int runNumber,
                                     final int teamNumber)
      throws IOException, MalformedURLException, SQLException {

    if (LOGGER.isInfoEnabled()) {
      LOGGER.info("Setting score for "
          + teamNumber
          + " run: "
          + runNumber);
    }

    try (
        PreparedStatement prep = testDataConn.prepareStatement("SELECT * FROM Performance WHERE Tournament = ? AND RunNumber = ? AND TeamNumber = ?")) {
      prep.setInt(1, sourceTournament.getTournamentID());
      prep.setInt(2, runNumber);
      prep.setInt(3, teamNumber);

      try (ResultSet rs = prep.executeQuery()) {
        if (rs.next()) {
          if (rs.getBoolean("BYE")) {
            LOGGER.info("Run is a bye, not entering a score");
            return;
          }

          // need to get the score entry form
          IntegrationTestUtils.loadPage(selenium, seleniumWait, TestUtils.URL_ROOT
              + "scoreEntry/select_team.jsp");

          // select this entry
          new Select(selenium.findElement(By.id("select-teamnumber"))).selectByValue(String.valueOf(teamNumber));

          // submit the page
          selenium.findElement(By.id("enter_submit")).click();

          assertFalse(IntegrationTestUtils.isElementPresent(selenium, By.name("error")), "Errors: ");

          if (rs.getBoolean("NoShow")) {
            selenium.findElement(By.id("no_show")).click();

            final WebElement confirmScoreYesButton = seleniumWait.until(ExpectedConditions.elementToBeClickable(By.id("yesno-dialog_yes")));
            confirmScoreYesButton.click();
          } else {
            // walk over challenge descriptor to get all element names and then
            // use the values from rs
            for (final AbstractGoal element : performanceElement.getAllGoals()) {
              if (!element.isComputed()) {
                final Goal goal = (Goal) element;
                final String name = goal.getName();
                final double min = goal.getMin();
                final double max = goal.getMax();
                if (LOGGER.isDebugEnabled()) {
                  LOGGER.debug("Setting form parameter: "
                      + name
                      + " min: "
                      + min
                      + " max: "
                      + max);
                }

                if (goal.isEnumerated()) {
                  final String valueStr = rs.getString(name);
                  final String radioID = ScoreEntry.getIDForEnumRadio(name, valueStr);
                  selenium.findElement(By.id(radioID)).click();
                } else if (goal.isYesNo()) {
                  final int value = rs.getInt(name);
                  final String buttonID;
                  if (0 == value) {
                    buttonID = name
                        + "_no";
                  } else {
                    buttonID = name
                        + "_yes";
                  }
                  selenium.findElement(By.id(buttonID)).click();
                } else {
                  final int initialValue = (int) goal.getInitialValue();
                  final int value = rs.getInt(name);
                  final String buttonID;
                  final int difference;
                  if (initialValue < value) {
                    // increment
                    difference = value
                        - initialValue;
                    buttonID = ScoreEntry.getIncDecButtonID(name, 1);
                  } else if (value < initialValue) {
                    // decrement
                    difference = initialValue
                        - value;
                    buttonID = ScoreEntry.getIncDecButtonID(name, -1);
                  } else {
                    // no change
                    difference = 0;
                    buttonID = null;
                  }
                  for (int i = 0; i < difference; ++i) {
                    selenium.findElement(By.id(buttonID)).click();
                  }

                }
              } // !computed
            } // foreach goal

            IntegrationTestUtils.submitPerformanceScore(selenium, seleniumWait);

          } // not NoShow

          seleniumWait.until(ExpectedConditions.urlContains("select_team"));

          assertFalse(IntegrationTestUtils.isElementPresent(selenium, By.name("error")), "Errors: ");
        } else {
          fail("Cannot find scores for "
              + teamNumber
              + " run "
              + runNumber);
        }
      } // try ResultSet
    } // try PreparedStatement

  }

  /**
   * Enter a teams performance score. Data is pulled from testDataConn and
   * pushed to the website.
   */
  private void verifyPerformanceScore(final WebDriver selenium,
                                      final WebDriverWait seleniumWait,
                                      final Connection testDataConn,
                                      final PerformanceScoreCategory performanceElement,
                                      final Tournament sourceTournament,
                                      final int runNumber,
                                      final int teamNumber)
      throws SQLException, IOException, MalformedURLException {
    final String selectTeamPage = TestUtils.URL_ROOT
        + "scoreEntry/select_team.jsp";

    if (LOGGER.isInfoEnabled()) {
      LOGGER.info("Verify score for "
          + teamNumber
          + " run: "
          + runNumber);
    }

    try (
        PreparedStatement prep = testDataConn.prepareStatement("SELECT * FROM Performance WHERE Tournament = ? AND RunNumber = ? AND TeamNumber = ?")) {
      prep.setInt(1, sourceTournament.getTournamentID());
      prep.setInt(2, runNumber);
      prep.setInt(3, teamNumber);

      try (ResultSet rs = prep.executeQuery()) {
        if (rs.next()) {
          if (rs.getBoolean("NoShow")) {
            // no shows don't need verifying
            return;
          } else {
            // need to get the score entry form
            IntegrationTestUtils.loadPage(selenium, seleniumWait, selectTeamPage);

            new Select(selenium.findElement(By.id("select-verify-teamnumber"))).selectByValue(teamNumber
                + "-"
                + runNumber);

            // submit the page
            selenium.findElement(By.id("verify_submit")).click();

            // walk over challenge descriptor to get all element names and then
            // use the values from rs
            for (final AbstractGoal element : performanceElement.getAllGoals()) {
              if (!element.isComputed()) {
                final Goal goal = (Goal) element;
                final String name = goal.getName();

                if (goal.isEnumerated()) {
                  // need check if the right radio button is selected
                  final String value = rs.getString(name);

                  final String formValue = selenium.findElement(By.name(ScoreEntry.getElementNameForYesNoDisplay(name)))
                                                   .getAttribute("value");
                  assertNotNull(formValue, "Null value for goal: "
                      + name);

                  assertEquals(value.toLowerCase(), formValue.toLowerCase(), "Wrong enum selected for goal: "
                      + name);
                } else if (goal.isYesNo()) {
                  final String formValue = selenium.findElement(By.name(ScoreEntry.getElementNameForYesNoDisplay(name)))
                                                   .getAttribute("value");
                  assertNotNull(formValue, "Null value for goal: "
                      + name);

                  // yes/no
                  final int value = rs.getInt(name);
                  final String expectedValue;
                  if (value == 0) {
                    expectedValue = "no";
                  } else {
                    expectedValue = "yes";
                  }
                  assertEquals(expectedValue.toLowerCase(), formValue.toLowerCase(), "Wrong value for goal: "
                      + name);
                } else {
                  final String formValue = selenium.findElement(By.name(name)).getAttribute("value");
                  assertNotNull(formValue, "Null value for goal: "
                      + name);

                  final int value = rs.getInt(name);
                  final int formValueInt = Integer.parseInt(formValue);
                  assertEquals(value, formValueInt, "Wrong value for goal: "
                      + name);
                }
              } // !computed
            } // foreach goal

            // Set the verified field to yes
            seleniumWait.until(ExpectedConditions.elementToBeClickable(By.id("Verified_yes"))).click();

            // submit score
            selenium.findElement(By.id("submit_score")).click();
          } // not NoShow

          LOGGER.debug("Checking for an alert");

          // confirm selection, not going to bother checking the text
          final WebElement confirmScoreYesButton = seleniumWait.until(ExpectedConditions.elementToBeClickable(By.id("yesno-dialog_yes")));
          confirmScoreYesButton.click();

          // ensure we are on the select team page
          seleniumWait.until(ExpectedConditions.presenceOfElementLocated(By.id("select-verify-teamnumber")));

        } else {
          fail("Cannot find scores for "
              + teamNumber
              + " run "
              + runNumber);
        }
      } // try ResultSet
    } // try PreparedStatement

  }

  /**
   * Check display pages that aren't shown otherwise.
   */
  private void checkDisplays(final WebDriver selenium,
                             final WebDriverWait seleniumWait)
      throws IOException {
    IntegrationTestUtils.loadPage(selenium, seleniumWait, TestUtils.URL_ROOT
        + "scoreboard/main.jsp");

    IntegrationTestUtils.loadPage(selenium, seleniumWait, TestUtils.URL_ROOT
        + "playoff/remoteMain.jsp");

    IntegrationTestUtils.loadPage(selenium, seleniumWait, TestUtils.URL_ROOT
        + "welcome.jsp");
  }

  /**
   * Create a string that's a valid file name.
   */
  private static String sanitizeFilename(final @Nullable String str) {
    if (null == str
        || "".equals(str)) {
      return "NULL";
    } else {
      String ret = str;
      final Matcher illegalCharMatcher = ILLEGAL_CHAR_PATTERN.matcher(ret);
      ret = illegalCharMatcher.replaceAll("_");

      return ret;
    }
  }

  private static final Pattern ILLEGAL_CHAR_PATTERN = Pattern.compile("[^A-Za-z0-9_]");

}<|MERGE_RESOLUTION|>--- conflicted
+++ resolved
@@ -28,7 +28,6 @@
 import java.sql.PreparedStatement;
 import java.sql.ResultSet;
 import java.sql.SQLException;
-import java.text.ParseException;
 import java.util.Collection;
 import java.util.HashMap;
 import java.util.HashSet;
@@ -761,73 +760,15 @@
 
   }
 
-<<<<<<< HEAD
-  /**
-   * Simulate entering subjective scores by pulling them out of testDataConn.
-   *
-   * @param seleniumWait wait for elements
-   * @param testDataConn Where to get the test data from
-   * @param challengeDocument the challenge descriptor
-   * @throws SQLException test error
-   * @throws InterruptedException if there is an error invoking on the event queue
-   */
-  private void enterSubjectiveScores(final WebDriver selenium,
-                                     final WebDriverWait seleniumWait,
-                                     final Connection testDataConn,
-                                     final ChallengeDescription description,
-                                     final Tournament sourceTournament,
-                                     final Path outputDirectory)
-      throws SQLException, IOException, MalformedURLException, InterruptedException {
-
-    final Path subjectiveZip = outputDirectory.resolve(sanitizeFilename(sourceTournament.getName())
-        + "_subjective-data.fll");
-
-    IntegrationTestUtils.downloadFile(new URL(TestUtils.URL_ROOT
-        + "admin/subjective-data.fll"), "application/zip", subjectiveZip);
-
-    try {
-      EventQueue.invokeAndWait(Errors.rethrow().wrap(() -> {
-        enterSubjectiveScores(testDataConn, description, sourceTournament, subjectiveZip);
-
-      }));
-    } catch (final InvocationTargetException e) {
-      LOGGER.error("Error entering subjective scores", e);
-      fail("Got error entering subjective scores");
-    }
-
-    // upload scores
-    IntegrationTestUtils.loadPage(selenium, seleniumWait, TestUtils.URL_ROOT
-        + "admin/index.jsp");
-    final WebElement fileInput = selenium.findElement(By.name("subjectiveFile"));
-    fileInput.sendKeys(subjectiveZip.toAbsolutePath().toString());
-
-    selenium.findElement(By.id("uploadSubjectiveFile")).click();
-
-    assertFalse(IntegrationTestUtils.isElementPresent(selenium, By.id("error")));
-    assertTrue(IntegrationTestUtils.isElementPresent(selenium, By.id("success")));
-
-  }
-
-  @SuppressFBWarnings(value = "SQL_PREPARED_STATEMENT_GENERATED_FROM_NONCONSTANT_STRING", justification = "Need to specify category for table name")
-  private void enterSubjectiveScores(final Connection testDataConn,
-                                     final ChallengeDescription description,
-                                     final Tournament sourceTournament,
-                                     final Path subjectiveZip)
-      throws IOException, SQLException {
-    final SubjectiveFrame subjective = new SubjectiveFrame();
-    subjective.load(subjectiveZip.toFile());
-
-    // insert scores into zip
-=======
+
   @SuppressFBWarnings(value = "SQL_PREPARED_STATEMENT_GENERATED_FROM_NONCONSTANT_STRING", justification = "Need to specify category for table name")
   private void enterSubjectiveScores(final Connection testDataConn,
                                      final ChallengeDescription description,
                                      final Tournament sourceTournament)
-      throws IOException, SQLException, ParseException, SAXException {
+      throws IOException, SQLException {
     // category->judge->teamNumber->score
     final Map<String, Map<String, Map<Integer, SubjectiveScore>>> allScores = new HashMap<>();
 
->>>>>>> c8331814
     for (final SubjectiveScoreCategory subjectiveElement : description.getSubjectiveCategories()) {
       final String category = subjectiveElement.getName();
 
@@ -841,67 +782,7 @@
 
         try (ResultSet rs = prep.executeQuery()) {
           while (rs.next()) {
-<<<<<<< HEAD
-            final int teamNumber = rs.getInt("TeamNumber");
-
-            // find row number in table
-            int rowIndex = -1;
-            for (int rowIdx = 0; rowIdx < tableModel.getRowCount(); ++rowIdx) {
-              final Object teamNumberRaw = tableModel.getValueAt(rowIdx, teamNumberColumn);
-              assertNotNull(teamNumberRaw);
-              final int value = Utilities.getIntegerNumberFormat().parse(teamNumberRaw.toString()).intValue();
-
-              if (LOGGER.isTraceEnabled()) {
-                LOGGER.trace("Checking if "
-                    + teamNumber
-                    + " equals "
-                    + value
-                    + " raw: "
-                    + teamNumberRaw
-                    + "? "
-                    + (value == teamNumber)
-                    + " rowIdx: "
-                    + rowIdx
-                    + " numRows: "
-                    + tableModel.getRowCount());
-              }
-
-              if (value == teamNumber) {
-                rowIndex = rowIdx;
-                break;
-              }
-            }
-            assertTrue(rowIndex >= 0, "Can't find team "
-                + teamNumber
-                + " in subjective table model");
-
-            if (rs.getBoolean("NoShow")) {
-              // find column for no show
-              final int columnIndex = findColumnByName(tableModel, "No Show");
-              assertTrue(columnIndex >= 0, "Can't find No Show column in subjective table model");
-              tableModel.setValueAt(Boolean.TRUE, rowIndex, columnIndex);
-            } else {
-              for (final AbstractGoal goalElement : subjectiveElement.getAllGoals()) {
-                if (!goalElement.isComputed()) {
-                  final String goalName = goalElement.getName();
-                  final String goalTitle = goalElement.getTitle();
-
-                  // find column index for goal and call set
-                  final int columnIndex = findColumnByName(tableModel, goalTitle);
-                  assertTrue(columnIndex >= 0, "Can't find "
-                      + goalTitle
-                      + " column in subjective table model");
-                  final int value = rs.getInt(goalName);
-                  tableModel.setValueAt(Integer.valueOf(value), rowIndex, columnIndex);
-                }
-              }
-            } // not NoShow
-          } // foreach score
-        } catch (final ParseException pe) {
-          throw new RuntimeException(pe);
-        }
-      } // try PreparedStatement
-=======
+
             final SubjectiveScore score = SubjectiveScore.fromResultSet(testDataConn, subjectiveElement,
                                                                         sourceTournament, rs);
             // only modified scores are stored to the database
@@ -916,7 +797,6 @@
           allScores.put(category, categoryScores);
         } // allocate result set
       } // allocate prep
->>>>>>> c8331814
     } // foreach category
 
     // send data as HTTP post
